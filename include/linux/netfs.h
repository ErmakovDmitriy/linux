/* SPDX-License-Identifier: GPL-2.0-or-later */
/* Network filesystem support services.
 *
 * Copyright (C) 2021 Red Hat, Inc. All Rights Reserved.
 * Written by David Howells (dhowells@redhat.com)
 *
 * See:
 *
 *	Documentation/filesystems/netfs_library.rst
 *
 * for a description of the network filesystem interface declared here.
 */

#ifndef _LINUX_NETFS_H
#define _LINUX_NETFS_H

#include <linux/workqueue.h>
#include <linux/fs.h>
#include <linux/pagemap.h>
#include <linux/uio.h>

enum netfs_sreq_ref_trace;
typedef struct mempool_s mempool_t;

/**
 * folio_start_private_2 - Start an fscache write on a folio.  [DEPRECATED]
 * @folio: The folio.
 *
 * Call this function before writing a folio to a local cache.  Starting a
 * second write before the first one finishes is not allowed.
 *
 * Note that this should no longer be used.
 */
static inline void folio_start_private_2(struct folio *folio)
{
	VM_BUG_ON_FOLIO(folio_test_private_2(folio), folio);
	folio_get(folio);
	folio_set_private_2(folio);
}

/* Marks used on xarray-based buffers */
#define NETFS_BUF_PUT_MARK	XA_MARK_0	/* - Page needs putting  */
#define NETFS_BUF_PAGECACHE_MARK XA_MARK_1	/* - Page needs wb/dirty flag wrangling */

/* Marks used on xarray-based buffers */
#define NETFS_BUF_PUT_MARK	XA_MARK_0	/* - Page needs putting  */
#define NETFS_BUF_PAGECACHE_MARK XA_MARK_1	/* - Page needs wb/dirty flag wrangling */

enum netfs_io_source {
	NETFS_FILL_WITH_ZEROES,
	NETFS_DOWNLOAD_FROM_SERVER,
	NETFS_READ_FROM_CACHE,
	NETFS_INVALID_READ,
	NETFS_UPLOAD_TO_SERVER,
	NETFS_WRITE_TO_CACHE,
	NETFS_INVALID_WRITE,
} __mode(byte);

typedef void (*netfs_io_terminated_t)(void *priv, ssize_t transferred_or_error,
				      bool was_async);

/*
 * Per-inode context.  This wraps the VFS inode.
 */
struct netfs_inode {
	struct inode		inode;		/* The VFS inode */
	const struct netfs_request_ops *ops;
#if IS_ENABLED(CONFIG_FSCACHE)
	struct fscache_cookie	*cache;
#endif
	struct mutex		wb_lock;	/* Writeback serialisation */
	loff_t			remote_i_size;	/* Size of the remote file */
	loff_t			zero_point;	/* Size after which we assume there's no data
						 * on the server */
<<<<<<< HEAD
=======
	atomic_t		io_count;	/* Number of outstanding reqs */
>>>>>>> 0c383648
	unsigned long		flags;
#define NETFS_ICTX_ODIRECT	0		/* The file has DIO in progress */
#define NETFS_ICTX_UNBUFFERED	1		/* I/O should not use the pagecache */
#define NETFS_ICTX_WRITETHROUGH	2		/* Write-through caching */
<<<<<<< HEAD
#define NETFS_ICTX_NO_WRITE_STREAMING	3	/* Don't engage in write-streaming */
=======
#define NETFS_ICTX_USE_PGPRIV2	31		/* [DEPRECATED] Use PG_private_2 to mark
						 * write to cache on read */
>>>>>>> 0c383648
};

/*
 * A netfs group - for instance a ceph snap.  This is marked on dirty pages and
 * pages marked with a group must be flushed before they can be written under
 * the domain of another group.
 */
struct netfs_group {
	refcount_t		ref;
	void (*free)(struct netfs_group *netfs_group);
<<<<<<< HEAD
=======
};

/*
 * Information about a dirty page (attached only if necessary).
 * folio->private
 */
struct netfs_folio {
	struct netfs_group	*netfs_group;	/* Filesystem's grouping marker (or NULL). */
	unsigned int		dirty_offset;	/* Write-streaming dirty data offset */
	unsigned int		dirty_len;	/* Write-streaming dirty data length */
};
#define NETFS_FOLIO_INFO	0x1UL	/* OR'd with folio->private. */
#define NETFS_FOLIO_COPY_TO_CACHE ((struct netfs_group *)0x356UL) /* Write to the cache only */

static inline bool netfs_is_folio_info(const void *priv)
{
	return (unsigned long)priv & NETFS_FOLIO_INFO;
}

static inline struct netfs_folio *__netfs_folio_info(const void *priv)
{
	if (netfs_is_folio_info(priv))
		return (struct netfs_folio *)((unsigned long)priv & ~NETFS_FOLIO_INFO);
	return NULL;
}

static inline struct netfs_folio *netfs_folio_info(struct folio *folio)
{
	return __netfs_folio_info(folio_get_private(folio));
}

static inline struct netfs_group *netfs_folio_group(struct folio *folio)
{
	struct netfs_folio *finfo;
	void *priv = folio_get_private(folio);

	finfo = netfs_folio_info(folio);
	if (finfo)
		return finfo->netfs_group;
	return priv;
}

/*
 * Stream of I/O subrequests going to a particular destination, such as the
 * server or the local cache.  This is mainly intended for writing where we may
 * have to write to multiple destinations concurrently.
 */
struct netfs_io_stream {
	/* Submission tracking */
	struct netfs_io_subrequest *construct;	/* Op being constructed */
	unsigned int		submit_off;	/* Folio offset we're submitting from */
	unsigned int		submit_len;	/* Amount of data left to submit */
	unsigned int		submit_max_len;	/* Amount I/O can be rounded up to */
	void (*prepare_write)(struct netfs_io_subrequest *subreq);
	void (*issue_write)(struct netfs_io_subrequest *subreq);
	/* Collection tracking */
	struct list_head	subrequests;	/* Contributory I/O operations */
	struct netfs_io_subrequest *front;	/* Op being collected */
	unsigned long long	collected_to;	/* Position we've collected results to */
	size_t			transferred;	/* The amount transferred from this stream */
	enum netfs_io_source	source;		/* Where to read from/write to */
	unsigned short		error;		/* Aggregate error for the stream */
	unsigned char		stream_nr;	/* Index of stream in parent table */
	bool			avail;		/* T if stream is available */
	bool			active;		/* T if stream is active */
	bool			need_retry;	/* T if this stream needs retrying */
	bool			failed;		/* T if this stream failed */
>>>>>>> 0c383648
};

/*
 * Information about a dirty page (attached only if necessary).
 * folio->private
 */
struct netfs_folio {
	struct netfs_group	*netfs_group;	/* Filesystem's grouping marker (or NULL). */
	unsigned int		dirty_offset;	/* Write-streaming dirty data offset */
	unsigned int		dirty_len;	/* Write-streaming dirty data length */
};
#define NETFS_FOLIO_INFO	0x1UL	/* OR'd with folio->private. */

static inline struct netfs_folio *netfs_folio_info(struct folio *folio)
{
	void *priv = folio_get_private(folio);

	if ((unsigned long)priv & NETFS_FOLIO_INFO)
		return (struct netfs_folio *)((unsigned long)priv & ~NETFS_FOLIO_INFO);
	return NULL;
}

static inline struct netfs_group *netfs_folio_group(struct folio *folio)
{
	struct netfs_folio *finfo;
	void *priv = folio_get_private(folio);

	finfo = netfs_folio_info(folio);
	if (finfo)
		return finfo->netfs_group;
	return priv;
}

/*
 * Resources required to do operations on a cache.
 */
struct netfs_cache_resources {
	const struct netfs_cache_ops	*ops;
	void				*cache_priv;
	void				*cache_priv2;
	unsigned int			debug_id;	/* Cookie debug ID */
	unsigned int			inval_counter;	/* object->inval_counter at begin_op */
};

/*
 * Descriptor for a single component subrequest.  Each operation represents an
 * individual read/write from/to a server, a cache, a journal, etc..
 *
 * The buffer iterator is persistent for the life of the subrequest struct and
 * the pages it points to can be relied on to exist for the duration.
 */
struct netfs_io_subrequest {
	struct netfs_io_request *rreq;		/* Supervising I/O request */
	struct work_struct	work;
	struct list_head	rreq_link;	/* Link in rreq->subrequests */
	struct iov_iter		io_iter;	/* Iterator for this subrequest */
<<<<<<< HEAD
	loff_t			start;		/* Where to start the I/O */
=======
	unsigned long long	start;		/* Where to start the I/O */
	size_t			max_len;	/* Maximum size of the I/O */
>>>>>>> 0c383648
	size_t			len;		/* Size of the I/O */
	size_t			transferred;	/* Amount of data transferred */
	refcount_t		ref;
	short			error;		/* 0 or error that occurred */
	unsigned short		debug_index;	/* Index in list (for debugging output) */
<<<<<<< HEAD
=======
	unsigned int		nr_segs;	/* Number of segs in io_iter */
>>>>>>> 0c383648
	unsigned int		max_nr_segs;	/* 0 or max number of segments in an iterator */
	enum netfs_io_source	source;		/* Where to read from/write to */
	unsigned char		stream_nr;	/* I/O stream this belongs to */
	unsigned long		flags;
#define NETFS_SREQ_COPY_TO_CACHE	0	/* Set if should copy the data to the cache */
#define NETFS_SREQ_CLEAR_TAIL		1	/* Set if the rest of the read should be cleared */
#define NETFS_SREQ_SHORT_IO		2	/* Set if the I/O was short */
#define NETFS_SREQ_SEEK_DATA_READ	3	/* Set if ->read() should SEEK_DATA first */
#define NETFS_SREQ_NO_PROGRESS		4	/* Set if we didn't manage to read any data */
#define NETFS_SREQ_ONDEMAND		5	/* Set if it's from on-demand read mode */
#define NETFS_SREQ_BOUNDARY		6	/* Set if ends on hard boundary (eg. ceph object) */
#define NETFS_SREQ_IN_PROGRESS		8	/* Unlocked when the subrequest completes */
#define NETFS_SREQ_NEED_RETRY		9	/* Set if the filesystem requests a retry */
#define NETFS_SREQ_RETRYING		10	/* Set if we're retrying */
#define NETFS_SREQ_FAILED		11	/* Set if the subreq failed unretryably */
};

enum netfs_io_origin {
	NETFS_READAHEAD,		/* This read was triggered by readahead */
	NETFS_READPAGE,			/* This read is a synchronous read */
	NETFS_READ_FOR_WRITE,		/* This read is to prepare a write */
<<<<<<< HEAD
	NETFS_WRITEBACK,		/* This write was triggered by writepages */
	NETFS_WRITETHROUGH,		/* This write was made by netfs_perform_write() */
	NETFS_LAUNDER_WRITE,		/* This is triggered by ->launder_folio() */
=======
	NETFS_COPY_TO_CACHE,		/* This write is to copy a read to the cache */
	NETFS_WRITEBACK,		/* This write was triggered by writepages */
	NETFS_WRITETHROUGH,		/* This write was made by netfs_perform_write() */
>>>>>>> 0c383648
	NETFS_UNBUFFERED_WRITE,		/* This is an unbuffered write */
	NETFS_DIO_READ,			/* This is a direct I/O read */
	NETFS_DIO_WRITE,		/* This is a direct I/O write */
	nr__netfs_io_origin
} __mode(byte);

/*
 * Descriptor for an I/O helper request.  This is used to make multiple I/O
 * operations to a variety of data stores and then stitch the result together.
 */
struct netfs_io_request {
	union {
		struct work_struct work;
		struct rcu_head rcu;
	};
	struct inode		*inode;		/* The file being accessed */
	struct address_space	*mapping;	/* The mapping being accessed */
	struct kiocb		*iocb;		/* AIO completion vector */
	struct netfs_cache_resources cache_resources;
	struct list_head	proc_link;	/* Link in netfs_iorequests */
	struct list_head	subrequests;	/* Contributory I/O operations */
<<<<<<< HEAD
	struct iov_iter		iter;		/* Unencrypted-side iterator */
	struct iov_iter		io_iter;	/* I/O (Encrypted-side) iterator */
	void			*netfs_priv;	/* Private data for the netfs */
=======
	struct netfs_io_stream	io_streams[2];	/* Streams of parallel I/O operations */
#define NR_IO_STREAMS 2 //wreq->nr_io_streams
	struct netfs_group	*group;		/* Writeback group being written back */
	struct iov_iter		iter;		/* Unencrypted-side iterator */
	struct iov_iter		io_iter;	/* I/O (Encrypted-side) iterator */
	void			*netfs_priv;	/* Private data for the netfs */
	void			*netfs_priv2;	/* Private data for the netfs */
>>>>>>> 0c383648
	struct bio_vec		*direct_bv;	/* DIO buffer list (when handling iovec-iter) */
	unsigned int		direct_bv_count; /* Number of elements in direct_bv[] */
	unsigned int		debug_id;
	unsigned int		rsize;		/* Maximum read size (0 for none) */
	unsigned int		wsize;		/* Maximum write size (0 for none) */
<<<<<<< HEAD
	unsigned int		subreq_counter;	/* Next subreq->debug_index */
	atomic_t		nr_outstanding;	/* Number of ops in progress */
	atomic_t		nr_copy_ops;	/* Number of copy-to-cache ops in progress */
	size_t			submitted;	/* Amount submitted for I/O so far */
	size_t			len;		/* Length of the request */
	size_t			upper_len;	/* Length can be extended to here */
=======
	atomic_t		subreq_counter;	/* Next subreq->debug_index */
	unsigned int		nr_group_rel;	/* Number of refs to release on ->group */
	spinlock_t		lock;		/* Lock for queuing subreqs */
	atomic_t		nr_outstanding;	/* Number of ops in progress */
	atomic_t		nr_copy_ops;	/* Number of copy-to-cache ops in progress */
	size_t			upper_len;	/* Length can be extended to here */
	unsigned long long	submitted;	/* Amount submitted for I/O so far */
	unsigned long long	len;		/* Length of the request */
>>>>>>> 0c383648
	size_t			transferred;	/* Amount to be indicated as transferred */
	short			error;		/* 0 or error that occurred */
	enum netfs_io_origin	origin;		/* Origin of the request */
	bool			direct_bv_unpin; /* T if direct_bv[] must be unpinned */
<<<<<<< HEAD
	loff_t			i_size;		/* Size of the file */
	loff_t			start;		/* Start position */
=======
	unsigned long long	i_size;		/* Size of the file */
	unsigned long long	start;		/* Start position */
	atomic64_t		issued_to;	/* Write issuer folio cursor */
	unsigned long long	contiguity;	/* Tracking for gaps in the writeback sequence */
	unsigned long long	collected_to;	/* Point we've collected to */
	unsigned long long	cleaned_to;	/* Position we've cleaned folios to */
>>>>>>> 0c383648
	pgoff_t			no_unlock_folio; /* Don't unlock this folio after read */
	refcount_t		ref;
	unsigned long		flags;
#define NETFS_RREQ_INCOMPLETE_IO	0	/* Some ioreqs terminated short or with error */
#define NETFS_RREQ_COPY_TO_CACHE	1	/* Need to write to the cache */
#define NETFS_RREQ_NO_UNLOCK_FOLIO	2	/* Don't unlock no_unlock_folio on completion */
#define NETFS_RREQ_DONT_UNLOCK_FOLIOS	3	/* Don't unlock the folios on completion */
#define NETFS_RREQ_FAILED		4	/* The request failed */
#define NETFS_RREQ_IN_PROGRESS		5	/* Unlocked when the request completes */
#define NETFS_RREQ_WRITE_TO_CACHE	7	/* Need to write to the cache */
#define NETFS_RREQ_UPLOAD_TO_SERVER	8	/* Need to write to the server */
#define NETFS_RREQ_NONBLOCK		9	/* Don't block if possible (O_NONBLOCK) */
#define NETFS_RREQ_BLOCKED		10	/* We blocked */
<<<<<<< HEAD
=======
#define NETFS_RREQ_PAUSE		11	/* Pause subrequest generation */
#define NETFS_RREQ_USE_IO_ITER		12	/* Use ->io_iter rather than ->i_pages */
#define NETFS_RREQ_ALL_QUEUED		13	/* All subreqs are now queued */
#define NETFS_RREQ_USE_PGPRIV2		31	/* [DEPRECATED] Use PG_private_2 to mark
						 * write to cache on read */
>>>>>>> 0c383648
	const struct netfs_request_ops *netfs_ops;
	void (*cleanup)(struct netfs_io_request *req);
};

/*
 * Operations the network filesystem can/must provide to the helpers.
 */
struct netfs_request_ops {
<<<<<<< HEAD
	unsigned int	io_request_size;	/* Alloc size for netfs_io_request struct */
	unsigned int	io_subrequest_size;	/* Alloc size for netfs_io_subrequest struct */
=======
	mempool_t *request_pool;
	mempool_t *subrequest_pool;
>>>>>>> 0c383648
	int (*init_request)(struct netfs_io_request *rreq, struct file *file);
	void (*free_request)(struct netfs_io_request *rreq);
	void (*free_subrequest)(struct netfs_io_subrequest *rreq);

	/* Read request handling */
	void (*expand_readahead)(struct netfs_io_request *rreq);
	bool (*clamp_length)(struct netfs_io_subrequest *subreq);
	void (*issue_read)(struct netfs_io_subrequest *subreq);
	bool (*is_still_valid)(struct netfs_io_request *rreq);
	int (*check_write_begin)(struct file *file, loff_t pos, unsigned len,
				 struct folio **foliop, void **_fsdata);
	void (*done)(struct netfs_io_request *rreq);

	/* Modification handling */
	void (*update_i_size)(struct inode *inode, loff_t i_size);
<<<<<<< HEAD

	/* Write request handling */
	void (*create_write_requests)(struct netfs_io_request *wreq,
				      loff_t start, size_t len);
=======
	void (*post_modify)(struct inode *inode);

	/* Write request handling */
	void (*begin_writeback)(struct netfs_io_request *wreq);
	void (*prepare_write)(struct netfs_io_subrequest *subreq);
	void (*issue_write)(struct netfs_io_subrequest *subreq);
	void (*retry_request)(struct netfs_io_request *wreq, struct netfs_io_stream *stream);
>>>>>>> 0c383648
	void (*invalidate_cache)(struct netfs_io_request *wreq);
};

/*
 * How to handle reading from a hole.
 */
enum netfs_read_from_hole {
	NETFS_READ_HOLE_IGNORE,
	NETFS_READ_HOLE_CLEAR,
	NETFS_READ_HOLE_FAIL,
};

/*
 * Table of operations for access to a cache.
 */
struct netfs_cache_ops {
	/* End an operation */
	void (*end_operation)(struct netfs_cache_resources *cres);

	/* Read data from the cache */
	int (*read)(struct netfs_cache_resources *cres,
		    loff_t start_pos,
		    struct iov_iter *iter,
		    enum netfs_read_from_hole read_hole,
		    netfs_io_terminated_t term_func,
		    void *term_func_priv);

	/* Write data to the cache */
	int (*write)(struct netfs_cache_resources *cres,
		     loff_t start_pos,
		     struct iov_iter *iter,
		     netfs_io_terminated_t term_func,
		     void *term_func_priv);

	/* Write data to the cache from a netfs subrequest. */
	void (*issue_write)(struct netfs_io_subrequest *subreq);

	/* Expand readahead request */
	void (*expand_readahead)(struct netfs_cache_resources *cres,
				 unsigned long long *_start,
				 unsigned long long *_len,
				 unsigned long long i_size);

	/* Prepare a read operation, shortening it to a cached/uncached
	 * boundary as appropriate.
	 */
	enum netfs_io_source (*prepare_read)(struct netfs_io_subrequest *subreq,
					     unsigned long long i_size);

	/* Prepare a write subrequest, working out if we're allowed to do it
	 * and finding out the maximum amount of data to gather before
	 * attempting to submit.  If we're not permitted to do it, the
	 * subrequest should be marked failed.
	 */
	void (*prepare_write_subreq)(struct netfs_io_subrequest *subreq);

	/* Prepare a write operation, working out what part of the write we can
	 * actually do.
	 */
	int (*prepare_write)(struct netfs_cache_resources *cres,
			     loff_t *_start, size_t *_len, size_t upper_len,
			     loff_t i_size, bool no_space_allocated_yet);

	/* Prepare an on-demand read operation, shortening it to a cached/uncached
	 * boundary as appropriate.
	 */
	enum netfs_io_source (*prepare_ondemand_read)(struct netfs_cache_resources *cres,
						      loff_t start, size_t *_len,
						      loff_t i_size,
						      unsigned long *_flags, ino_t ino);

	/* Query the occupancy of the cache in a region, returning where the
	 * next chunk of data starts and how long it is.
	 */
	int (*query_occupancy)(struct netfs_cache_resources *cres,
			       loff_t start, size_t len, size_t granularity,
			       loff_t *_data_start, size_t *_data_len);
};

/* High-level read API. */
<<<<<<< HEAD
=======
ssize_t netfs_unbuffered_read_iter_locked(struct kiocb *iocb, struct iov_iter *iter);
>>>>>>> 0c383648
ssize_t netfs_unbuffered_read_iter(struct kiocb *iocb, struct iov_iter *iter);
ssize_t netfs_buffered_read_iter(struct kiocb *iocb, struct iov_iter *iter);
ssize_t netfs_file_read_iter(struct kiocb *iocb, struct iov_iter *iter);

/* High-level write API */
ssize_t netfs_perform_write(struct kiocb *iocb, struct iov_iter *iter,
			    struct netfs_group *netfs_group);
ssize_t netfs_buffered_write_iter_locked(struct kiocb *iocb, struct iov_iter *from,
					 struct netfs_group *netfs_group);
ssize_t netfs_unbuffered_write_iter(struct kiocb *iocb, struct iov_iter *from);
<<<<<<< HEAD
=======
ssize_t netfs_unbuffered_write_iter_locked(struct kiocb *iocb, struct iov_iter *iter,
					   struct netfs_group *netfs_group);
>>>>>>> 0c383648
ssize_t netfs_file_write_iter(struct kiocb *iocb, struct iov_iter *from);

/* Address operations API */
struct readahead_control;
void netfs_readahead(struct readahead_control *);
int netfs_read_folio(struct file *, struct folio *);
int netfs_write_begin(struct netfs_inode *, struct file *,
		      struct address_space *, loff_t pos, unsigned int len,
		      struct folio **, void **fsdata);
int netfs_writepages(struct address_space *mapping,
		     struct writeback_control *wbc);
bool netfs_dirty_folio(struct address_space *mapping, struct folio *folio);
int netfs_unpin_writeback(struct inode *inode, struct writeback_control *wbc);
void netfs_clear_inode_writeback(struct inode *inode, const void *aux);
void netfs_invalidate_folio(struct folio *folio, size_t offset, size_t length);
bool netfs_release_folio(struct folio *folio, gfp_t gfp);
<<<<<<< HEAD
int netfs_launder_folio(struct folio *folio);
=======
>>>>>>> 0c383648

/* VMA operations API. */
vm_fault_t netfs_page_mkwrite(struct vm_fault *vmf, struct netfs_group *netfs_group);

/* (Sub)request management API. */
void netfs_subreq_terminated(struct netfs_io_subrequest *, ssize_t, bool);
void netfs_get_subrequest(struct netfs_io_subrequest *subreq,
			  enum netfs_sreq_ref_trace what);
void netfs_put_subrequest(struct netfs_io_subrequest *subreq,
			  bool was_async, enum netfs_sreq_ref_trace what);
ssize_t netfs_extract_user_iter(struct iov_iter *orig, size_t orig_len,
				struct iov_iter *new,
				iov_iter_extraction_t extraction_flags);
size_t netfs_limit_iter(const struct iov_iter *iter, size_t start_offset,
			size_t max_size, size_t max_segs);
<<<<<<< HEAD
struct netfs_io_subrequest *netfs_create_write_request(
	struct netfs_io_request *wreq, enum netfs_io_source dest,
	loff_t start, size_t len, work_func_t worker);
=======
void netfs_prepare_write_failed(struct netfs_io_subrequest *subreq);
>>>>>>> 0c383648
void netfs_write_subrequest_terminated(void *_op, ssize_t transferred_or_error,
				       bool was_async);
void netfs_queue_write_request(struct netfs_io_subrequest *subreq);

int netfs_start_io_read(struct inode *inode);
void netfs_end_io_read(struct inode *inode);
int netfs_start_io_write(struct inode *inode);
void netfs_end_io_write(struct inode *inode);
int netfs_start_io_direct(struct inode *inode);
void netfs_end_io_direct(struct inode *inode);

/**
 * netfs_inode - Get the netfs inode context from the inode
 * @inode: The inode to query
 *
 * Get the netfs lib inode context from the network filesystem's inode.  The
 * context struct is expected to directly follow on from the VFS inode struct.
 */
static inline struct netfs_inode *netfs_inode(struct inode *inode)
{
	return container_of(inode, struct netfs_inode, inode);
}

/**
 * netfs_inode_init - Initialise a netfslib inode context
 * @ctx: The netfs inode to initialise
 * @ops: The netfs's operations list
 * @use_zero_point: True to use the zero_point read optimisation
 *
 * Initialise the netfs library context struct.  This is expected to follow on
 * directly from the VFS inode struct.
 */
static inline void netfs_inode_init(struct netfs_inode *ctx,
				    const struct netfs_request_ops *ops,
				    bool use_zero_point)
{
	ctx->ops = ops;
	ctx->remote_i_size = i_size_read(&ctx->inode);
	ctx->zero_point = LLONG_MAX;
	ctx->flags = 0;
<<<<<<< HEAD
#if IS_ENABLED(CONFIG_FSCACHE)
	ctx->cache = NULL;
#endif
=======
	atomic_set(&ctx->io_count, 0);
#if IS_ENABLED(CONFIG_FSCACHE)
	ctx->cache = NULL;
#endif
	mutex_init(&ctx->wb_lock);
>>>>>>> 0c383648
	/* ->releasepage() drives zero_point */
	if (use_zero_point) {
		ctx->zero_point = ctx->remote_i_size;
		mapping_set_release_always(ctx->inode.i_mapping);
	}
}

/**
 * netfs_resize_file - Note that a file got resized
 * @ctx: The netfs inode being resized
 * @new_i_size: The new file size
 * @changed_on_server: The change was applied to the server
 *
 * Inform the netfs lib that a file got resized so that it can adjust its state.
 */
static inline void netfs_resize_file(struct netfs_inode *ctx, loff_t new_i_size,
				     bool changed_on_server)
{
	if (changed_on_server)
		ctx->remote_i_size = new_i_size;
	if (new_i_size < ctx->zero_point)
		ctx->zero_point = new_i_size;
}

/**
 * netfs_i_cookie - Get the cache cookie from the inode
 * @ctx: The netfs inode to query
 *
 * Get the caching cookie (if enabled) from the network filesystem's inode.
 */
static inline struct fscache_cookie *netfs_i_cookie(struct netfs_inode *ctx)
{
#if IS_ENABLED(CONFIG_FSCACHE)
	return ctx->cache;
#else
	return NULL;
#endif
}

/**
 * netfs_wait_for_outstanding_io - Wait for outstanding I/O to complete
 * @inode: The netfs inode to wait on
 *
 * Wait for outstanding I/O requests of any type to complete.  This is intended
 * to be called from inode eviction routines.  This makes sure that any
 * resources held by those requests are cleaned up before we let the inode get
 * cleaned up.
 */
static inline void netfs_wait_for_outstanding_io(struct inode *inode)
{
	struct netfs_inode *ictx = netfs_inode(inode);

	wait_var_event(&ictx->io_count, atomic_read(&ictx->io_count) == 0);
}

#endif /* _LINUX_NETFS_H */<|MERGE_RESOLUTION|>--- conflicted
+++ resolved
@@ -37,10 +37,6 @@
 	folio_get(folio);
 	folio_set_private_2(folio);
 }
-
-/* Marks used on xarray-based buffers */
-#define NETFS_BUF_PUT_MARK	XA_MARK_0	/* - Page needs putting  */
-#define NETFS_BUF_PAGECACHE_MARK XA_MARK_1	/* - Page needs wb/dirty flag wrangling */
 
 /* Marks used on xarray-based buffers */
 #define NETFS_BUF_PUT_MARK	XA_MARK_0	/* - Page needs putting  */
@@ -72,20 +68,13 @@
 	loff_t			remote_i_size;	/* Size of the remote file */
 	loff_t			zero_point;	/* Size after which we assume there's no data
 						 * on the server */
-<<<<<<< HEAD
-=======
 	atomic_t		io_count;	/* Number of outstanding reqs */
->>>>>>> 0c383648
 	unsigned long		flags;
 #define NETFS_ICTX_ODIRECT	0		/* The file has DIO in progress */
 #define NETFS_ICTX_UNBUFFERED	1		/* I/O should not use the pagecache */
 #define NETFS_ICTX_WRITETHROUGH	2		/* Write-through caching */
-<<<<<<< HEAD
-#define NETFS_ICTX_NO_WRITE_STREAMING	3	/* Don't engage in write-streaming */
-=======
 #define NETFS_ICTX_USE_PGPRIV2	31		/* [DEPRECATED] Use PG_private_2 to mark
 						 * write to cache on read */
->>>>>>> 0c383648
 };
 
 /*
@@ -96,8 +85,6 @@
 struct netfs_group {
 	refcount_t		ref;
 	void (*free)(struct netfs_group *netfs_group);
-<<<<<<< HEAD
-=======
 };
 
 /*
@@ -165,39 +152,7 @@
 	bool			active;		/* T if stream is active */
 	bool			need_retry;	/* T if this stream needs retrying */
 	bool			failed;		/* T if this stream failed */
->>>>>>> 0c383648
-};
-
-/*
- * Information about a dirty page (attached only if necessary).
- * folio->private
- */
-struct netfs_folio {
-	struct netfs_group	*netfs_group;	/* Filesystem's grouping marker (or NULL). */
-	unsigned int		dirty_offset;	/* Write-streaming dirty data offset */
-	unsigned int		dirty_len;	/* Write-streaming dirty data length */
-};
-#define NETFS_FOLIO_INFO	0x1UL	/* OR'd with folio->private. */
-
-static inline struct netfs_folio *netfs_folio_info(struct folio *folio)
-{
-	void *priv = folio_get_private(folio);
-
-	if ((unsigned long)priv & NETFS_FOLIO_INFO)
-		return (struct netfs_folio *)((unsigned long)priv & ~NETFS_FOLIO_INFO);
-	return NULL;
-}
-
-static inline struct netfs_group *netfs_folio_group(struct folio *folio)
-{
-	struct netfs_folio *finfo;
-	void *priv = folio_get_private(folio);
-
-	finfo = netfs_folio_info(folio);
-	if (finfo)
-		return finfo->netfs_group;
-	return priv;
-}
+};
 
 /*
  * Resources required to do operations on a cache.
@@ -222,21 +177,14 @@
 	struct work_struct	work;
 	struct list_head	rreq_link;	/* Link in rreq->subrequests */
 	struct iov_iter		io_iter;	/* Iterator for this subrequest */
-<<<<<<< HEAD
-	loff_t			start;		/* Where to start the I/O */
-=======
 	unsigned long long	start;		/* Where to start the I/O */
 	size_t			max_len;	/* Maximum size of the I/O */
->>>>>>> 0c383648
 	size_t			len;		/* Size of the I/O */
 	size_t			transferred;	/* Amount of data transferred */
 	refcount_t		ref;
 	short			error;		/* 0 or error that occurred */
 	unsigned short		debug_index;	/* Index in list (for debugging output) */
-<<<<<<< HEAD
-=======
 	unsigned int		nr_segs;	/* Number of segs in io_iter */
->>>>>>> 0c383648
 	unsigned int		max_nr_segs;	/* 0 or max number of segments in an iterator */
 	enum netfs_io_source	source;		/* Where to read from/write to */
 	unsigned char		stream_nr;	/* I/O stream this belongs to */
@@ -258,15 +206,9 @@
 	NETFS_READAHEAD,		/* This read was triggered by readahead */
 	NETFS_READPAGE,			/* This read is a synchronous read */
 	NETFS_READ_FOR_WRITE,		/* This read is to prepare a write */
-<<<<<<< HEAD
-	NETFS_WRITEBACK,		/* This write was triggered by writepages */
-	NETFS_WRITETHROUGH,		/* This write was made by netfs_perform_write() */
-	NETFS_LAUNDER_WRITE,		/* This is triggered by ->launder_folio() */
-=======
 	NETFS_COPY_TO_CACHE,		/* This write is to copy a read to the cache */
 	NETFS_WRITEBACK,		/* This write was triggered by writepages */
 	NETFS_WRITETHROUGH,		/* This write was made by netfs_perform_write() */
->>>>>>> 0c383648
 	NETFS_UNBUFFERED_WRITE,		/* This is an unbuffered write */
 	NETFS_DIO_READ,			/* This is a direct I/O read */
 	NETFS_DIO_WRITE,		/* This is a direct I/O write */
@@ -288,11 +230,6 @@
 	struct netfs_cache_resources cache_resources;
 	struct list_head	proc_link;	/* Link in netfs_iorequests */
 	struct list_head	subrequests;	/* Contributory I/O operations */
-<<<<<<< HEAD
-	struct iov_iter		iter;		/* Unencrypted-side iterator */
-	struct iov_iter		io_iter;	/* I/O (Encrypted-side) iterator */
-	void			*netfs_priv;	/* Private data for the netfs */
-=======
 	struct netfs_io_stream	io_streams[2];	/* Streams of parallel I/O operations */
 #define NR_IO_STREAMS 2 //wreq->nr_io_streams
 	struct netfs_group	*group;		/* Writeback group being written back */
@@ -300,20 +237,11 @@
 	struct iov_iter		io_iter;	/* I/O (Encrypted-side) iterator */
 	void			*netfs_priv;	/* Private data for the netfs */
 	void			*netfs_priv2;	/* Private data for the netfs */
->>>>>>> 0c383648
 	struct bio_vec		*direct_bv;	/* DIO buffer list (when handling iovec-iter) */
 	unsigned int		direct_bv_count; /* Number of elements in direct_bv[] */
 	unsigned int		debug_id;
 	unsigned int		rsize;		/* Maximum read size (0 for none) */
 	unsigned int		wsize;		/* Maximum write size (0 for none) */
-<<<<<<< HEAD
-	unsigned int		subreq_counter;	/* Next subreq->debug_index */
-	atomic_t		nr_outstanding;	/* Number of ops in progress */
-	atomic_t		nr_copy_ops;	/* Number of copy-to-cache ops in progress */
-	size_t			submitted;	/* Amount submitted for I/O so far */
-	size_t			len;		/* Length of the request */
-	size_t			upper_len;	/* Length can be extended to here */
-=======
 	atomic_t		subreq_counter;	/* Next subreq->debug_index */
 	unsigned int		nr_group_rel;	/* Number of refs to release on ->group */
 	spinlock_t		lock;		/* Lock for queuing subreqs */
@@ -322,22 +250,16 @@
 	size_t			upper_len;	/* Length can be extended to here */
 	unsigned long long	submitted;	/* Amount submitted for I/O so far */
 	unsigned long long	len;		/* Length of the request */
->>>>>>> 0c383648
 	size_t			transferred;	/* Amount to be indicated as transferred */
 	short			error;		/* 0 or error that occurred */
 	enum netfs_io_origin	origin;		/* Origin of the request */
 	bool			direct_bv_unpin; /* T if direct_bv[] must be unpinned */
-<<<<<<< HEAD
-	loff_t			i_size;		/* Size of the file */
-	loff_t			start;		/* Start position */
-=======
 	unsigned long long	i_size;		/* Size of the file */
 	unsigned long long	start;		/* Start position */
 	atomic64_t		issued_to;	/* Write issuer folio cursor */
 	unsigned long long	contiguity;	/* Tracking for gaps in the writeback sequence */
 	unsigned long long	collected_to;	/* Point we've collected to */
 	unsigned long long	cleaned_to;	/* Position we've cleaned folios to */
->>>>>>> 0c383648
 	pgoff_t			no_unlock_folio; /* Don't unlock this folio after read */
 	refcount_t		ref;
 	unsigned long		flags;
@@ -351,14 +273,11 @@
 #define NETFS_RREQ_UPLOAD_TO_SERVER	8	/* Need to write to the server */
 #define NETFS_RREQ_NONBLOCK		9	/* Don't block if possible (O_NONBLOCK) */
 #define NETFS_RREQ_BLOCKED		10	/* We blocked */
-<<<<<<< HEAD
-=======
 #define NETFS_RREQ_PAUSE		11	/* Pause subrequest generation */
 #define NETFS_RREQ_USE_IO_ITER		12	/* Use ->io_iter rather than ->i_pages */
 #define NETFS_RREQ_ALL_QUEUED		13	/* All subreqs are now queued */
 #define NETFS_RREQ_USE_PGPRIV2		31	/* [DEPRECATED] Use PG_private_2 to mark
 						 * write to cache on read */
->>>>>>> 0c383648
 	const struct netfs_request_ops *netfs_ops;
 	void (*cleanup)(struct netfs_io_request *req);
 };
@@ -367,13 +286,8 @@
  * Operations the network filesystem can/must provide to the helpers.
  */
 struct netfs_request_ops {
-<<<<<<< HEAD
-	unsigned int	io_request_size;	/* Alloc size for netfs_io_request struct */
-	unsigned int	io_subrequest_size;	/* Alloc size for netfs_io_subrequest struct */
-=======
 	mempool_t *request_pool;
 	mempool_t *subrequest_pool;
->>>>>>> 0c383648
 	int (*init_request)(struct netfs_io_request *rreq, struct file *file);
 	void (*free_request)(struct netfs_io_request *rreq);
 	void (*free_subrequest)(struct netfs_io_subrequest *rreq);
@@ -389,12 +303,6 @@
 
 	/* Modification handling */
 	void (*update_i_size)(struct inode *inode, loff_t i_size);
-<<<<<<< HEAD
-
-	/* Write request handling */
-	void (*create_write_requests)(struct netfs_io_request *wreq,
-				      loff_t start, size_t len);
-=======
 	void (*post_modify)(struct inode *inode);
 
 	/* Write request handling */
@@ -402,7 +310,6 @@
 	void (*prepare_write)(struct netfs_io_subrequest *subreq);
 	void (*issue_write)(struct netfs_io_subrequest *subreq);
 	void (*retry_request)(struct netfs_io_request *wreq, struct netfs_io_stream *stream);
->>>>>>> 0c383648
 	void (*invalidate_cache)(struct netfs_io_request *wreq);
 };
 
@@ -483,10 +390,7 @@
 };
 
 /* High-level read API. */
-<<<<<<< HEAD
-=======
 ssize_t netfs_unbuffered_read_iter_locked(struct kiocb *iocb, struct iov_iter *iter);
->>>>>>> 0c383648
 ssize_t netfs_unbuffered_read_iter(struct kiocb *iocb, struct iov_iter *iter);
 ssize_t netfs_buffered_read_iter(struct kiocb *iocb, struct iov_iter *iter);
 ssize_t netfs_file_read_iter(struct kiocb *iocb, struct iov_iter *iter);
@@ -497,11 +401,8 @@
 ssize_t netfs_buffered_write_iter_locked(struct kiocb *iocb, struct iov_iter *from,
 					 struct netfs_group *netfs_group);
 ssize_t netfs_unbuffered_write_iter(struct kiocb *iocb, struct iov_iter *from);
-<<<<<<< HEAD
-=======
 ssize_t netfs_unbuffered_write_iter_locked(struct kiocb *iocb, struct iov_iter *iter,
 					   struct netfs_group *netfs_group);
->>>>>>> 0c383648
 ssize_t netfs_file_write_iter(struct kiocb *iocb, struct iov_iter *from);
 
 /* Address operations API */
@@ -518,10 +419,6 @@
 void netfs_clear_inode_writeback(struct inode *inode, const void *aux);
 void netfs_invalidate_folio(struct folio *folio, size_t offset, size_t length);
 bool netfs_release_folio(struct folio *folio, gfp_t gfp);
-<<<<<<< HEAD
-int netfs_launder_folio(struct folio *folio);
-=======
->>>>>>> 0c383648
 
 /* VMA operations API. */
 vm_fault_t netfs_page_mkwrite(struct vm_fault *vmf, struct netfs_group *netfs_group);
@@ -537,13 +434,7 @@
 				iov_iter_extraction_t extraction_flags);
 size_t netfs_limit_iter(const struct iov_iter *iter, size_t start_offset,
 			size_t max_size, size_t max_segs);
-<<<<<<< HEAD
-struct netfs_io_subrequest *netfs_create_write_request(
-	struct netfs_io_request *wreq, enum netfs_io_source dest,
-	loff_t start, size_t len, work_func_t worker);
-=======
 void netfs_prepare_write_failed(struct netfs_io_subrequest *subreq);
->>>>>>> 0c383648
 void netfs_write_subrequest_terminated(void *_op, ssize_t transferred_or_error,
 				       bool was_async);
 void netfs_queue_write_request(struct netfs_io_subrequest *subreq);
@@ -584,17 +475,11 @@
 	ctx->remote_i_size = i_size_read(&ctx->inode);
 	ctx->zero_point = LLONG_MAX;
 	ctx->flags = 0;
-<<<<<<< HEAD
-#if IS_ENABLED(CONFIG_FSCACHE)
-	ctx->cache = NULL;
-#endif
-=======
 	atomic_set(&ctx->io_count, 0);
 #if IS_ENABLED(CONFIG_FSCACHE)
 	ctx->cache = NULL;
 #endif
 	mutex_init(&ctx->wb_lock);
->>>>>>> 0c383648
 	/* ->releasepage() drives zero_point */
 	if (use_zero_point) {
 		ctx->zero_point = ctx->remote_i_size;
