/* SPDX-License-Identifier: GPL-2.0 */
#ifndef __LINUX_COMPILER_TYPES_H
#define __LINUX_COMPILER_TYPES_H

/*
 * __has_builtin is supported on gcc >= 10, clang >= 3 and icc >= 21.
 * In the meantime, to support gcc < 10, we implement __has_builtin
 * by hand.
 */
#ifndef __has_builtin
#define __has_builtin(x) (0)
#endif

#ifndef __ASSEMBLY__

/*
 * Skipped when running bindgen due to a libclang issue;
 * see https://github.com/rust-lang/rust-bindgen/issues/2244.
 */
#if defined(CONFIG_DEBUG_INFO_BTF) && defined(CONFIG_PAHOLE_HAS_BTF_TAG) && \
	__has_attribute(btf_type_tag) && !defined(__BINDGEN__)
# define BTF_TYPE_TAG(value) __attribute__((btf_type_tag(#value)))
#else
# define BTF_TYPE_TAG(value) /* nothing */
#endif

/* sparse defines __CHECKER__; see Documentation/dev-tools/sparse.rst */
#ifdef __CHECKER__
/* address spaces */
# define __kernel	__attribute__((address_space(0)))
# define __user		__attribute__((noderef, address_space(__user)))
# define __iomem	__attribute__((noderef, address_space(__iomem)))
# define __percpu	__attribute__((noderef, address_space(__percpu)))
# define __rcu		__attribute__((noderef, address_space(__rcu)))
static inline void __chk_user_ptr(const volatile void __user *ptr) { }
static inline void __chk_io_ptr(const volatile void __iomem *ptr) { }
/* context/locking */
# define __must_hold(x)	__attribute__((context(x,1,1)))
# define __acquires(x)	__attribute__((context(x,0,1)))
# define __cond_acquires(x) __attribute__((context(x,0,-1)))
# define __releases(x)	__attribute__((context(x,1,0)))
# define __acquire(x)	__context__(x,1)
# define __release(x)	__context__(x,-1)
# define __cond_lock(x,c)	((c) ? ({ __acquire(x); 1; }) : 0)
/* other */
# define __force	__attribute__((force))
# define __nocast	__attribute__((nocast))
# define __safe		__attribute__((safe))
# define __private	__attribute__((noderef))
# define ACCESS_PRIVATE(p, member) (*((typeof((p)->member) __force *) &(p)->member))
#else /* __CHECKER__ */
/* address spaces */
# define __kernel
# ifdef STRUCTLEAK_PLUGIN
#  define __user	__attribute__((user))
# else
#  define __user	BTF_TYPE_TAG(user)
# endif
# define __iomem
# define __percpu	BTF_TYPE_TAG(percpu)
# define __rcu		BTF_TYPE_TAG(rcu)

# define __chk_user_ptr(x)	(void)0
# define __chk_io_ptr(x)	(void)0
/* context/locking */
# define __must_hold(x)
# define __acquires(x)
# define __cond_acquires(x)
# define __releases(x)
# define __acquire(x)	(void)0
# define __release(x)	(void)0
# define __cond_lock(x,c) (c)
/* other */
# define __force
# define __nocast
# define __safe
# define __private
# define ACCESS_PRIVATE(p, member) ((p)->member)
# define __builtin_warning(x, y...) (1)
#endif /* __CHECKER__ */

/* Indirect macros required for expanded argument pasting, eg. __LINE__. */
#define ___PASTE(a,b) a##b
#define __PASTE(a,b) ___PASTE(a,b)

#ifdef __KERNEL__

/* Attributes */
#include <linux/compiler_attributes.h>

#if CONFIG_FUNCTION_ALIGNMENT > 0
#define __function_aligned		__aligned(CONFIG_FUNCTION_ALIGNMENT)
#else
#define __function_aligned
#endif

/*
 *   gcc: https://gcc.gnu.org/onlinedocs/gcc/Common-Function-Attributes.html#index-cold-function-attribute
 *   gcc: https://gcc.gnu.org/onlinedocs/gcc/Label-Attributes.html#index-cold-label-attribute
 *
 * When -falign-functions=N is in use, we must avoid the cold attribute as
 * GCC drops the alignment for cold functions. Worse, GCC can implicitly mark
 * callees of cold functions as cold themselves, so it's not sufficient to add
 * __function_aligned here as that will not ensure that callees are correctly
 * aligned.
 *
 * See:
 *
 *   https://lore.kernel.org/lkml/Y77%2FqVgvaJidFpYt@FVFF77S0Q05N
 *   https://gcc.gnu.org/bugzilla/show_bug.cgi?id=88345#c9
 */
#if defined(CONFIG_CC_HAS_SANE_FUNCTION_ALIGNMENT) || (CONFIG_FUNCTION_ALIGNMENT == 0)
#define __cold				__attribute__((__cold__))
#else
#define __cold
#endif

<<<<<<< HEAD
/*
 * On x86-64 and arm64 targets, __preserve_most changes the calling convention
 * of a function to make the code in the caller as unintrusive as possible. This
 * convention behaves identically to the C calling convention on how arguments
 * and return values are passed, but uses a different set of caller- and callee-
 * saved registers.
 *
 * The purpose is to alleviates the burden of saving and recovering a large
 * register set before and after the call in the caller.  This is beneficial for
 * rarely taken slow paths, such as error-reporting functions that may be called
 * from hot paths.
 *
 * Note: This may conflict with instrumentation inserted on function entry which
 * does not use __preserve_most or equivalent convention (if in assembly). Since
 * function tracing assumes the normal C calling convention, where the attribute
 * is supported, __preserve_most implies notrace.  It is recommended to restrict
 * use of the attribute to functions that should or already disable tracing.
 *
 * Optional: not supported by gcc.
 *
 * clang: https://clang.llvm.org/docs/AttributeReference.html#preserve-most
 */
#if __has_attribute(__preserve_most__) && (defined(CONFIG_X86_64) || defined(CONFIG_ARM64))
# define __preserve_most notrace __attribute__((__preserve_most__))
#else
# define __preserve_most
=======
/*
 * On x86-64 and arm64 targets, __preserve_most changes the calling convention
 * of a function to make the code in the caller as unintrusive as possible. This
 * convention behaves identically to the C calling convention on how arguments
 * and return values are passed, but uses a different set of caller- and callee-
 * saved registers.
 *
 * The purpose is to alleviates the burden of saving and recovering a large
 * register set before and after the call in the caller.  This is beneficial for
 * rarely taken slow paths, such as error-reporting functions that may be called
 * from hot paths.
 *
 * Note: This may conflict with instrumentation inserted on function entry which
 * does not use __preserve_most or equivalent convention (if in assembly). Since
 * function tracing assumes the normal C calling convention, where the attribute
 * is supported, __preserve_most implies notrace.  It is recommended to restrict
 * use of the attribute to functions that should or already disable tracing.
 *
 * Optional: not supported by gcc.
 *
 * clang: https://clang.llvm.org/docs/AttributeReference.html#preserve-most
 */
#if __has_attribute(__preserve_most__) && (defined(CONFIG_X86_64) || defined(CONFIG_ARM64))
# define __preserve_most notrace __attribute__((__preserve_most__))
#else
# define __preserve_most
#endif

/*
 * Annotating a function/variable with __retain tells the compiler to place
 * the object in its own section and set the flag SHF_GNU_RETAIN. This flag
 * instructs the linker to retain the object during garbage-cleanup or LTO
 * phases.
 *
 * Note that the __used macro is also used to prevent functions or data
 * being optimized out, but operates at the compiler/IR-level and may still
 * allow unintended removal of objects during linking.
 *
 * Optional: only supported since gcc >= 11, clang >= 13
 *
 *   gcc: https://gcc.gnu.org/onlinedocs/gcc/Common-Function-Attributes.html#index-retain-function-attribute
 * clang: https://clang.llvm.org/docs/AttributeReference.html#retain
 */
#if __has_attribute(__retain__) && \
	(defined(CONFIG_LD_DEAD_CODE_DATA_ELIMINATION) || \
	 defined(CONFIG_LTO_CLANG))
# define __retain			__attribute__((__retain__))
#else
# define __retain
>>>>>>> 0c383648
#endif

/* Compiler specific macros. */
#ifdef __clang__
#include <linux/compiler-clang.h>
#elif defined(__GNUC__)
/* The above compilers also define __GNUC__, so order is important here. */
#include <linux/compiler-gcc.h>
#else
#error "Unknown compiler"
#endif

/*
 * Some architectures need to provide custom definitions of macros provided
 * by linux/compiler-*.h, and can do so using asm/compiler.h. We include that
 * conditionally rather than using an asm-generic wrapper in order to avoid
 * build failures if any C compilation, which will include this file via an
 * -include argument in c_flags, occurs prior to the asm-generic wrappers being
 * generated.
 */
#ifdef CONFIG_HAVE_ARCH_COMPILER_H
#include <asm/compiler.h>
#endif

struct ftrace_branch_data {
	const char *func;
	const char *file;
	unsigned line;
	union {
		struct {
			unsigned long correct;
			unsigned long incorrect;
		};
		struct {
			unsigned long miss;
			unsigned long hit;
		};
		unsigned long miss_hit[2];
	};
};

struct ftrace_likely_data {
	struct ftrace_branch_data	data;
	unsigned long			constant;
};

#if defined(CC_USING_HOTPATCH)
#define notrace			__attribute__((hotpatch(0, 0)))
#elif defined(CC_USING_PATCHABLE_FUNCTION_ENTRY)
#define notrace			__attribute__((patchable_function_entry(0, 0)))
#else
#define notrace			__attribute__((__no_instrument_function__))
#endif

/*
 * it doesn't make sense on ARM (currently the only user of __naked)
 * to trace naked functions because then mcount is called without
 * stack and frame pointer being set up and there is no chance to
 * restore the lr register to the value before mcount was called.
 */
#define __naked			__attribute__((__naked__)) notrace

/*
 * Prefer gnu_inline, so that extern inline functions do not emit an
 * externally visible function. This makes extern inline behave as per gnu89
 * semantics rather than c99. This prevents multiple symbol definition errors
 * of extern inline functions at link time.
 * A lot of inline functions can cause havoc with function tracing.
 */
#define inline inline __gnu_inline __inline_maybe_unused notrace

/*
 * gcc provides both __inline__ and __inline as alternate spellings of
 * the inline keyword, though the latter is undocumented. New kernel
 * code should only use the inline spelling, but some existing code
 * uses __inline__. Since we #define inline above, to ensure
 * __inline__ has the same semantics, we need this #define.
 *
 * However, the spelling __inline is strictly reserved for referring
 * to the bare keyword.
 */
#define __inline__ inline

/*
 * GCC does not warn about unused static inline functions for -Wunused-function.
 * Suppress the warning in clang as well by using __maybe_unused, but enable it
 * for W=1 build. This will allow clang to find unused functions. Remove the
 * __inline_maybe_unused entirely after fixing most of -Wunused-function warnings.
 */
#ifdef KBUILD_EXTRA_WARN1
#define __inline_maybe_unused
#else
#define __inline_maybe_unused __maybe_unused
#endif

/*
 * Rather then using noinline to prevent stack consumption, use
 * noinline_for_stack instead.  For documentation reasons.
 */
#define noinline_for_stack noinline

/*
 * Sanitizer helper attributes: Because using __always_inline and
 * __no_sanitize_* conflict, provide helper attributes that will either expand
 * to __no_sanitize_* in compilation units where instrumentation is enabled
 * (__SANITIZE_*__), or __always_inline in compilation units without
 * instrumentation (__SANITIZE_*__ undefined).
 */
#ifdef __SANITIZE_ADDRESS__
/*
 * We can't declare function 'inline' because __no_sanitize_address conflicts
 * with inlining. Attempt to inline it may cause a build failure.
 *     https://gcc.gnu.org/bugzilla/show_bug.cgi?id=67368
 * '__maybe_unused' allows us to avoid defined-but-not-used warnings.
 */
# define __no_kasan_or_inline __no_sanitize_address notrace __maybe_unused
# define __no_sanitize_or_inline __no_kasan_or_inline
#else
# define __no_kasan_or_inline __always_inline
#endif

#ifdef __SANITIZE_THREAD__
/*
 * Clang still emits instrumentation for __tsan_func_{entry,exit}() and builtin
 * atomics even with __no_sanitize_thread (to avoid false positives in userspace
 * ThreadSanitizer). The kernel's requirements are stricter and we really do not
 * want any instrumentation with __no_kcsan.
 *
 * Therefore we add __disable_sanitizer_instrumentation where available to
 * disable all instrumentation. See Kconfig.kcsan where this is mandatory.
 */
# define __no_kcsan __no_sanitize_thread __disable_sanitizer_instrumentation
/*
 * Type qualifier to mark variables where all data-racy accesses should be
 * ignored by KCSAN. Note, the implementation simply marks these variables as
 * volatile, since KCSAN will treat such accesses as "marked".
 */
# define __data_racy volatile
# define __no_sanitize_or_inline __no_kcsan notrace __maybe_unused
#else
# define __no_kcsan
# define __data_racy
#endif

#ifdef __SANITIZE_MEMORY__
/*
 * Similarly to KASAN and KCSAN, KMSAN loses function attributes of inlined
 * functions, therefore disabling KMSAN checks also requires disabling inlining.
 *
 * __no_sanitize_or_inline effectively prevents KMSAN from reporting errors
 * within the function and marks all its outputs as initialized.
 */
# define __no_sanitize_or_inline __no_kmsan_checks notrace __maybe_unused
#endif

#ifdef __SANITIZE_MEMORY__
/*
 * Similarly to KASAN and KCSAN, KMSAN loses function attributes of inlined
 * functions, therefore disabling KMSAN checks also requires disabling inlining.
 *
 * __no_sanitize_or_inline effectively prevents KMSAN from reporting errors
 * within the function and marks all its outputs as initialized.
 */
# define __no_sanitize_or_inline __no_kmsan_checks notrace __maybe_unused
#endif

#ifndef __no_sanitize_or_inline
#define __no_sanitize_or_inline __always_inline
#endif

<<<<<<< HEAD
=======
/*
 * Apply __counted_by() when the Endianness matches to increase test coverage.
 */
#ifdef __LITTLE_ENDIAN
#define __counted_by_le(member)	__counted_by(member)
#define __counted_by_be(member)
#else
#define __counted_by_le(member)
#define __counted_by_be(member)	__counted_by(member)
#endif

>>>>>>> 0c383648
/* Do not trap wrapping arithmetic within an annotated function. */
#ifdef CONFIG_UBSAN_SIGNED_WRAP
# define __signed_wrap __attribute__((no_sanitize("signed-integer-overflow")))
#else
# define __signed_wrap
#endif

/* Section for code which can't be instrumented at all */
#define __noinstr_section(section)					\
	noinline notrace __attribute((__section__(section)))		\
	__no_kcsan __no_sanitize_address __no_profile __no_sanitize_coverage \
	__no_sanitize_memory __signed_wrap

#define noinstr __noinstr_section(".noinstr.text")

/*
 * The __cpuidle section is used twofold:
 *
 *  1) the original use -- identifying if a CPU is 'stuck' in idle state based
 *     on it's instruction pointer. See cpu_in_idle().
 *
 *  2) supressing instrumentation around where cpuidle disables RCU; where the
 *     function isn't strictly required for #1, this is interchangeable with
 *     noinstr.
 */
#define __cpuidle __noinstr_section(".cpuidle.text")

#endif /* __KERNEL__ */

#endif /* __ASSEMBLY__ */

/*
 * The below symbols may be defined for one or more, but not ALL, of the above
 * compilers. We don't consider that to be an error, so set them to nothing.
 * For example, some of them are for compiler specific plugins.
 */
#ifndef __latent_entropy
# define __latent_entropy
#endif

#if defined(RANDSTRUCT) && !defined(__CHECKER__)
# define __randomize_layout __designated_init __attribute__((randomize_layout))
# define __no_randomize_layout __attribute__((no_randomize_layout))
/* This anon struct can add padding, so only enable it under randstruct. */
# define randomized_struct_fields_start	struct {
# define randomized_struct_fields_end	} __randomize_layout;
#else
# define __randomize_layout __designated_init
# define __no_randomize_layout
# define randomized_struct_fields_start
# define randomized_struct_fields_end
#endif

#ifndef __noscs
# define __noscs
#endif

#ifndef __nocfi
# define __nocfi
#endif

/*
 * Any place that could be marked with the "alloc_size" attribute is also
 * a place to be marked with the "malloc" attribute, except those that may
 * be performing a _reallocation_, as that may alias the existing pointer.
 * For these, use __realloc_size().
 */
#ifdef __alloc_size__
# define __alloc_size(x, ...)	__alloc_size__(x, ## __VA_ARGS__) __malloc
# define __realloc_size(x, ...)	__alloc_size__(x, ## __VA_ARGS__)
#else
# define __alloc_size(x, ...)	__malloc
# define __realloc_size(x, ...)
#endif

/*
 * When the size of an allocated object is needed, use the best available
 * mechanism to find it. (For cases where sizeof() cannot be used.)
 */
#if __has_builtin(__builtin_dynamic_object_size)
#define __struct_size(p)	__builtin_dynamic_object_size(p, 0)
#define __member_size(p)	__builtin_dynamic_object_size(p, 1)
#else
#define __struct_size(p)	__builtin_object_size(p, 0)
#define __member_size(p)	__builtin_object_size(p, 1)
#endif

/*
 * Some versions of gcc do not mark 'asm goto' volatile:
 *
 *  https://gcc.gnu.org/bugzilla/show_bug.cgi?id=103979
 *
 * We do it here by hand, because it doesn't hurt.
 */
#ifndef asm_goto_output
#define asm_goto_output(x...) asm volatile goto(x)
<<<<<<< HEAD
=======
#endif

/*
 * Clang has trouble with constraints with multiple
 * alternative behaviors (mainly "g" and "rm").
 */
#ifndef ASM_INPUT_G
  #define ASM_INPUT_G "g"
  #define ASM_INPUT_RM "rm"
>>>>>>> 0c383648
#endif

#ifdef CONFIG_CC_HAS_ASM_INLINE
#define asm_inline asm __inline
#else
#define asm_inline asm
#endif

/* Are two types/vars the same type (ignoring qualifiers)? */
#define __same_type(a, b) __builtin_types_compatible_p(typeof(a), typeof(b))

/*
 * __unqual_scalar_typeof(x) - Declare an unqualified scalar type, leaving
 *			       non-scalar types unchanged.
 */
/*
 * Prefer C11 _Generic for better compile-times and simpler code. Note: 'char'
 * is not type-compatible with 'signed char', and we define a separate case.
 */
#define __scalar_type_to_expr_cases(type)				\
		unsigned type:	(unsigned type)0,			\
		signed type:	(signed type)0

#define __unqual_scalar_typeof(x) typeof(				\
		_Generic((x),						\
			 char:	(char)0,				\
			 __scalar_type_to_expr_cases(char),		\
			 __scalar_type_to_expr_cases(short),		\
			 __scalar_type_to_expr_cases(int),		\
			 __scalar_type_to_expr_cases(long),		\
			 __scalar_type_to_expr_cases(long long),	\
			 default: (x)))

/* Is this type a native word size -- useful for atomic operations */
#define __native_word(t) \
	(sizeof(t) == sizeof(char) || sizeof(t) == sizeof(short) || \
	 sizeof(t) == sizeof(int) || sizeof(t) == sizeof(long))

#ifdef __OPTIMIZE__
# define __compiletime_assert(condition, msg, prefix, suffix)		\
	do {								\
		/*							\
		 * __noreturn is needed to give the compiler enough	\
		 * information to avoid certain possibly-uninitialized	\
		 * warnings (regardless of the build failing).		\
		 */							\
		__noreturn extern void prefix ## suffix(void)		\
			__compiletime_error(msg);			\
		if (!(condition))					\
			prefix ## suffix();				\
	} while (0)
#else
# define __compiletime_assert(condition, msg, prefix, suffix) do { } while (0)
#endif

#define _compiletime_assert(condition, msg, prefix, suffix) \
	__compiletime_assert(condition, msg, prefix, suffix)

/**
 * compiletime_assert - break build and emit msg if condition is false
 * @condition: a compile-time constant condition to check
 * @msg:       a message to emit if condition is false
 *
 * In tradition of POSIX assert, this macro will break the build if the
 * supplied condition is *false*, emitting the supplied error message if the
 * compiler has support to do so.
 */
#define compiletime_assert(condition, msg) \
	_compiletime_assert(condition, msg, __compiletime_assert_, __COUNTER__)

#define compiletime_assert_atomic_type(t)				\
	compiletime_assert(__native_word(t),				\
		"Need native word sized stores/loads for atomicity.")

/* Helpers for emitting diagnostics in pragmas. */
#ifndef __diag
#define __diag(string)
#endif

#ifndef __diag_GCC
#define __diag_GCC(version, severity, string)
#endif

#define __diag_push()	__diag(push)
#define __diag_pop()	__diag(pop)

#define __diag_ignore(compiler, version, option, comment) \
	__diag_ ## compiler(version, ignore, option)
#define __diag_warn(compiler, version, option, comment) \
	__diag_ ## compiler(version, warn, option)
#define __diag_error(compiler, version, option, comment) \
	__diag_ ## compiler(version, error, option)

#ifndef __diag_ignore_all
#define __diag_ignore_all(option, comment)
#endif

#endif /* __LINUX_COMPILER_TYPES_H */<|MERGE_RESOLUTION|>--- conflicted
+++ resolved
@@ -115,7 +115,6 @@
 #define __cold
 #endif
 
-<<<<<<< HEAD
 /*
  * On x86-64 and arm64 targets, __preserve_most changes the calling convention
  * of a function to make the code in the caller as unintrusive as possible. This
@@ -142,33 +141,6 @@
 # define __preserve_most notrace __attribute__((__preserve_most__))
 #else
 # define __preserve_most
-=======
-/*
- * On x86-64 and arm64 targets, __preserve_most changes the calling convention
- * of a function to make the code in the caller as unintrusive as possible. This
- * convention behaves identically to the C calling convention on how arguments
- * and return values are passed, but uses a different set of caller- and callee-
- * saved registers.
- *
- * The purpose is to alleviates the burden of saving and recovering a large
- * register set before and after the call in the caller.  This is beneficial for
- * rarely taken slow paths, such as error-reporting functions that may be called
- * from hot paths.
- *
- * Note: This may conflict with instrumentation inserted on function entry which
- * does not use __preserve_most or equivalent convention (if in assembly). Since
- * function tracing assumes the normal C calling convention, where the attribute
- * is supported, __preserve_most implies notrace.  It is recommended to restrict
- * use of the attribute to functions that should or already disable tracing.
- *
- * Optional: not supported by gcc.
- *
- * clang: https://clang.llvm.org/docs/AttributeReference.html#preserve-most
- */
-#if __has_attribute(__preserve_most__) && (defined(CONFIG_X86_64) || defined(CONFIG_ARM64))
-# define __preserve_most notrace __attribute__((__preserve_most__))
-#else
-# define __preserve_most
 #endif
 
 /*
@@ -192,7 +164,6 @@
 # define __retain			__attribute__((__retain__))
 #else
 # define __retain
->>>>>>> 0c383648
 #endif
 
 /* Compiler specific macros. */
@@ -348,23 +319,10 @@
 # define __no_sanitize_or_inline __no_kmsan_checks notrace __maybe_unused
 #endif
 
-#ifdef __SANITIZE_MEMORY__
-/*
- * Similarly to KASAN and KCSAN, KMSAN loses function attributes of inlined
- * functions, therefore disabling KMSAN checks also requires disabling inlining.
- *
- * __no_sanitize_or_inline effectively prevents KMSAN from reporting errors
- * within the function and marks all its outputs as initialized.
- */
-# define __no_sanitize_or_inline __no_kmsan_checks notrace __maybe_unused
-#endif
-
 #ifndef __no_sanitize_or_inline
 #define __no_sanitize_or_inline __always_inline
 #endif
 
-<<<<<<< HEAD
-=======
 /*
  * Apply __counted_by() when the Endianness matches to increase test coverage.
  */
@@ -376,7 +334,6 @@
 #define __counted_by_be(member)	__counted_by(member)
 #endif
 
->>>>>>> 0c383648
 /* Do not trap wrapping arithmetic within an annotated function. */
 #ifdef CONFIG_UBSAN_SIGNED_WRAP
 # define __signed_wrap __attribute__((no_sanitize("signed-integer-overflow")))
@@ -473,8 +430,6 @@
  */
 #ifndef asm_goto_output
 #define asm_goto_output(x...) asm volatile goto(x)
-<<<<<<< HEAD
-=======
 #endif
 
 /*
@@ -484,7 +439,6 @@
 #ifndef ASM_INPUT_G
   #define ASM_INPUT_G "g"
   #define ASM_INPUT_RM "rm"
->>>>>>> 0c383648
 #endif
 
 #ifdef CONFIG_CC_HAS_ASM_INLINE
