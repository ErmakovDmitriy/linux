--- conflicted
+++ resolved
@@ -1,11 +1,7 @@
 VERSION = 3
 PATCHLEVEL = 1
 SUBLEVEL = 0
-<<<<<<< HEAD
-EXTRAVERSION = -rc6
-=======
 EXTRAVERSION = -rc9
->>>>>>> b4cbb8a4
 NAME = "Divemaster Edition"
 
 # *DOCUMENTATION*
