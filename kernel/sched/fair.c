/*
 * Completely Fair Scheduling (CFS) Class (SCHED_NORMAL/SCHED_BATCH)
 *
 *  Copyright (C) 2007 Red Hat, Inc., Ingo Molnar <mingo@redhat.com>
 *
 *  Interactivity improvements by Mike Galbraith
 *  (C) 2007 Mike Galbraith <efault@gmx.de>
 *
 *  Various enhancements by Dmitry Adamushko.
 *  (C) 2007 Dmitry Adamushko <dmitry.adamushko@gmail.com>
 *
 *  Group scheduling enhancements by Srivatsa Vaddagiri
 *  Copyright IBM Corporation, 2007
 *  Author: Srivatsa Vaddagiri <vatsa@linux.vnet.ibm.com>
 *
 *  Scaled math optimizations by Thomas Gleixner
 *  Copyright (C) 2007, Thomas Gleixner <tglx@linutronix.de>
 *
 *  Adaptive scheduling granularity, math enhancements by Peter Zijlstra
 *  Copyright (C) 2007 Red Hat, Inc., Peter Zijlstra <pzijlstr@redhat.com>
 */

#include <linux/latencytop.h>
#include <linux/sched.h>
#include <linux/cpumask.h>
#include <linux/cpuidle.h>
#include <linux/slab.h>
#include <linux/profile.h>
#include <linux/interrupt.h>
#include <linux/mempolicy.h>
#include <linux/migrate.h>
#include <linux/task_work.h>

#include <trace/events/sched.h>

#include "sched.h"

/*
 * Targeted preemption latency for CPU-bound tasks:
 * (default: 6ms * (1 + ilog(ncpus)), units: nanoseconds)
 *
 * NOTE: this latency value is not the same as the concept of
 * 'timeslice length' - timeslices in CFS are of variable length
 * and have no persistent notion like in traditional, time-slice
 * based scheduling concepts.
 *
 * (to see the precise effective timeslice length of your workload,
 *  run vmstat and monitor the context-switches (cs) field)
 */
unsigned int sysctl_sched_latency = 6000000ULL;
unsigned int normalized_sysctl_sched_latency = 6000000ULL;

/*
 * The initial- and re-scaling of tunables is configurable
 * (default SCHED_TUNABLESCALING_LOG = *(1+ilog(ncpus))
 *
 * Options are:
 * SCHED_TUNABLESCALING_NONE - unscaled, always *1
 * SCHED_TUNABLESCALING_LOG - scaled logarithmical, *1+ilog(ncpus)
 * SCHED_TUNABLESCALING_LINEAR - scaled linear, *ncpus
 */
enum sched_tunable_scaling sysctl_sched_tunable_scaling
	= SCHED_TUNABLESCALING_LOG;

/*
 * Minimal preemption granularity for CPU-bound tasks:
 * (default: 0.75 msec * (1 + ilog(ncpus)), units: nanoseconds)
 */
unsigned int sysctl_sched_min_granularity = 750000ULL;
unsigned int normalized_sysctl_sched_min_granularity = 750000ULL;

/*
 * is kept at sysctl_sched_latency / sysctl_sched_min_granularity
 */
static unsigned int sched_nr_latency = 8;

/*
 * After fork, child runs first. If set to 0 (default) then
 * parent will (try to) run first.
 */
unsigned int sysctl_sched_child_runs_first __read_mostly;

/*
 * SCHED_OTHER wake-up granularity.
 * (default: 1 msec * (1 + ilog(ncpus)), units: nanoseconds)
 *
 * This option delays the preemption effects of decoupled workloads
 * and reduces their over-scheduling. Synchronous workloads will still
 * have immediate wakeup/sleep latencies.
 */
unsigned int sysctl_sched_wakeup_granularity = 1000000UL;
unsigned int normalized_sysctl_sched_wakeup_granularity = 1000000UL;

const_debug unsigned int sysctl_sched_migration_cost = 500000UL;

/*
 * The exponential sliding  window over which load is averaged for shares
 * distribution.
 * (default: 10msec)
 */
unsigned int __read_mostly sysctl_sched_shares_window = 10000000UL;

#ifdef CONFIG_CFS_BANDWIDTH
/*
 * Amount of runtime to allocate from global (tg) to local (per-cfs_rq) pool
 * each time a cfs_rq requests quota.
 *
 * Note: in the case that the slice exceeds the runtime remaining (either due
 * to consumption or the quota being specified to be smaller than the slice)
 * we will always only issue the remaining available time.
 *
 * default: 5 msec, units: microseconds
  */
unsigned int sysctl_sched_cfs_bandwidth_slice = 5000UL;
#endif

static inline void update_load_add(struct load_weight *lw, unsigned long inc)
{
	lw->weight += inc;
	lw->inv_weight = 0;
}

static inline void update_load_sub(struct load_weight *lw, unsigned long dec)
{
	lw->weight -= dec;
	lw->inv_weight = 0;
}

static inline void update_load_set(struct load_weight *lw, unsigned long w)
{
	lw->weight = w;
	lw->inv_weight = 0;
}

/*
 * Increase the granularity value when there are more CPUs,
 * because with more CPUs the 'effective latency' as visible
 * to users decreases. But the relationship is not linear,
 * so pick a second-best guess by going with the log2 of the
 * number of CPUs.
 *
 * This idea comes from the SD scheduler of Con Kolivas:
 */
static unsigned int get_update_sysctl_factor(void)
{
	unsigned int cpus = min_t(unsigned int, num_online_cpus(), 8);
	unsigned int factor;

	switch (sysctl_sched_tunable_scaling) {
	case SCHED_TUNABLESCALING_NONE:
		factor = 1;
		break;
	case SCHED_TUNABLESCALING_LINEAR:
		factor = cpus;
		break;
	case SCHED_TUNABLESCALING_LOG:
	default:
		factor = 1 + ilog2(cpus);
		break;
	}

	return factor;
}

static void update_sysctl(void)
{
	unsigned int factor = get_update_sysctl_factor();

#define SET_SYSCTL(name) \
	(sysctl_##name = (factor) * normalized_sysctl_##name)
	SET_SYSCTL(sched_min_granularity);
	SET_SYSCTL(sched_latency);
	SET_SYSCTL(sched_wakeup_granularity);
#undef SET_SYSCTL
}

void sched_init_granularity(void)
{
	update_sysctl();
}

#define WMULT_CONST	(~0U)
#define WMULT_SHIFT	32

static void __update_inv_weight(struct load_weight *lw)
{
	unsigned long w;

	if (likely(lw->inv_weight))
		return;

	w = scale_load_down(lw->weight);

	if (BITS_PER_LONG > 32 && unlikely(w >= WMULT_CONST))
		lw->inv_weight = 1;
	else if (unlikely(!w))
		lw->inv_weight = WMULT_CONST;
	else
		lw->inv_weight = WMULT_CONST / w;
}

/*
 * delta_exec * weight / lw.weight
 *   OR
 * (delta_exec * (weight * lw->inv_weight)) >> WMULT_SHIFT
 *
 * Either weight := NICE_0_LOAD and lw \e prio_to_wmult[], in which case
 * we're guaranteed shift stays positive because inv_weight is guaranteed to
 * fit 32 bits, and NICE_0_LOAD gives another 10 bits; therefore shift >= 22.
 *
 * Or, weight =< lw.weight (because lw.weight is the runqueue weight), thus
 * weight/lw.weight <= 1, and therefore our shift will also be positive.
 */
static u64 __calc_delta(u64 delta_exec, unsigned long weight, struct load_weight *lw)
{
	u64 fact = scale_load_down(weight);
	int shift = WMULT_SHIFT;

	__update_inv_weight(lw);

	if (unlikely(fact >> 32)) {
		while (fact >> 32) {
			fact >>= 1;
			shift--;
		}
	}

	/* hint to use a 32x32->64 mul */
	fact = (u64)(u32)fact * lw->inv_weight;

	while (fact >> 32) {
		fact >>= 1;
		shift--;
	}

	return mul_u64_u32_shr(delta_exec, fact, shift);
}


const struct sched_class fair_sched_class;

/**************************************************************
 * CFS operations on generic schedulable entities:
 */

#ifdef CONFIG_FAIR_GROUP_SCHED

/* cpu runqueue to which this cfs_rq is attached */
static inline struct rq *rq_of(struct cfs_rq *cfs_rq)
{
	return cfs_rq->rq;
}

/* An entity is a task if it doesn't "own" a runqueue */
#define entity_is_task(se)	(!se->my_q)

static inline struct task_struct *task_of(struct sched_entity *se)
{
#ifdef CONFIG_SCHED_DEBUG
	WARN_ON_ONCE(!entity_is_task(se));
#endif
	return container_of(se, struct task_struct, se);
}

/* Walk up scheduling entities hierarchy */
#define for_each_sched_entity(se) \
		for (; se; se = se->parent)

static inline struct cfs_rq *task_cfs_rq(struct task_struct *p)
{
	return p->se.cfs_rq;
}

/* runqueue on which this entity is (to be) queued */
static inline struct cfs_rq *cfs_rq_of(struct sched_entity *se)
{
	return se->cfs_rq;
}

/* runqueue "owned" by this group */
static inline struct cfs_rq *group_cfs_rq(struct sched_entity *grp)
{
	return grp->my_q;
}

static inline void list_add_leaf_cfs_rq(struct cfs_rq *cfs_rq)
{
	if (!cfs_rq->on_list) {
		/*
		 * Ensure we either appear before our parent (if already
		 * enqueued) or force our parent to appear after us when it is
		 * enqueued.  The fact that we always enqueue bottom-up
		 * reduces this to two cases.
		 */
		if (cfs_rq->tg->parent &&
		    cfs_rq->tg->parent->cfs_rq[cpu_of(rq_of(cfs_rq))]->on_list) {
			list_add_rcu(&cfs_rq->leaf_cfs_rq_list,
				&rq_of(cfs_rq)->leaf_cfs_rq_list);
		} else {
			list_add_tail_rcu(&cfs_rq->leaf_cfs_rq_list,
				&rq_of(cfs_rq)->leaf_cfs_rq_list);
		}

		cfs_rq->on_list = 1;
	}
}

static inline void list_del_leaf_cfs_rq(struct cfs_rq *cfs_rq)
{
	if (cfs_rq->on_list) {
		list_del_rcu(&cfs_rq->leaf_cfs_rq_list);
		cfs_rq->on_list = 0;
	}
}

/* Iterate thr' all leaf cfs_rq's on a runqueue */
#define for_each_leaf_cfs_rq(rq, cfs_rq) \
	list_for_each_entry_rcu(cfs_rq, &rq->leaf_cfs_rq_list, leaf_cfs_rq_list)

/* Do the two (enqueued) entities belong to the same group ? */
static inline struct cfs_rq *
is_same_group(struct sched_entity *se, struct sched_entity *pse)
{
	if (se->cfs_rq == pse->cfs_rq)
		return se->cfs_rq;

	return NULL;
}

static inline struct sched_entity *parent_entity(struct sched_entity *se)
{
	return se->parent;
}

static void
find_matching_se(struct sched_entity **se, struct sched_entity **pse)
{
	int se_depth, pse_depth;

	/*
	 * preemption test can be made between sibling entities who are in the
	 * same cfs_rq i.e who have a common parent. Walk up the hierarchy of
	 * both tasks until we find their ancestors who are siblings of common
	 * parent.
	 */

	/* First walk up until both entities are at same depth */
	se_depth = (*se)->depth;
	pse_depth = (*pse)->depth;

	while (se_depth > pse_depth) {
		se_depth--;
		*se = parent_entity(*se);
	}

	while (pse_depth > se_depth) {
		pse_depth--;
		*pse = parent_entity(*pse);
	}

	while (!is_same_group(*se, *pse)) {
		*se = parent_entity(*se);
		*pse = parent_entity(*pse);
	}
}

#else	/* !CONFIG_FAIR_GROUP_SCHED */

static inline struct task_struct *task_of(struct sched_entity *se)
{
	return container_of(se, struct task_struct, se);
}

static inline struct rq *rq_of(struct cfs_rq *cfs_rq)
{
	return container_of(cfs_rq, struct rq, cfs);
}

#define entity_is_task(se)	1

#define for_each_sched_entity(se) \
		for (; se; se = NULL)

static inline struct cfs_rq *task_cfs_rq(struct task_struct *p)
{
	return &task_rq(p)->cfs;
}

static inline struct cfs_rq *cfs_rq_of(struct sched_entity *se)
{
	struct task_struct *p = task_of(se);
	struct rq *rq = task_rq(p);

	return &rq->cfs;
}

/* runqueue "owned" by this group */
static inline struct cfs_rq *group_cfs_rq(struct sched_entity *grp)
{
	return NULL;
}

static inline void list_add_leaf_cfs_rq(struct cfs_rq *cfs_rq)
{
}

static inline void list_del_leaf_cfs_rq(struct cfs_rq *cfs_rq)
{
}

#define for_each_leaf_cfs_rq(rq, cfs_rq) \
		for (cfs_rq = &rq->cfs; cfs_rq; cfs_rq = NULL)

static inline struct sched_entity *parent_entity(struct sched_entity *se)
{
	return NULL;
}

static inline void
find_matching_se(struct sched_entity **se, struct sched_entity **pse)
{
}

#endif	/* CONFIG_FAIR_GROUP_SCHED */

static __always_inline
void account_cfs_rq_runtime(struct cfs_rq *cfs_rq, u64 delta_exec);

/**************************************************************
 * Scheduling class tree data structure manipulation methods:
 */

static inline u64 max_vruntime(u64 max_vruntime, u64 vruntime)
{
	s64 delta = (s64)(vruntime - max_vruntime);
	if (delta > 0)
		max_vruntime = vruntime;

	return max_vruntime;
}

static inline u64 min_vruntime(u64 min_vruntime, u64 vruntime)
{
	s64 delta = (s64)(vruntime - min_vruntime);
	if (delta < 0)
		min_vruntime = vruntime;

	return min_vruntime;
}

static inline int entity_before(struct sched_entity *a,
				struct sched_entity *b)
{
	return (s64)(a->vruntime - b->vruntime) < 0;
}

static void update_min_vruntime(struct cfs_rq *cfs_rq)
{
	u64 vruntime = cfs_rq->min_vruntime;

	if (cfs_rq->curr)
		vruntime = cfs_rq->curr->vruntime;

	if (cfs_rq->rb_leftmost) {
		struct sched_entity *se = rb_entry(cfs_rq->rb_leftmost,
						   struct sched_entity,
						   run_node);

		if (!cfs_rq->curr)
			vruntime = se->vruntime;
		else
			vruntime = min_vruntime(vruntime, se->vruntime);
	}

	/* ensure we never gain time by being placed backwards. */
	cfs_rq->min_vruntime = max_vruntime(cfs_rq->min_vruntime, vruntime);
#ifndef CONFIG_64BIT
	smp_wmb();
	cfs_rq->min_vruntime_copy = cfs_rq->min_vruntime;
#endif
}

/*
 * Enqueue an entity into the rb-tree:
 */
static void __enqueue_entity(struct cfs_rq *cfs_rq, struct sched_entity *se)
{
	struct rb_node **link = &cfs_rq->tasks_timeline.rb_node;
	struct rb_node *parent = NULL;
	struct sched_entity *entry;
	int leftmost = 1;

	/*
	 * Find the right place in the rbtree:
	 */
	while (*link) {
		parent = *link;
		entry = rb_entry(parent, struct sched_entity, run_node);
		/*
		 * We dont care about collisions. Nodes with
		 * the same key stay together.
		 */
		if (entity_before(se, entry)) {
			link = &parent->rb_left;
		} else {
			link = &parent->rb_right;
			leftmost = 0;
		}
	}

	/*
	 * Maintain a cache of leftmost tree entries (it is frequently
	 * used):
	 */
	if (leftmost)
		cfs_rq->rb_leftmost = &se->run_node;

	rb_link_node(&se->run_node, parent, link);
	rb_insert_color(&se->run_node, &cfs_rq->tasks_timeline);
}

static void __dequeue_entity(struct cfs_rq *cfs_rq, struct sched_entity *se)
{
	if (cfs_rq->rb_leftmost == &se->run_node) {
		struct rb_node *next_node;

		next_node = rb_next(&se->run_node);
		cfs_rq->rb_leftmost = next_node;
	}

	rb_erase(&se->run_node, &cfs_rq->tasks_timeline);
}

struct sched_entity *__pick_first_entity(struct cfs_rq *cfs_rq)
{
	struct rb_node *left = cfs_rq->rb_leftmost;

	if (!left)
		return NULL;

	return rb_entry(left, struct sched_entity, run_node);
}

static struct sched_entity *__pick_next_entity(struct sched_entity *se)
{
	struct rb_node *next = rb_next(&se->run_node);

	if (!next)
		return NULL;

	return rb_entry(next, struct sched_entity, run_node);
}

#ifdef CONFIG_SCHED_DEBUG
struct sched_entity *__pick_last_entity(struct cfs_rq *cfs_rq)
{
	struct rb_node *last = rb_last(&cfs_rq->tasks_timeline);

	if (!last)
		return NULL;

	return rb_entry(last, struct sched_entity, run_node);
}

/**************************************************************
 * Scheduling class statistics methods:
 */

int sched_proc_update_handler(struct ctl_table *table, int write,
		void __user *buffer, size_t *lenp,
		loff_t *ppos)
{
	int ret = proc_dointvec_minmax(table, write, buffer, lenp, ppos);
	unsigned int factor = get_update_sysctl_factor();

	if (ret || !write)
		return ret;

	sched_nr_latency = DIV_ROUND_UP(sysctl_sched_latency,
					sysctl_sched_min_granularity);

#define WRT_SYSCTL(name) \
	(normalized_sysctl_##name = sysctl_##name / (factor))
	WRT_SYSCTL(sched_min_granularity);
	WRT_SYSCTL(sched_latency);
	WRT_SYSCTL(sched_wakeup_granularity);
#undef WRT_SYSCTL

	return 0;
}
#endif

/*
 * delta /= w
 */
static inline u64 calc_delta_fair(u64 delta, struct sched_entity *se)
{
	if (unlikely(se->load.weight != NICE_0_LOAD))
		delta = __calc_delta(delta, NICE_0_LOAD, &se->load);

	return delta;
}

/*
 * The idea is to set a period in which each task runs once.
 *
 * When there are too many tasks (sched_nr_latency) we have to stretch
 * this period because otherwise the slices get too small.
 *
 * p = (nr <= nl) ? l : l*nr/nl
 */
static u64 __sched_period(unsigned long nr_running)
{
	if (unlikely(nr_running > sched_nr_latency))
		return nr_running * sysctl_sched_min_granularity;
	else
		return sysctl_sched_latency;
}

/*
 * We calculate the wall-time slice from the period by taking a part
 * proportional to the weight.
 *
 * s = p*P[w/rw]
 */
static u64 sched_slice(struct cfs_rq *cfs_rq, struct sched_entity *se)
{
	u64 slice = __sched_period(cfs_rq->nr_running + !se->on_rq);

	for_each_sched_entity(se) {
		struct load_weight *load;
		struct load_weight lw;

		cfs_rq = cfs_rq_of(se);
		load = &cfs_rq->load;

		if (unlikely(!se->on_rq)) {
			lw = cfs_rq->load;

			update_load_add(&lw, se->load.weight);
			load = &lw;
		}
		slice = __calc_delta(slice, se->load.weight, load);
	}
	return slice;
}

/*
 * We calculate the vruntime slice of a to-be-inserted task.
 *
 * vs = s/w
 */
static u64 sched_vslice(struct cfs_rq *cfs_rq, struct sched_entity *se)
{
	return calc_delta_fair(sched_slice(cfs_rq, se), se);
}

#ifdef CONFIG_SMP
static int select_idle_sibling(struct task_struct *p, int cpu);
static unsigned long task_h_load(struct task_struct *p);

/*
 * We choose a half-life close to 1 scheduling period.
 * Note: The tables runnable_avg_yN_inv and runnable_avg_yN_sum are
 * dependent on this value.
 */
#define LOAD_AVG_PERIOD 32
#define LOAD_AVG_MAX 47742 /* maximum possible load avg */
#define LOAD_AVG_MAX_N 345 /* number of full periods to produce LOAD_AVG_MAX */

/* Give new sched_entity start runnable values to heavy its load in infant time */
void init_entity_runnable_average(struct sched_entity *se)
{
	struct sched_avg *sa = &se->avg;

	sa->last_update_time = 0;
	/*
	 * sched_avg's period_contrib should be strictly less then 1024, so
	 * we give it 1023 to make sure it is almost a period (1024us), and
	 * will definitely be update (after enqueue).
	 */
	sa->period_contrib = 1023;
	sa->load_avg = scale_load_down(se->load.weight);
	sa->load_sum = sa->load_avg * LOAD_AVG_MAX;
	sa->util_avg = scale_load_down(SCHED_LOAD_SCALE);
	sa->util_sum = sa->util_avg * LOAD_AVG_MAX;
	/* when this task enqueue'ed, it will contribute to its cfs_rq's load_avg */
}

static inline unsigned long cfs_rq_runnable_load_avg(struct cfs_rq *cfs_rq);
static inline unsigned long cfs_rq_load_avg(struct cfs_rq *cfs_rq);
#else
void init_entity_runnable_average(struct sched_entity *se)
{
}
#endif

/*
 * Update the current task's runtime statistics.
 */
static void update_curr(struct cfs_rq *cfs_rq)
{
	struct sched_entity *curr = cfs_rq->curr;
	u64 now = rq_clock_task(rq_of(cfs_rq));
	u64 delta_exec;

	if (unlikely(!curr))
		return;

	delta_exec = now - curr->exec_start;
	if (unlikely((s64)delta_exec <= 0))
		return;

	curr->exec_start = now;

	schedstat_set(curr->statistics.exec_max,
		      max(delta_exec, curr->statistics.exec_max));

	curr->sum_exec_runtime += delta_exec;
	schedstat_add(cfs_rq, exec_clock, delta_exec);

	curr->vruntime += calc_delta_fair(delta_exec, curr);
	update_min_vruntime(cfs_rq);

	if (entity_is_task(curr)) {
		struct task_struct *curtask = task_of(curr);

		trace_sched_stat_runtime(curtask, delta_exec, curr->vruntime);
		cpuacct_charge(curtask, delta_exec);
		account_group_exec_runtime(curtask, delta_exec);
	}

	account_cfs_rq_runtime(cfs_rq, delta_exec);
}

static void update_curr_fair(struct rq *rq)
{
	update_curr(cfs_rq_of(&rq->curr->se));
}

static inline void
update_stats_wait_start(struct cfs_rq *cfs_rq, struct sched_entity *se)
{
	schedstat_set(se->statistics.wait_start, rq_clock(rq_of(cfs_rq)));
}

/*
 * Task is being enqueued - update stats:
 */
static void update_stats_enqueue(struct cfs_rq *cfs_rq, struct sched_entity *se)
{
	/*
	 * Are we enqueueing a waiting task? (for current tasks
	 * a dequeue/enqueue event is a NOP)
	 */
	if (se != cfs_rq->curr)
		update_stats_wait_start(cfs_rq, se);
}

static void
update_stats_wait_end(struct cfs_rq *cfs_rq, struct sched_entity *se)
{
	schedstat_set(se->statistics.wait_max, max(se->statistics.wait_max,
			rq_clock(rq_of(cfs_rq)) - se->statistics.wait_start));
	schedstat_set(se->statistics.wait_count, se->statistics.wait_count + 1);
	schedstat_set(se->statistics.wait_sum, se->statistics.wait_sum +
			rq_clock(rq_of(cfs_rq)) - se->statistics.wait_start);
#ifdef CONFIG_SCHEDSTATS
	if (entity_is_task(se)) {
		trace_sched_stat_wait(task_of(se),
			rq_clock(rq_of(cfs_rq)) - se->statistics.wait_start);
	}
#endif
	schedstat_set(se->statistics.wait_start, 0);
}

static inline void
update_stats_dequeue(struct cfs_rq *cfs_rq, struct sched_entity *se)
{
	/*
	 * Mark the end of the wait period if dequeueing a
	 * waiting task:
	 */
	if (se != cfs_rq->curr)
		update_stats_wait_end(cfs_rq, se);
}

/*
 * We are picking a new current task - update its stats:
 */
static inline void
update_stats_curr_start(struct cfs_rq *cfs_rq, struct sched_entity *se)
{
	/*
	 * We are starting a new run period:
	 */
	se->exec_start = rq_clock_task(rq_of(cfs_rq));
}

/**************************************************
 * Scheduling class queueing methods:
 */

#ifdef CONFIG_NUMA_BALANCING
/*
 * Approximate time to scan a full NUMA task in ms. The task scan period is
 * calculated based on the tasks virtual memory size and
 * numa_balancing_scan_size.
 */
unsigned int sysctl_numa_balancing_scan_period_min = 1000;
unsigned int sysctl_numa_balancing_scan_period_max = 60000;

/* Portion of address space to scan in MB */
unsigned int sysctl_numa_balancing_scan_size = 256;

/* Scan @scan_size MB every @scan_period after an initial @scan_delay in ms */
unsigned int sysctl_numa_balancing_scan_delay = 1000;

static unsigned int task_nr_scan_windows(struct task_struct *p)
{
	unsigned long rss = 0;
	unsigned long nr_scan_pages;

	/*
	 * Calculations based on RSS as non-present and empty pages are skipped
	 * by the PTE scanner and NUMA hinting faults should be trapped based
	 * on resident pages
	 */
	nr_scan_pages = sysctl_numa_balancing_scan_size << (20 - PAGE_SHIFT);
	rss = get_mm_rss(p->mm);
	if (!rss)
		rss = nr_scan_pages;

	rss = round_up(rss, nr_scan_pages);
	return rss / nr_scan_pages;
}

/* For sanitys sake, never scan more PTEs than MAX_SCAN_WINDOW MB/sec. */
#define MAX_SCAN_WINDOW 2560

static unsigned int task_scan_min(struct task_struct *p)
{
	unsigned int scan_size = READ_ONCE(sysctl_numa_balancing_scan_size);
	unsigned int scan, floor;
	unsigned int windows = 1;

	if (scan_size < MAX_SCAN_WINDOW)
		windows = MAX_SCAN_WINDOW / scan_size;
	floor = 1000 / windows;

	scan = sysctl_numa_balancing_scan_period_min / task_nr_scan_windows(p);
	return max_t(unsigned int, floor, scan);
}

static unsigned int task_scan_max(struct task_struct *p)
{
	unsigned int smin = task_scan_min(p);
	unsigned int smax;

	/* Watch for min being lower than max due to floor calculations */
	smax = sysctl_numa_balancing_scan_period_max / task_nr_scan_windows(p);
	return max(smin, smax);
}

static void account_numa_enqueue(struct rq *rq, struct task_struct *p)
{
	rq->nr_numa_running += (p->numa_preferred_nid != -1);
	rq->nr_preferred_running += (p->numa_preferred_nid == task_node(p));
}

static void account_numa_dequeue(struct rq *rq, struct task_struct *p)
{
	rq->nr_numa_running -= (p->numa_preferred_nid != -1);
	rq->nr_preferred_running -= (p->numa_preferred_nid == task_node(p));
}

struct numa_group {
	atomic_t refcount;

	spinlock_t lock; /* nr_tasks, tasks */
	int nr_tasks;
	pid_t gid;

	struct rcu_head rcu;
	nodemask_t active_nodes;
	unsigned long total_faults;
	/*
	 * Faults_cpu is used to decide whether memory should move
	 * towards the CPU. As a consequence, these stats are weighted
	 * more by CPU use than by memory faults.
	 */
	unsigned long *faults_cpu;
	unsigned long faults[0];
};

/* Shared or private faults. */
#define NR_NUMA_HINT_FAULT_TYPES 2

/* Memory and CPU locality */
#define NR_NUMA_HINT_FAULT_STATS (NR_NUMA_HINT_FAULT_TYPES * 2)

/* Averaged statistics, and temporary buffers. */
#define NR_NUMA_HINT_FAULT_BUCKETS (NR_NUMA_HINT_FAULT_STATS * 2)

pid_t task_numa_group_id(struct task_struct *p)
{
	return p->numa_group ? p->numa_group->gid : 0;
}

/*
 * The averaged statistics, shared & private, memory & cpu,
 * occupy the first half of the array. The second half of the
 * array is for current counters, which are averaged into the
 * first set by task_numa_placement.
 */
static inline int task_faults_idx(enum numa_faults_stats s, int nid, int priv)
{
	return NR_NUMA_HINT_FAULT_TYPES * (s * nr_node_ids + nid) + priv;
}

static inline unsigned long task_faults(struct task_struct *p, int nid)
{
	if (!p->numa_faults)
		return 0;

	return p->numa_faults[task_faults_idx(NUMA_MEM, nid, 0)] +
		p->numa_faults[task_faults_idx(NUMA_MEM, nid, 1)];
}

static inline unsigned long group_faults(struct task_struct *p, int nid)
{
	if (!p->numa_group)
		return 0;

	return p->numa_group->faults[task_faults_idx(NUMA_MEM, nid, 0)] +
		p->numa_group->faults[task_faults_idx(NUMA_MEM, nid, 1)];
}

static inline unsigned long group_faults_cpu(struct numa_group *group, int nid)
{
	return group->faults_cpu[task_faults_idx(NUMA_MEM, nid, 0)] +
		group->faults_cpu[task_faults_idx(NUMA_MEM, nid, 1)];
}

/* Handle placement on systems where not all nodes are directly connected. */
static unsigned long score_nearby_nodes(struct task_struct *p, int nid,
					int maxdist, bool task)
{
	unsigned long score = 0;
	int node;

	/*
	 * All nodes are directly connected, and the same distance
	 * from each other. No need for fancy placement algorithms.
	 */
	if (sched_numa_topology_type == NUMA_DIRECT)
		return 0;

	/*
	 * This code is called for each node, introducing N^2 complexity,
	 * which should be ok given the number of nodes rarely exceeds 8.
	 */
	for_each_online_node(node) {
		unsigned long faults;
		int dist = node_distance(nid, node);

		/*
		 * The furthest away nodes in the system are not interesting
		 * for placement; nid was already counted.
		 */
		if (dist == sched_max_numa_distance || node == nid)
			continue;

		/*
		 * On systems with a backplane NUMA topology, compare groups
		 * of nodes, and move tasks towards the group with the most
		 * memory accesses. When comparing two nodes at distance
		 * "hoplimit", only nodes closer by than "hoplimit" are part
		 * of each group. Skip other nodes.
		 */
		if (sched_numa_topology_type == NUMA_BACKPLANE &&
					dist > maxdist)
			continue;

		/* Add up the faults from nearby nodes. */
		if (task)
			faults = task_faults(p, node);
		else
			faults = group_faults(p, node);

		/*
		 * On systems with a glueless mesh NUMA topology, there are
		 * no fixed "groups of nodes". Instead, nodes that are not
		 * directly connected bounce traffic through intermediate
		 * nodes; a numa_group can occupy any set of nodes.
		 * The further away a node is, the less the faults count.
		 * This seems to result in good task placement.
		 */
		if (sched_numa_topology_type == NUMA_GLUELESS_MESH) {
			faults *= (sched_max_numa_distance - dist);
			faults /= (sched_max_numa_distance - LOCAL_DISTANCE);
		}

		score += faults;
	}

	return score;
}

/*
 * These return the fraction of accesses done by a particular task, or
 * task group, on a particular numa node.  The group weight is given a
 * larger multiplier, in order to group tasks together that are almost
 * evenly spread out between numa nodes.
 */
static inline unsigned long task_weight(struct task_struct *p, int nid,
					int dist)
{
	unsigned long faults, total_faults;

	if (!p->numa_faults)
		return 0;

	total_faults = p->total_numa_faults;

	if (!total_faults)
		return 0;

	faults = task_faults(p, nid);
	faults += score_nearby_nodes(p, nid, dist, true);

	return 1000 * faults / total_faults;
}

static inline unsigned long group_weight(struct task_struct *p, int nid,
					 int dist)
{
	unsigned long faults, total_faults;

	if (!p->numa_group)
		return 0;

	total_faults = p->numa_group->total_faults;

	if (!total_faults)
		return 0;

	faults = group_faults(p, nid);
	faults += score_nearby_nodes(p, nid, dist, false);

	return 1000 * faults / total_faults;
}

bool should_numa_migrate_memory(struct task_struct *p, struct page * page,
				int src_nid, int dst_cpu)
{
	struct numa_group *ng = p->numa_group;
	int dst_nid = cpu_to_node(dst_cpu);
	int last_cpupid, this_cpupid;

	this_cpupid = cpu_pid_to_cpupid(dst_cpu, current->pid);

	/*
	 * Multi-stage node selection is used in conjunction with a periodic
	 * migration fault to build a temporal task<->page relation. By using
	 * a two-stage filter we remove short/unlikely relations.
	 *
	 * Using P(p) ~ n_p / n_t as per frequentist probability, we can equate
	 * a task's usage of a particular page (n_p) per total usage of this
	 * page (n_t) (in a given time-span) to a probability.
	 *
	 * Our periodic faults will sample this probability and getting the
	 * same result twice in a row, given these samples are fully
	 * independent, is then given by P(n)^2, provided our sample period
	 * is sufficiently short compared to the usage pattern.
	 *
	 * This quadric squishes small probabilities, making it less likely we
	 * act on an unlikely task<->page relation.
	 */
	last_cpupid = page_cpupid_xchg_last(page, this_cpupid);
	if (!cpupid_pid_unset(last_cpupid) &&
				cpupid_to_nid(last_cpupid) != dst_nid)
		return false;

	/* Always allow migrate on private faults */
	if (cpupid_match_pid(p, last_cpupid))
		return true;

	/* A shared fault, but p->numa_group has not been set up yet. */
	if (!ng)
		return true;

	/*
	 * Do not migrate if the destination is not a node that
	 * is actively used by this numa group.
	 */
	if (!node_isset(dst_nid, ng->active_nodes))
		return false;

	/*
	 * Source is a node that is not actively used by this
	 * numa group, while the destination is. Migrate.
	 */
	if (!node_isset(src_nid, ng->active_nodes))
		return true;

	/*
	 * Both source and destination are nodes in active
	 * use by this numa group. Maximize memory bandwidth
	 * by migrating from more heavily used groups, to less
	 * heavily used ones, spreading the load around.
	 * Use a 1/4 hysteresis to avoid spurious page movement.
	 */
	return group_faults(p, dst_nid) < (group_faults(p, src_nid) * 3 / 4);
}

static unsigned long weighted_cpuload(const int cpu);
static unsigned long source_load(int cpu, int type);
static unsigned long target_load(int cpu, int type);
static unsigned long capacity_of(int cpu);
static long effective_load(struct task_group *tg, int cpu, long wl, long wg);

/* Cached statistics for all CPUs within a node */
struct numa_stats {
	unsigned long nr_running;
	unsigned long load;

	/* Total compute capacity of CPUs on a node */
	unsigned long compute_capacity;

	/* Approximate capacity in terms of runnable tasks on a node */
	unsigned long task_capacity;
	int has_free_capacity;
};

/*
 * XXX borrowed from update_sg_lb_stats
 */
static void update_numa_stats(struct numa_stats *ns, int nid)
{
	int smt, cpu, cpus = 0;
	unsigned long capacity;

	memset(ns, 0, sizeof(*ns));
	for_each_cpu(cpu, cpumask_of_node(nid)) {
		struct rq *rq = cpu_rq(cpu);

		ns->nr_running += rq->nr_running;
		ns->load += weighted_cpuload(cpu);
		ns->compute_capacity += capacity_of(cpu);

		cpus++;
	}

	/*
	 * If we raced with hotplug and there are no CPUs left in our mask
	 * the @ns structure is NULL'ed and task_numa_compare() will
	 * not find this node attractive.
	 *
	 * We'll either bail at !has_free_capacity, or we'll detect a huge
	 * imbalance and bail there.
	 */
	if (!cpus)
		return;

	/* smt := ceil(cpus / capacity), assumes: 1 < smt_power < 2 */
	smt = DIV_ROUND_UP(SCHED_CAPACITY_SCALE * cpus, ns->compute_capacity);
	capacity = cpus / smt; /* cores */

	ns->task_capacity = min_t(unsigned, capacity,
		DIV_ROUND_CLOSEST(ns->compute_capacity, SCHED_CAPACITY_SCALE));
	ns->has_free_capacity = (ns->nr_running < ns->task_capacity);
}

struct task_numa_env {
	struct task_struct *p;

	int src_cpu, src_nid;
	int dst_cpu, dst_nid;

	struct numa_stats src_stats, dst_stats;

	int imbalance_pct;
	int dist;

	struct task_struct *best_task;
	long best_imp;
	int best_cpu;
};

static void task_numa_assign(struct task_numa_env *env,
			     struct task_struct *p, long imp)
{
	if (env->best_task)
		put_task_struct(env->best_task);
	if (p)
		get_task_struct(p);

	env->best_task = p;
	env->best_imp = imp;
	env->best_cpu = env->dst_cpu;
}

static bool load_too_imbalanced(long src_load, long dst_load,
				struct task_numa_env *env)
{
	long imb, old_imb;
	long orig_src_load, orig_dst_load;
	long src_capacity, dst_capacity;

	/*
	 * The load is corrected for the CPU capacity available on each node.
	 *
	 * src_load        dst_load
	 * ------------ vs ---------
	 * src_capacity    dst_capacity
	 */
	src_capacity = env->src_stats.compute_capacity;
	dst_capacity = env->dst_stats.compute_capacity;

	/* We care about the slope of the imbalance, not the direction. */
	if (dst_load < src_load)
		swap(dst_load, src_load);

	/* Is the difference below the threshold? */
	imb = dst_load * src_capacity * 100 -
	      src_load * dst_capacity * env->imbalance_pct;
	if (imb <= 0)
		return false;

	/*
	 * The imbalance is above the allowed threshold.
	 * Compare it with the old imbalance.
	 */
	orig_src_load = env->src_stats.load;
	orig_dst_load = env->dst_stats.load;

	if (orig_dst_load < orig_src_load)
		swap(orig_dst_load, orig_src_load);

	old_imb = orig_dst_load * src_capacity * 100 -
		  orig_src_load * dst_capacity * env->imbalance_pct;

	/* Would this change make things worse? */
	return (imb > old_imb);
}

/*
 * This checks if the overall compute and NUMA accesses of the system would
 * be improved if the source tasks was migrated to the target dst_cpu taking
 * into account that it might be best if task running on the dst_cpu should
 * be exchanged with the source task
 */
static void task_numa_compare(struct task_numa_env *env,
			      long taskimp, long groupimp)
{
	struct rq *src_rq = cpu_rq(env->src_cpu);
	struct rq *dst_rq = cpu_rq(env->dst_cpu);
	struct task_struct *cur;
	long src_load, dst_load;
	long load;
	long imp = env->p->numa_group ? groupimp : taskimp;
	long moveimp = imp;
	int dist = env->dist;

	rcu_read_lock();

	raw_spin_lock_irq(&dst_rq->lock);
	cur = dst_rq->curr;
	/*
	 * No need to move the exiting task, and this ensures that ->curr
	 * wasn't reaped and thus get_task_struct() in task_numa_assign()
	 * is safe under RCU read lock.
	 * Note that rcu_read_lock() itself can't protect from the final
	 * put_task_struct() after the last schedule().
	 */
	if ((cur->flags & PF_EXITING) || is_idle_task(cur))
		cur = NULL;
	raw_spin_unlock_irq(&dst_rq->lock);

	/*
	 * Because we have preemption enabled we can get migrated around and
	 * end try selecting ourselves (current == env->p) as a swap candidate.
	 */
	if (cur == env->p)
		goto unlock;

	/*
	 * "imp" is the fault differential for the source task between the
	 * source and destination node. Calculate the total differential for
	 * the source task and potential destination task. The more negative
	 * the value is, the more rmeote accesses that would be expected to
	 * be incurred if the tasks were swapped.
	 */
	if (cur) {
		/* Skip this swap candidate if cannot move to the source cpu */
		if (!cpumask_test_cpu(env->src_cpu, tsk_cpus_allowed(cur)))
			goto unlock;

		/*
		 * If dst and source tasks are in the same NUMA group, or not
		 * in any group then look only at task weights.
		 */
		if (cur->numa_group == env->p->numa_group) {
			imp = taskimp + task_weight(cur, env->src_nid, dist) -
			      task_weight(cur, env->dst_nid, dist);
			/*
			 * Add some hysteresis to prevent swapping the
			 * tasks within a group over tiny differences.
			 */
			if (cur->numa_group)
				imp -= imp/16;
		} else {
			/*
			 * Compare the group weights. If a task is all by
			 * itself (not part of a group), use the task weight
			 * instead.
			 */
			if (cur->numa_group)
				imp += group_weight(cur, env->src_nid, dist) -
				       group_weight(cur, env->dst_nid, dist);
			else
				imp += task_weight(cur, env->src_nid, dist) -
				       task_weight(cur, env->dst_nid, dist);
		}
	}

	if (imp <= env->best_imp && moveimp <= env->best_imp)
		goto unlock;

	if (!cur) {
		/* Is there capacity at our destination? */
		if (env->src_stats.nr_running <= env->src_stats.task_capacity &&
		    !env->dst_stats.has_free_capacity)
			goto unlock;

		goto balance;
	}

	/* Balance doesn't matter much if we're running a task per cpu */
	if (imp > env->best_imp && src_rq->nr_running == 1 &&
			dst_rq->nr_running == 1)
		goto assign;

	/*
	 * In the overloaded case, try and keep the load balanced.
	 */
balance:
	load = task_h_load(env->p);
	dst_load = env->dst_stats.load + load;
	src_load = env->src_stats.load - load;

	if (moveimp > imp && moveimp > env->best_imp) {
		/*
		 * If the improvement from just moving env->p direction is
		 * better than swapping tasks around, check if a move is
		 * possible. Store a slightly smaller score than moveimp,
		 * so an actually idle CPU will win.
		 */
		if (!load_too_imbalanced(src_load, dst_load, env)) {
			imp = moveimp - 1;
			cur = NULL;
			goto assign;
		}
	}

	if (imp <= env->best_imp)
		goto unlock;

	if (cur) {
		load = task_h_load(cur);
		dst_load -= load;
		src_load += load;
	}

	if (load_too_imbalanced(src_load, dst_load, env))
		goto unlock;

	/*
	 * One idle CPU per node is evaluated for a task numa move.
	 * Call select_idle_sibling to maybe find a better one.
	 */
	if (!cur)
		env->dst_cpu = select_idle_sibling(env->p, env->dst_cpu);

assign:
	task_numa_assign(env, cur, imp);
unlock:
	rcu_read_unlock();
}

static void task_numa_find_cpu(struct task_numa_env *env,
				long taskimp, long groupimp)
{
	int cpu;

	for_each_cpu(cpu, cpumask_of_node(env->dst_nid)) {
		/* Skip this CPU if the source task cannot migrate */
		if (!cpumask_test_cpu(cpu, tsk_cpus_allowed(env->p)))
			continue;

		env->dst_cpu = cpu;
		task_numa_compare(env, taskimp, groupimp);
	}
}

/* Only move tasks to a NUMA node less busy than the current node. */
static bool numa_has_capacity(struct task_numa_env *env)
{
	struct numa_stats *src = &env->src_stats;
	struct numa_stats *dst = &env->dst_stats;

	if (src->has_free_capacity && !dst->has_free_capacity)
		return false;

	/*
	 * Only consider a task move if the source has a higher load
	 * than the destination, corrected for CPU capacity on each node.
	 *
	 *      src->load                dst->load
	 * --------------------- vs ---------------------
	 * src->compute_capacity    dst->compute_capacity
	 */
	if (src->load * dst->compute_capacity * env->imbalance_pct >

	    dst->load * src->compute_capacity * 100)
		return true;

	return false;
}

static int task_numa_migrate(struct task_struct *p)
{
	struct task_numa_env env = {
		.p = p,

		.src_cpu = task_cpu(p),
		.src_nid = task_node(p),

		.imbalance_pct = 112,

		.best_task = NULL,
		.best_imp = 0,
		.best_cpu = -1
	};
	struct sched_domain *sd;
	unsigned long taskweight, groupweight;
	int nid, ret, dist;
	long taskimp, groupimp;

	/*
	 * Pick the lowest SD_NUMA domain, as that would have the smallest
	 * imbalance and would be the first to start moving tasks about.
	 *
	 * And we want to avoid any moving of tasks about, as that would create
	 * random movement of tasks -- counter the numa conditions we're trying
	 * to satisfy here.
	 */
	rcu_read_lock();
	sd = rcu_dereference(per_cpu(sd_numa, env.src_cpu));
	if (sd)
		env.imbalance_pct = 100 + (sd->imbalance_pct - 100) / 2;
	rcu_read_unlock();

	/*
	 * Cpusets can break the scheduler domain tree into smaller
	 * balance domains, some of which do not cross NUMA boundaries.
	 * Tasks that are "trapped" in such domains cannot be migrated
	 * elsewhere, so there is no point in (re)trying.
	 */
	if (unlikely(!sd)) {
		p->numa_preferred_nid = task_node(p);
		return -EINVAL;
	}

	env.dst_nid = p->numa_preferred_nid;
	dist = env.dist = node_distance(env.src_nid, env.dst_nid);
	taskweight = task_weight(p, env.src_nid, dist);
	groupweight = group_weight(p, env.src_nid, dist);
	update_numa_stats(&env.src_stats, env.src_nid);
	taskimp = task_weight(p, env.dst_nid, dist) - taskweight;
	groupimp = group_weight(p, env.dst_nid, dist) - groupweight;
	update_numa_stats(&env.dst_stats, env.dst_nid);

	/* Try to find a spot on the preferred nid. */
	if (numa_has_capacity(&env))
		task_numa_find_cpu(&env, taskimp, groupimp);

	/*
	 * Look at other nodes in these cases:
	 * - there is no space available on the preferred_nid
	 * - the task is part of a numa_group that is interleaved across
	 *   multiple NUMA nodes; in order to better consolidate the group,
	 *   we need to check other locations.
	 */
	if (env.best_cpu == -1 || (p->numa_group &&
			nodes_weight(p->numa_group->active_nodes) > 1)) {
		for_each_online_node(nid) {
			if (nid == env.src_nid || nid == p->numa_preferred_nid)
				continue;

			dist = node_distance(env.src_nid, env.dst_nid);
			if (sched_numa_topology_type == NUMA_BACKPLANE &&
						dist != env.dist) {
				taskweight = task_weight(p, env.src_nid, dist);
				groupweight = group_weight(p, env.src_nid, dist);
			}

			/* Only consider nodes where both task and groups benefit */
			taskimp = task_weight(p, nid, dist) - taskweight;
			groupimp = group_weight(p, nid, dist) - groupweight;
			if (taskimp < 0 && groupimp < 0)
				continue;

			env.dist = dist;
			env.dst_nid = nid;
			update_numa_stats(&env.dst_stats, env.dst_nid);
			if (numa_has_capacity(&env))
				task_numa_find_cpu(&env, taskimp, groupimp);
		}
	}

	/*
	 * If the task is part of a workload that spans multiple NUMA nodes,
	 * and is migrating into one of the workload's active nodes, remember
	 * this node as the task's preferred numa node, so the workload can
	 * settle down.
	 * A task that migrated to a second choice node will be better off
	 * trying for a better one later. Do not set the preferred node here.
	 */
	if (p->numa_group) {
		if (env.best_cpu == -1)
			nid = env.src_nid;
		else
			nid = env.dst_nid;

		if (node_isset(nid, p->numa_group->active_nodes))
			sched_setnuma(p, env.dst_nid);
	}

	/* No better CPU than the current one was found. */
	if (env.best_cpu == -1)
		return -EAGAIN;

	/*
	 * Reset the scan period if the task is being rescheduled on an
	 * alternative node to recheck if the tasks is now properly placed.
	 */
	p->numa_scan_period = task_scan_min(p);

	if (env.best_task == NULL) {
		ret = migrate_task_to(p, env.best_cpu);
		if (ret != 0)
			trace_sched_stick_numa(p, env.src_cpu, env.best_cpu);
		return ret;
	}

	ret = migrate_swap(p, env.best_task);
	if (ret != 0)
		trace_sched_stick_numa(p, env.src_cpu, task_cpu(env.best_task));
	put_task_struct(env.best_task);
	return ret;
}

/* Attempt to migrate a task to a CPU on the preferred node. */
static void numa_migrate_preferred(struct task_struct *p)
{
	unsigned long interval = HZ;

	/* This task has no NUMA fault statistics yet */
	if (unlikely(p->numa_preferred_nid == -1 || !p->numa_faults))
		return;

	/* Periodically retry migrating the task to the preferred node */
	interval = min(interval, msecs_to_jiffies(p->numa_scan_period) / 16);
	p->numa_migrate_retry = jiffies + interval;

	/* Success if task is already running on preferred CPU */
	if (task_node(p) == p->numa_preferred_nid)
		return;

	/* Otherwise, try migrate to a CPU on the preferred node */
	task_numa_migrate(p);
}

/*
 * Find the nodes on which the workload is actively running. We do this by
 * tracking the nodes from which NUMA hinting faults are triggered. This can
 * be different from the set of nodes where the workload's memory is currently
 * located.
 *
 * The bitmask is used to make smarter decisions on when to do NUMA page
 * migrations, To prevent flip-flopping, and excessive page migrations, nodes
 * are added when they cause over 6/16 of the maximum number of faults, but
 * only removed when they drop below 3/16.
 */
static void update_numa_active_node_mask(struct numa_group *numa_group)
{
	unsigned long faults, max_faults = 0;
	int nid;

	for_each_online_node(nid) {
		faults = group_faults_cpu(numa_group, nid);
		if (faults > max_faults)
			max_faults = faults;
	}

	for_each_online_node(nid) {
		faults = group_faults_cpu(numa_group, nid);
		if (!node_isset(nid, numa_group->active_nodes)) {
			if (faults > max_faults * 6 / 16)
				node_set(nid, numa_group->active_nodes);
		} else if (faults < max_faults * 3 / 16)
			node_clear(nid, numa_group->active_nodes);
	}
}

/*
 * When adapting the scan rate, the period is divided into NUMA_PERIOD_SLOTS
 * increments. The more local the fault statistics are, the higher the scan
 * period will be for the next scan window. If local/(local+remote) ratio is
 * below NUMA_PERIOD_THRESHOLD (where range of ratio is 1..NUMA_PERIOD_SLOTS)
 * the scan period will decrease. Aim for 70% local accesses.
 */
#define NUMA_PERIOD_SLOTS 10
#define NUMA_PERIOD_THRESHOLD 7

/*
 * Increase the scan period (slow down scanning) if the majority of
 * our memory is already on our local node, or if the majority of
 * the page accesses are shared with other processes.
 * Otherwise, decrease the scan period.
 */
static void update_task_scan_period(struct task_struct *p,
			unsigned long shared, unsigned long private)
{
	unsigned int period_slot;
	int ratio;
	int diff;

	unsigned long remote = p->numa_faults_locality[0];
	unsigned long local = p->numa_faults_locality[1];

	/*
	 * If there were no record hinting faults then either the task is
	 * completely idle or all activity is areas that are not of interest
	 * to automatic numa balancing. Related to that, if there were failed
	 * migration then it implies we are migrating too quickly or the local
	 * node is overloaded. In either case, scan slower
	 */
	if (local + shared == 0 || p->numa_faults_locality[2]) {
		p->numa_scan_period = min(p->numa_scan_period_max,
			p->numa_scan_period << 1);

		p->mm->numa_next_scan = jiffies +
			msecs_to_jiffies(p->numa_scan_period);

		return;
	}

	/*
	 * Prepare to scale scan period relative to the current period.
	 *	 == NUMA_PERIOD_THRESHOLD scan period stays the same
	 *       <  NUMA_PERIOD_THRESHOLD scan period decreases (scan faster)
	 *	 >= NUMA_PERIOD_THRESHOLD scan period increases (scan slower)
	 */
	period_slot = DIV_ROUND_UP(p->numa_scan_period, NUMA_PERIOD_SLOTS);
	ratio = (local * NUMA_PERIOD_SLOTS) / (local + remote);
	if (ratio >= NUMA_PERIOD_THRESHOLD) {
		int slot = ratio - NUMA_PERIOD_THRESHOLD;
		if (!slot)
			slot = 1;
		diff = slot * period_slot;
	} else {
		diff = -(NUMA_PERIOD_THRESHOLD - ratio) * period_slot;

		/*
		 * Scale scan rate increases based on sharing. There is an
		 * inverse relationship between the degree of sharing and
		 * the adjustment made to the scanning period. Broadly
		 * speaking the intent is that there is little point
		 * scanning faster if shared accesses dominate as it may
		 * simply bounce migrations uselessly
		 */
		ratio = DIV_ROUND_UP(private * NUMA_PERIOD_SLOTS, (private + shared + 1));
		diff = (diff * ratio) / NUMA_PERIOD_SLOTS;
	}

	p->numa_scan_period = clamp(p->numa_scan_period + diff,
			task_scan_min(p), task_scan_max(p));
	memset(p->numa_faults_locality, 0, sizeof(p->numa_faults_locality));
}

/*
 * Get the fraction of time the task has been running since the last
 * NUMA placement cycle. The scheduler keeps similar statistics, but
 * decays those on a 32ms period, which is orders of magnitude off
 * from the dozens-of-seconds NUMA balancing period. Use the scheduler
 * stats only if the task is so new there are no NUMA statistics yet.
 */
static u64 numa_get_avg_runtime(struct task_struct *p, u64 *period)
{
	u64 runtime, delta, now;
	/* Use the start of this time slice to avoid calculations. */
	now = p->se.exec_start;
	runtime = p->se.sum_exec_runtime;

	if (p->last_task_numa_placement) {
		delta = runtime - p->last_sum_exec_runtime;
		*period = now - p->last_task_numa_placement;
	} else {
		delta = p->se.avg.load_sum / p->se.load.weight;
		*period = LOAD_AVG_MAX;
	}

	p->last_sum_exec_runtime = runtime;
	p->last_task_numa_placement = now;

	return delta;
}

/*
 * Determine the preferred nid for a task in a numa_group. This needs to
 * be done in a way that produces consistent results with group_weight,
 * otherwise workloads might not converge.
 */
static int preferred_group_nid(struct task_struct *p, int nid)
{
	nodemask_t nodes;
	int dist;

	/* Direct connections between all NUMA nodes. */
	if (sched_numa_topology_type == NUMA_DIRECT)
		return nid;

	/*
	 * On a system with glueless mesh NUMA topology, group_weight
	 * scores nodes according to the number of NUMA hinting faults on
	 * both the node itself, and on nearby nodes.
	 */
	if (sched_numa_topology_type == NUMA_GLUELESS_MESH) {
		unsigned long score, max_score = 0;
		int node, max_node = nid;

		dist = sched_max_numa_distance;

		for_each_online_node(node) {
			score = group_weight(p, node, dist);
			if (score > max_score) {
				max_score = score;
				max_node = node;
			}
		}
		return max_node;
	}

	/*
	 * Finding the preferred nid in a system with NUMA backplane
	 * interconnect topology is more involved. The goal is to locate
	 * tasks from numa_groups near each other in the system, and
	 * untangle workloads from different sides of the system. This requires
	 * searching down the hierarchy of node groups, recursively searching
	 * inside the highest scoring group of nodes. The nodemask tricks
	 * keep the complexity of the search down.
	 */
	nodes = node_online_map;
	for (dist = sched_max_numa_distance; dist > LOCAL_DISTANCE; dist--) {
		unsigned long max_faults = 0;
		nodemask_t max_group = NODE_MASK_NONE;
		int a, b;

		/* Are there nodes at this distance from each other? */
		if (!find_numa_distance(dist))
			continue;

		for_each_node_mask(a, nodes) {
			unsigned long faults = 0;
			nodemask_t this_group;
			nodes_clear(this_group);

			/* Sum group's NUMA faults; includes a==b case. */
			for_each_node_mask(b, nodes) {
				if (node_distance(a, b) < dist) {
					faults += group_faults(p, b);
					node_set(b, this_group);
					node_clear(b, nodes);
				}
			}

			/* Remember the top group. */
			if (faults > max_faults) {
				max_faults = faults;
				max_group = this_group;
				/*
				 * subtle: at the smallest distance there is
				 * just one node left in each "group", the
				 * winner is the preferred nid.
				 */
				nid = a;
			}
		}
		/* Next round, evaluate the nodes within max_group. */
		if (!max_faults)
			break;
		nodes = max_group;
	}
	return nid;
}

static void task_numa_placement(struct task_struct *p)
{
	int seq, nid, max_nid = -1, max_group_nid = -1;
	unsigned long max_faults = 0, max_group_faults = 0;
	unsigned long fault_types[2] = { 0, 0 };
	unsigned long total_faults;
	u64 runtime, period;
	spinlock_t *group_lock = NULL;

	/*
	 * The p->mm->numa_scan_seq field gets updated without
	 * exclusive access. Use READ_ONCE() here to ensure
	 * that the field is read in a single access:
	 */
	seq = READ_ONCE(p->mm->numa_scan_seq);
	if (p->numa_scan_seq == seq)
		return;
	p->numa_scan_seq = seq;
	p->numa_scan_period_max = task_scan_max(p);

	total_faults = p->numa_faults_locality[0] +
		       p->numa_faults_locality[1];
	runtime = numa_get_avg_runtime(p, &period);

	/* If the task is part of a group prevent parallel updates to group stats */
	if (p->numa_group) {
		group_lock = &p->numa_group->lock;
		spin_lock_irq(group_lock);
	}

	/* Find the node with the highest number of faults */
	for_each_online_node(nid) {
		/* Keep track of the offsets in numa_faults array */
		int mem_idx, membuf_idx, cpu_idx, cpubuf_idx;
		unsigned long faults = 0, group_faults = 0;
		int priv;

		for (priv = 0; priv < NR_NUMA_HINT_FAULT_TYPES; priv++) {
			long diff, f_diff, f_weight;

			mem_idx = task_faults_idx(NUMA_MEM, nid, priv);
			membuf_idx = task_faults_idx(NUMA_MEMBUF, nid, priv);
			cpu_idx = task_faults_idx(NUMA_CPU, nid, priv);
			cpubuf_idx = task_faults_idx(NUMA_CPUBUF, nid, priv);

			/* Decay existing window, copy faults since last scan */
			diff = p->numa_faults[membuf_idx] - p->numa_faults[mem_idx] / 2;
			fault_types[priv] += p->numa_faults[membuf_idx];
			p->numa_faults[membuf_idx] = 0;

			/*
			 * Normalize the faults_from, so all tasks in a group
			 * count according to CPU use, instead of by the raw
			 * number of faults. Tasks with little runtime have
			 * little over-all impact on throughput, and thus their
			 * faults are less important.
			 */
			f_weight = div64_u64(runtime << 16, period + 1);
			f_weight = (f_weight * p->numa_faults[cpubuf_idx]) /
				   (total_faults + 1);
			f_diff = f_weight - p->numa_faults[cpu_idx] / 2;
			p->numa_faults[cpubuf_idx] = 0;

			p->numa_faults[mem_idx] += diff;
			p->numa_faults[cpu_idx] += f_diff;
			faults += p->numa_faults[mem_idx];
			p->total_numa_faults += diff;
			if (p->numa_group) {
				/*
				 * safe because we can only change our own group
				 *
				 * mem_idx represents the offset for a given
				 * nid and priv in a specific region because it
				 * is at the beginning of the numa_faults array.
				 */
				p->numa_group->faults[mem_idx] += diff;
				p->numa_group->faults_cpu[mem_idx] += f_diff;
				p->numa_group->total_faults += diff;
				group_faults += p->numa_group->faults[mem_idx];
			}
		}

		if (faults > max_faults) {
			max_faults = faults;
			max_nid = nid;
		}

		if (group_faults > max_group_faults) {
			max_group_faults = group_faults;
			max_group_nid = nid;
		}
	}

	update_task_scan_period(p, fault_types[0], fault_types[1]);

	if (p->numa_group) {
		update_numa_active_node_mask(p->numa_group);
		spin_unlock_irq(group_lock);
		max_nid = preferred_group_nid(p, max_group_nid);
	}

	if (max_faults) {
		/* Set the new preferred node */
		if (max_nid != p->numa_preferred_nid)
			sched_setnuma(p, max_nid);

		if (task_node(p) != p->numa_preferred_nid)
			numa_migrate_preferred(p);
	}
}

static inline int get_numa_group(struct numa_group *grp)
{
	return atomic_inc_not_zero(&grp->refcount);
}

static inline void put_numa_group(struct numa_group *grp)
{
	if (atomic_dec_and_test(&grp->refcount))
		kfree_rcu(grp, rcu);
}

static void task_numa_group(struct task_struct *p, int cpupid, int flags,
			int *priv)
{
	struct numa_group *grp, *my_grp;
	struct task_struct *tsk;
	bool join = false;
	int cpu = cpupid_to_cpu(cpupid);
	int i;

	if (unlikely(!p->numa_group)) {
		unsigned int size = sizeof(struct numa_group) +
				    4*nr_node_ids*sizeof(unsigned long);

		grp = kzalloc(size, GFP_KERNEL | __GFP_NOWARN);
		if (!grp)
			return;

		atomic_set(&grp->refcount, 1);
		spin_lock_init(&grp->lock);
		grp->gid = p->pid;
		/* Second half of the array tracks nids where faults happen */
		grp->faults_cpu = grp->faults + NR_NUMA_HINT_FAULT_TYPES *
						nr_node_ids;

		node_set(task_node(current), grp->active_nodes);

		for (i = 0; i < NR_NUMA_HINT_FAULT_STATS * nr_node_ids; i++)
			grp->faults[i] = p->numa_faults[i];

		grp->total_faults = p->total_numa_faults;

		grp->nr_tasks++;
		rcu_assign_pointer(p->numa_group, grp);
	}

	rcu_read_lock();
	tsk = READ_ONCE(cpu_rq(cpu)->curr);

	if (!cpupid_match_pid(tsk, cpupid))
		goto no_join;

	grp = rcu_dereference(tsk->numa_group);
	if (!grp)
		goto no_join;

	my_grp = p->numa_group;
	if (grp == my_grp)
		goto no_join;

	/*
	 * Only join the other group if its bigger; if we're the bigger group,
	 * the other task will join us.
	 */
	if (my_grp->nr_tasks > grp->nr_tasks)
		goto no_join;

	/*
	 * Tie-break on the grp address.
	 */
	if (my_grp->nr_tasks == grp->nr_tasks && my_grp > grp)
		goto no_join;

	/* Always join threads in the same process. */
	if (tsk->mm == current->mm)
		join = true;

	/* Simple filter to avoid false positives due to PID collisions */
	if (flags & TNF_SHARED)
		join = true;

	/* Update priv based on whether false sharing was detected */
	*priv = !join;

	if (join && !get_numa_group(grp))
		goto no_join;

	rcu_read_unlock();

	if (!join)
		return;

	BUG_ON(irqs_disabled());
	double_lock_irq(&my_grp->lock, &grp->lock);

	for (i = 0; i < NR_NUMA_HINT_FAULT_STATS * nr_node_ids; i++) {
		my_grp->faults[i] -= p->numa_faults[i];
		grp->faults[i] += p->numa_faults[i];
	}
	my_grp->total_faults -= p->total_numa_faults;
	grp->total_faults += p->total_numa_faults;

	my_grp->nr_tasks--;
	grp->nr_tasks++;

	spin_unlock(&my_grp->lock);
	spin_unlock_irq(&grp->lock);

	rcu_assign_pointer(p->numa_group, grp);

	put_numa_group(my_grp);
	return;

no_join:
	rcu_read_unlock();
	return;
}

void task_numa_free(struct task_struct *p)
{
	struct numa_group *grp = p->numa_group;
	void *numa_faults = p->numa_faults;
	unsigned long flags;
	int i;

	if (grp) {
		spin_lock_irqsave(&grp->lock, flags);
		for (i = 0; i < NR_NUMA_HINT_FAULT_STATS * nr_node_ids; i++)
			grp->faults[i] -= p->numa_faults[i];
		grp->total_faults -= p->total_numa_faults;

		grp->nr_tasks--;
		spin_unlock_irqrestore(&grp->lock, flags);
		RCU_INIT_POINTER(p->numa_group, NULL);
		put_numa_group(grp);
	}

	p->numa_faults = NULL;
	kfree(numa_faults);
}

/*
 * Got a PROT_NONE fault for a page on @node.
 */
void task_numa_fault(int last_cpupid, int mem_node, int pages, int flags)
{
	struct task_struct *p = current;
	bool migrated = flags & TNF_MIGRATED;
	int cpu_node = task_node(current);
	int local = !!(flags & TNF_FAULT_LOCAL);
	int priv;

	if (!static_branch_likely(&sched_numa_balancing))
		return;

	/* for example, ksmd faulting in a user's mm */
	if (!p->mm)
		return;

	/* Allocate buffer to track faults on a per-node basis */
	if (unlikely(!p->numa_faults)) {
		int size = sizeof(*p->numa_faults) *
			   NR_NUMA_HINT_FAULT_BUCKETS * nr_node_ids;

		p->numa_faults = kzalloc(size, GFP_KERNEL|__GFP_NOWARN);
		if (!p->numa_faults)
			return;

		p->total_numa_faults = 0;
		memset(p->numa_faults_locality, 0, sizeof(p->numa_faults_locality));
	}

	/*
	 * First accesses are treated as private, otherwise consider accesses
	 * to be private if the accessing pid has not changed
	 */
	if (unlikely(last_cpupid == (-1 & LAST_CPUPID_MASK))) {
		priv = 1;
	} else {
		priv = cpupid_match_pid(p, last_cpupid);
		if (!priv && !(flags & TNF_NO_GROUP))
			task_numa_group(p, last_cpupid, flags, &priv);
	}

	/*
	 * If a workload spans multiple NUMA nodes, a shared fault that
	 * occurs wholly within the set of nodes that the workload is
	 * actively using should be counted as local. This allows the
	 * scan rate to slow down when a workload has settled down.
	 */
	if (!priv && !local && p->numa_group &&
			node_isset(cpu_node, p->numa_group->active_nodes) &&
			node_isset(mem_node, p->numa_group->active_nodes))
		local = 1;

	task_numa_placement(p);

	/*
	 * Retry task to preferred node migration periodically, in case it
	 * case it previously failed, or the scheduler moved us.
	 */
	if (time_after(jiffies, p->numa_migrate_retry))
		numa_migrate_preferred(p);

	if (migrated)
		p->numa_pages_migrated += pages;
	if (flags & TNF_MIGRATE_FAIL)
		p->numa_faults_locality[2] += pages;

	p->numa_faults[task_faults_idx(NUMA_MEMBUF, mem_node, priv)] += pages;
	p->numa_faults[task_faults_idx(NUMA_CPUBUF, cpu_node, priv)] += pages;
	p->numa_faults_locality[local] += pages;
}

static void reset_ptenuma_scan(struct task_struct *p)
{
	/*
	 * We only did a read acquisition of the mmap sem, so
	 * p->mm->numa_scan_seq is written to without exclusive access
	 * and the update is not guaranteed to be atomic. That's not
	 * much of an issue though, since this is just used for
	 * statistical sampling. Use READ_ONCE/WRITE_ONCE, which are not
	 * expensive, to avoid any form of compiler optimizations:
	 */
	WRITE_ONCE(p->mm->numa_scan_seq, READ_ONCE(p->mm->numa_scan_seq) + 1);
	p->mm->numa_scan_offset = 0;
}

/*
 * The expensive part of numa migration is done from task_work context.
 * Triggered from task_tick_numa().
 */
void task_numa_work(struct callback_head *work)
{
	unsigned long migrate, next_scan, now = jiffies;
	struct task_struct *p = current;
	struct mm_struct *mm = p->mm;
	struct vm_area_struct *vma;
	unsigned long start, end;
	unsigned long nr_pte_updates = 0;
	long pages, virtpages;

	WARN_ON_ONCE(p != container_of(work, struct task_struct, numa_work));

	work->next = work; /* protect against double add */
	/*
	 * Who cares about NUMA placement when they're dying.
	 *
	 * NOTE: make sure not to dereference p->mm before this check,
	 * exit_task_work() happens _after_ exit_mm() so we could be called
	 * without p->mm even though we still had it when we enqueued this
	 * work.
	 */
	if (p->flags & PF_EXITING)
		return;

	if (!mm->numa_next_scan) {
		mm->numa_next_scan = now +
			msecs_to_jiffies(sysctl_numa_balancing_scan_delay);
	}

	/*
	 * Enforce maximal scan/migration frequency..
	 */
	migrate = mm->numa_next_scan;
	if (time_before(now, migrate))
		return;

	if (p->numa_scan_period == 0) {
		p->numa_scan_period_max = task_scan_max(p);
		p->numa_scan_period = task_scan_min(p);
	}

	next_scan = now + msecs_to_jiffies(p->numa_scan_period);
	if (cmpxchg(&mm->numa_next_scan, migrate, next_scan) != migrate)
		return;

	/*
	 * Delay this task enough that another task of this mm will likely win
	 * the next time around.
	 */
	p->node_stamp += 2 * TICK_NSEC;

	start = mm->numa_scan_offset;
	pages = sysctl_numa_balancing_scan_size;
	pages <<= 20 - PAGE_SHIFT; /* MB in pages */
	virtpages = pages * 8;	   /* Scan up to this much virtual space */
	if (!pages)
		return;


	down_read(&mm->mmap_sem);
	vma = find_vma(mm, start);
	if (!vma) {
		reset_ptenuma_scan(p);
		start = 0;
		vma = mm->mmap;
	}
	for (; vma; vma = vma->vm_next) {
		if (!vma_migratable(vma) || !vma_policy_mof(vma) ||
			is_vm_hugetlb_page(vma) || (vma->vm_flags & VM_MIXEDMAP)) {
			continue;
		}

		/*
		 * Shared library pages mapped by multiple processes are not
		 * migrated as it is expected they are cache replicated. Avoid
		 * hinting faults in read-only file-backed mappings or the vdso
		 * as migrating the pages will be of marginal benefit.
		 */
		if (!vma->vm_mm ||
		    (vma->vm_file && (vma->vm_flags & (VM_READ|VM_WRITE)) == (VM_READ)))
			continue;

		/*
		 * Skip inaccessible VMAs to avoid any confusion between
		 * PROT_NONE and NUMA hinting ptes
		 */
		if (!(vma->vm_flags & (VM_READ | VM_EXEC | VM_WRITE)))
			continue;

		do {
			start = max(start, vma->vm_start);
			end = ALIGN(start + (pages << PAGE_SHIFT), HPAGE_SIZE);
			end = min(end, vma->vm_end);
			nr_pte_updates = change_prot_numa(vma, start, end);

			/*
			 * Try to scan sysctl_numa_balancing_size worth of
			 * hpages that have at least one present PTE that
			 * is not already pte-numa. If the VMA contains
			 * areas that are unused or already full of prot_numa
			 * PTEs, scan up to virtpages, to skip through those
			 * areas faster.
			 */
			if (nr_pte_updates)
				pages -= (end - start) >> PAGE_SHIFT;
			virtpages -= (end - start) >> PAGE_SHIFT;

			start = end;
			if (pages <= 0 || virtpages <= 0)
				goto out;

			cond_resched();
		} while (end != vma->vm_end);
	}

out:
	/*
	 * It is possible to reach the end of the VMA list but the last few
	 * VMAs are not guaranteed to the vma_migratable. If they are not, we
	 * would find the !migratable VMA on the next scan but not reset the
	 * scanner to the start so check it now.
	 */
	if (vma)
		mm->numa_scan_offset = start;
	else
		reset_ptenuma_scan(p);
	up_read(&mm->mmap_sem);
}

/*
 * Drive the periodic memory faults..
 */
void task_tick_numa(struct rq *rq, struct task_struct *curr)
{
	struct callback_head *work = &curr->numa_work;
	u64 period, now;

	/*
	 * We don't care about NUMA placement if we don't have memory.
	 */
	if (!curr->mm || (curr->flags & PF_EXITING) || work->next != work)
		return;

	/*
	 * Using runtime rather than walltime has the dual advantage that
	 * we (mostly) drive the selection from busy threads and that the
	 * task needs to have done some actual work before we bother with
	 * NUMA placement.
	 */
	now = curr->se.sum_exec_runtime;
	period = (u64)curr->numa_scan_period * NSEC_PER_MSEC;

	if (now - curr->node_stamp > period) {
		if (!curr->node_stamp)
			curr->numa_scan_period = task_scan_min(curr);
		curr->node_stamp += period;

		if (!time_before(jiffies, curr->mm->numa_next_scan)) {
			init_task_work(work, task_numa_work); /* TODO: move this into sched_fork() */
			task_work_add(curr, work, true);
		}
	}
}
#else
static void task_tick_numa(struct rq *rq, struct task_struct *curr)
{
}

static inline void account_numa_enqueue(struct rq *rq, struct task_struct *p)
{
}

static inline void account_numa_dequeue(struct rq *rq, struct task_struct *p)
{
}
#endif /* CONFIG_NUMA_BALANCING */

static void
account_entity_enqueue(struct cfs_rq *cfs_rq, struct sched_entity *se)
{
	update_load_add(&cfs_rq->load, se->load.weight);
	if (!parent_entity(se))
		update_load_add(&rq_of(cfs_rq)->load, se->load.weight);
#ifdef CONFIG_SMP
	if (entity_is_task(se)) {
		struct rq *rq = rq_of(cfs_rq);

		account_numa_enqueue(rq, task_of(se));
		list_add(&se->group_node, &rq->cfs_tasks);
	}
#endif
	cfs_rq->nr_running++;
}

static void
account_entity_dequeue(struct cfs_rq *cfs_rq, struct sched_entity *se)
{
	update_load_sub(&cfs_rq->load, se->load.weight);
	if (!parent_entity(se))
		update_load_sub(&rq_of(cfs_rq)->load, se->load.weight);
	if (entity_is_task(se)) {
		account_numa_dequeue(rq_of(cfs_rq), task_of(se));
		list_del_init(&se->group_node);
	}
	cfs_rq->nr_running--;
}

#ifdef CONFIG_FAIR_GROUP_SCHED
# ifdef CONFIG_SMP
static inline long calc_tg_weight(struct task_group *tg, struct cfs_rq *cfs_rq)
{
	long tg_weight;

	/*
	 * Use this CPU's real-time load instead of the last load contribution
	 * as the updating of the contribution is delayed, and we will use the
	 * the real-time load to calc the share. See update_tg_load_avg().
	 */
	tg_weight = atomic_long_read(&tg->load_avg);
	tg_weight -= cfs_rq->tg_load_avg_contrib;
	tg_weight += cfs_rq->load.weight;

	return tg_weight;
}

static long calc_cfs_shares(struct cfs_rq *cfs_rq, struct task_group *tg)
{
	long tg_weight, load, shares;

	tg_weight = calc_tg_weight(tg, cfs_rq);
	load = cfs_rq->load.weight;

	shares = (tg->shares * load);
	if (tg_weight)
		shares /= tg_weight;

	if (shares < MIN_SHARES)
		shares = MIN_SHARES;
	if (shares > tg->shares)
		shares = tg->shares;

	return shares;
}
# else /* CONFIG_SMP */
static inline long calc_cfs_shares(struct cfs_rq *cfs_rq, struct task_group *tg)
{
	return tg->shares;
}
# endif /* CONFIG_SMP */
static void reweight_entity(struct cfs_rq *cfs_rq, struct sched_entity *se,
			    unsigned long weight)
{
	if (se->on_rq) {
		/* commit outstanding execution time */
		if (cfs_rq->curr == se)
			update_curr(cfs_rq);
		account_entity_dequeue(cfs_rq, se);
	}

	update_load_set(&se->load, weight);

	if (se->on_rq)
		account_entity_enqueue(cfs_rq, se);
}

static inline int throttled_hierarchy(struct cfs_rq *cfs_rq);

static void update_cfs_shares(struct cfs_rq *cfs_rq)
{
	struct task_group *tg;
	struct sched_entity *se;
	long shares;

	tg = cfs_rq->tg;
	se = tg->se[cpu_of(rq_of(cfs_rq))];
	if (!se || throttled_hierarchy(cfs_rq))
		return;
#ifndef CONFIG_SMP
	if (likely(se->load.weight == tg->shares))
		return;
#endif
	shares = calc_cfs_shares(cfs_rq, tg);

	reweight_entity(cfs_rq_of(se), se, shares);
}
#else /* CONFIG_FAIR_GROUP_SCHED */
static inline void update_cfs_shares(struct cfs_rq *cfs_rq)
{
}
#endif /* CONFIG_FAIR_GROUP_SCHED */

#ifdef CONFIG_SMP
/* Precomputed fixed inverse multiplies for multiplication by y^n */
static const u32 runnable_avg_yN_inv[] = {
	0xffffffff, 0xfa83b2da, 0xf5257d14, 0xefe4b99a, 0xeac0c6e6, 0xe5b906e6,
	0xe0ccdeeb, 0xdbfbb796, 0xd744fcc9, 0xd2a81d91, 0xce248c14, 0xc9b9bd85,
	0xc5672a10, 0xc12c4cc9, 0xbd08a39e, 0xb8fbaf46, 0xb504f333, 0xb123f581,
	0xad583ee9, 0xa9a15ab4, 0xa5fed6a9, 0xa2704302, 0x9ef5325f, 0x9b8d39b9,
	0x9837f050, 0x94f4efa8, 0x91c3d373, 0x8ea4398a, 0x8b95c1e3, 0x88980e80,
	0x85aac367, 0x82cd8698,
};

/*
 * Precomputed \Sum y^k { 1<=k<=n }.  These are floor(true_value) to prevent
 * over-estimates when re-combining.
 */
static const u32 runnable_avg_yN_sum[] = {
	    0, 1002, 1982, 2941, 3880, 4798, 5697, 6576, 7437, 8279, 9103,
	 9909,10698,11470,12226,12966,13690,14398,15091,15769,16433,17082,
	17718,18340,18949,19545,20128,20698,21256,21802,22336,22859,23371,
};

/*
 * Approximate:
 *   val * y^n,    where y^32 ~= 0.5 (~1 scheduling period)
 */
static __always_inline u64 decay_load(u64 val, u64 n)
{
	unsigned int local_n;

	if (!n)
		return val;
	else if (unlikely(n > LOAD_AVG_PERIOD * 63))
		return 0;

	/* after bounds checking we can collapse to 32-bit */
	local_n = n;

	/*
	 * As y^PERIOD = 1/2, we can combine
	 *    y^n = 1/2^(n/PERIOD) * y^(n%PERIOD)
	 * With a look-up table which covers y^n (n<PERIOD)
	 *
	 * To achieve constant time decay_load.
	 */
	if (unlikely(local_n >= LOAD_AVG_PERIOD)) {
		val >>= local_n / LOAD_AVG_PERIOD;
		local_n %= LOAD_AVG_PERIOD;
	}

	val = mul_u64_u32_shr(val, runnable_avg_yN_inv[local_n], 32);
	return val;
}

/*
 * For updates fully spanning n periods, the contribution to runnable
 * average will be: \Sum 1024*y^n
 *
 * We can compute this reasonably efficiently by combining:
 *   y^PERIOD = 1/2 with precomputed \Sum 1024*y^n {for  n <PERIOD}
 */
static u32 __compute_runnable_contrib(u64 n)
{
	u32 contrib = 0;

	if (likely(n <= LOAD_AVG_PERIOD))
		return runnable_avg_yN_sum[n];
	else if (unlikely(n >= LOAD_AVG_MAX_N))
		return LOAD_AVG_MAX;

	/* Compute \Sum k^n combining precomputed values for k^i, \Sum k^j */
	do {
		contrib /= 2; /* y^LOAD_AVG_PERIOD = 1/2 */
		contrib += runnable_avg_yN_sum[LOAD_AVG_PERIOD];

		n -= LOAD_AVG_PERIOD;
	} while (n > LOAD_AVG_PERIOD);

	contrib = decay_load(contrib, n);
	return contrib + runnable_avg_yN_sum[n];
}

#if (SCHED_LOAD_SHIFT - SCHED_LOAD_RESOLUTION) != 10 || SCHED_CAPACITY_SHIFT != 10
#error "load tracking assumes 2^10 as unit"
#endif

#define cap_scale(v, s) ((v)*(s) >> SCHED_CAPACITY_SHIFT)

/*
 * We can represent the historical contribution to runnable average as the
 * coefficients of a geometric series.  To do this we sub-divide our runnable
 * history into segments of approximately 1ms (1024us); label the segment that
 * occurred N-ms ago p_N, with p_0 corresponding to the current period, e.g.
 *
 * [<- 1024us ->|<- 1024us ->|<- 1024us ->| ...
 *      p0            p1           p2
 *     (now)       (~1ms ago)  (~2ms ago)
 *
 * Let u_i denote the fraction of p_i that the entity was runnable.
 *
 * We then designate the fractions u_i as our co-efficients, yielding the
 * following representation of historical load:
 *   u_0 + u_1*y + u_2*y^2 + u_3*y^3 + ...
 *
 * We choose y based on the with of a reasonably scheduling period, fixing:
 *   y^32 = 0.5
 *
 * This means that the contribution to load ~32ms ago (u_32) will be weighted
 * approximately half as much as the contribution to load within the last ms
 * (u_0).
 *
 * When a period "rolls over" and we have new u_0`, multiplying the previous
 * sum again by y is sufficient to update:
 *   load_avg = u_0` + y*(u_0 + u_1*y + u_2*y^2 + ... )
 *            = u_0 + u_1*y + u_2*y^2 + ... [re-labeling u_i --> u_{i+1}]
 */
static __always_inline int
__update_load_avg(u64 now, int cpu, struct sched_avg *sa,
		  unsigned long weight, int running, struct cfs_rq *cfs_rq)
{
	u64 delta, scaled_delta, periods;
	u32 contrib;
	unsigned int delta_w, scaled_delta_w, decayed = 0;
	unsigned long scale_freq, scale_cpu;

	delta = now - sa->last_update_time;
	/*
	 * This should only happen when time goes backwards, which it
	 * unfortunately does during sched clock init when we swap over to TSC.
	 */
	if ((s64)delta < 0) {
		sa->last_update_time = now;
		return 0;
	}

	/*
	 * Use 1024ns as the unit of measurement since it's a reasonable
	 * approximation of 1us and fast to compute.
	 */
	delta >>= 10;
	if (!delta)
		return 0;
	sa->last_update_time = now;

	scale_freq = arch_scale_freq_capacity(NULL, cpu);
	scale_cpu = arch_scale_cpu_capacity(NULL, cpu);

	/* delta_w is the amount already accumulated against our next period */
	delta_w = sa->period_contrib;
	if (delta + delta_w >= 1024) {
		decayed = 1;

		/* how much left for next period will start over, we don't know yet */
		sa->period_contrib = 0;

		/*
		 * Now that we know we're crossing a period boundary, figure
		 * out how much from delta we need to complete the current
		 * period and accrue it.
		 */
		delta_w = 1024 - delta_w;
		scaled_delta_w = cap_scale(delta_w, scale_freq);
		if (weight) {
			sa->load_sum += weight * scaled_delta_w;
			if (cfs_rq) {
				cfs_rq->runnable_load_sum +=
						weight * scaled_delta_w;
			}
		}
		if (running)
			sa->util_sum += scaled_delta_w * scale_cpu;

		delta -= delta_w;

		/* Figure out how many additional periods this update spans */
		periods = delta / 1024;
		delta %= 1024;

		sa->load_sum = decay_load(sa->load_sum, periods + 1);
		if (cfs_rq) {
			cfs_rq->runnable_load_sum =
				decay_load(cfs_rq->runnable_load_sum, periods + 1);
		}
		sa->util_sum = decay_load((u64)(sa->util_sum), periods + 1);

		/* Efficiently calculate \sum (1..n_period) 1024*y^i */
		contrib = __compute_runnable_contrib(periods);
		contrib = cap_scale(contrib, scale_freq);
		if (weight) {
			sa->load_sum += weight * contrib;
			if (cfs_rq)
				cfs_rq->runnable_load_sum += weight * contrib;
		}
		if (running)
			sa->util_sum += contrib * scale_cpu;
	}

	/* Remainder of delta accrued against u_0` */
	scaled_delta = cap_scale(delta, scale_freq);
	if (weight) {
		sa->load_sum += weight * scaled_delta;
		if (cfs_rq)
			cfs_rq->runnable_load_sum += weight * scaled_delta;
	}
	if (running)
		sa->util_sum += scaled_delta * scale_cpu;

	sa->period_contrib += delta;

	if (decayed) {
		sa->load_avg = div_u64(sa->load_sum, LOAD_AVG_MAX);
		if (cfs_rq) {
			cfs_rq->runnable_load_avg =
				div_u64(cfs_rq->runnable_load_sum, LOAD_AVG_MAX);
		}
		sa->util_avg = sa->util_sum / LOAD_AVG_MAX;
	}

	return decayed;
}

#ifdef CONFIG_FAIR_GROUP_SCHED
/*
 * Updating tg's load_avg is necessary before update_cfs_share (which is done)
 * and effective_load (which is not done because it is too costly).
 */
static inline void update_tg_load_avg(struct cfs_rq *cfs_rq, int force)
{
	long delta = cfs_rq->avg.load_avg - cfs_rq->tg_load_avg_contrib;

	if (force || abs(delta) > cfs_rq->tg_load_avg_contrib / 64) {
		atomic_long_add(delta, &cfs_rq->tg->load_avg);
		cfs_rq->tg_load_avg_contrib = cfs_rq->avg.load_avg;
	}
}

#else /* CONFIG_FAIR_GROUP_SCHED */
static inline void update_tg_load_avg(struct cfs_rq *cfs_rq, int force) {}
#endif /* CONFIG_FAIR_GROUP_SCHED */

static inline u64 cfs_rq_clock_task(struct cfs_rq *cfs_rq);

/* Group cfs_rq's load_avg is used for task_h_load and update_cfs_share */
static inline int update_cfs_rq_load_avg(u64 now, struct cfs_rq *cfs_rq)
{
	struct sched_avg *sa = &cfs_rq->avg;
<<<<<<< HEAD
	int decayed;
=======
	int decayed, removed = 0;
>>>>>>> 5aa50507

	if (atomic_long_read(&cfs_rq->removed_load_avg)) {
		long r = atomic_long_xchg(&cfs_rq->removed_load_avg, 0);
		sa->load_avg = max_t(long, sa->load_avg - r, 0);
		sa->load_sum = max_t(s64, sa->load_sum - r * LOAD_AVG_MAX, 0);
		removed = 1;
	}

	if (atomic_long_read(&cfs_rq->removed_util_avg)) {
		long r = atomic_long_xchg(&cfs_rq->removed_util_avg, 0);
		sa->util_avg = max_t(long, sa->util_avg - r, 0);
		sa->util_sum = max_t(s32, sa->util_sum - r * LOAD_AVG_MAX, 0);
	}

	decayed = __update_load_avg(now, cpu_of(rq_of(cfs_rq)), sa,
		scale_load_down(cfs_rq->load.weight), cfs_rq->curr != NULL, cfs_rq);

#ifndef CONFIG_64BIT
	smp_wmb();
	cfs_rq->load_last_update_time_copy = sa->last_update_time;
#endif

	return decayed || removed;
}

/* Update task and its cfs_rq load average */
static inline void update_load_avg(struct sched_entity *se, int update_tg)
{
	struct cfs_rq *cfs_rq = cfs_rq_of(se);
	u64 now = cfs_rq_clock_task(cfs_rq);
	int cpu = cpu_of(rq_of(cfs_rq));

	/*
	 * Track task load average for carrying it to new CPU after migrated, and
	 * track group sched_entity load average for task_h_load calc in migration
	 */
	__update_load_avg(now, cpu, &se->avg,
			  se->on_rq * scale_load_down(se->load.weight),
			  cfs_rq->curr == se, NULL);

	if (update_cfs_rq_load_avg(now, cfs_rq) && update_tg)
		update_tg_load_avg(cfs_rq, 0);
}

static void attach_entity_load_avg(struct cfs_rq *cfs_rq, struct sched_entity *se)
{
	if (!sched_feat(ATTACH_AGE_LOAD))
		goto skip_aging;

	/*
	 * If we got migrated (either between CPUs or between cgroups) we'll
	 * have aged the average right before clearing @last_update_time.
	 */
	if (se->avg.last_update_time) {
		__update_load_avg(cfs_rq->avg.last_update_time, cpu_of(rq_of(cfs_rq)),
				  &se->avg, 0, 0, NULL);

		/*
		 * XXX: we could have just aged the entire load away if we've been
		 * absent from the fair class for too long.
		 */
	}

skip_aging:
	se->avg.last_update_time = cfs_rq->avg.last_update_time;
	cfs_rq->avg.load_avg += se->avg.load_avg;
	cfs_rq->avg.load_sum += se->avg.load_sum;
	cfs_rq->avg.util_avg += se->avg.util_avg;
	cfs_rq->avg.util_sum += se->avg.util_sum;
}

static void detach_entity_load_avg(struct cfs_rq *cfs_rq, struct sched_entity *se)
{
	__update_load_avg(cfs_rq->avg.last_update_time, cpu_of(rq_of(cfs_rq)),
			  &se->avg, se->on_rq * scale_load_down(se->load.weight),
			  cfs_rq->curr == se, NULL);

	cfs_rq->avg.load_avg = max_t(long, cfs_rq->avg.load_avg - se->avg.load_avg, 0);
	cfs_rq->avg.load_sum = max_t(s64,  cfs_rq->avg.load_sum - se->avg.load_sum, 0);
	cfs_rq->avg.util_avg = max_t(long, cfs_rq->avg.util_avg - se->avg.util_avg, 0);
	cfs_rq->avg.util_sum = max_t(s32,  cfs_rq->avg.util_sum - se->avg.util_sum, 0);
}

/* Add the load generated by se into cfs_rq's load average */
static inline void
enqueue_entity_load_avg(struct cfs_rq *cfs_rq, struct sched_entity *se)
{
	struct sched_avg *sa = &se->avg;
	u64 now = cfs_rq_clock_task(cfs_rq);
	int migrated, decayed;

	migrated = !sa->last_update_time;
	if (!migrated) {
		__update_load_avg(now, cpu_of(rq_of(cfs_rq)), sa,
			se->on_rq * scale_load_down(se->load.weight),
			cfs_rq->curr == se, NULL);
	}

	decayed = update_cfs_rq_load_avg(now, cfs_rq);

	cfs_rq->runnable_load_avg += sa->load_avg;
	cfs_rq->runnable_load_sum += sa->load_sum;

	if (migrated)
		attach_entity_load_avg(cfs_rq, se);

	if (decayed || migrated)
		update_tg_load_avg(cfs_rq, 0);
}

/* Remove the runnable load generated by se from cfs_rq's runnable load average */
static inline void
dequeue_entity_load_avg(struct cfs_rq *cfs_rq, struct sched_entity *se)
{
	update_load_avg(se, 1);

	cfs_rq->runnable_load_avg =
		max_t(long, cfs_rq->runnable_load_avg - se->avg.load_avg, 0);
	cfs_rq->runnable_load_sum =
		max_t(s64,  cfs_rq->runnable_load_sum - se->avg.load_sum, 0);
}

/*
 * Task first catches up with cfs_rq, and then subtract
 * itself from the cfs_rq (task must be off the queue now).
 */
void remove_entity_load_avg(struct sched_entity *se)
{
	struct cfs_rq *cfs_rq = cfs_rq_of(se);
	u64 last_update_time;

#ifndef CONFIG_64BIT
	u64 last_update_time_copy;

	do {
		last_update_time_copy = cfs_rq->load_last_update_time_copy;
		smp_rmb();
		last_update_time = cfs_rq->avg.last_update_time;
	} while (last_update_time != last_update_time_copy);
#else
	last_update_time = cfs_rq->avg.last_update_time;
#endif

	__update_load_avg(last_update_time, cpu_of(rq_of(cfs_rq)), &se->avg, 0, 0, NULL);
	atomic_long_add(se->avg.load_avg, &cfs_rq->removed_load_avg);
	atomic_long_add(se->avg.util_avg, &cfs_rq->removed_util_avg);
}

/*
 * Update the rq's load with the elapsed running time before entering
 * idle. if the last scheduled task is not a CFS task, idle_enter will
 * be the only way to update the runnable statistic.
 */
void idle_enter_fair(struct rq *this_rq)
{
}

/*
 * Update the rq's load with the elapsed idle time before a task is
 * scheduled. if the newly scheduled task is not a CFS task, idle_exit will
 * be the only way to update the runnable statistic.
 */
void idle_exit_fair(struct rq *this_rq)
{
}

static inline unsigned long cfs_rq_runnable_load_avg(struct cfs_rq *cfs_rq)
{
	return cfs_rq->runnable_load_avg;
}

static inline unsigned long cfs_rq_load_avg(struct cfs_rq *cfs_rq)
{
	return cfs_rq->avg.load_avg;
}

static int idle_balance(struct rq *this_rq);

#else /* CONFIG_SMP */

static inline void update_load_avg(struct sched_entity *se, int update_tg) {}
static inline void
enqueue_entity_load_avg(struct cfs_rq *cfs_rq, struct sched_entity *se) {}
static inline void
dequeue_entity_load_avg(struct cfs_rq *cfs_rq, struct sched_entity *se) {}
static inline void remove_entity_load_avg(struct sched_entity *se) {}

static inline void
attach_entity_load_avg(struct cfs_rq *cfs_rq, struct sched_entity *se) {}
static inline void
detach_entity_load_avg(struct cfs_rq *cfs_rq, struct sched_entity *se) {}

static inline int idle_balance(struct rq *rq)
{
	return 0;
}

#endif /* CONFIG_SMP */

static void enqueue_sleeper(struct cfs_rq *cfs_rq, struct sched_entity *se)
{
#ifdef CONFIG_SCHEDSTATS
	struct task_struct *tsk = NULL;

	if (entity_is_task(se))
		tsk = task_of(se);

	if (se->statistics.sleep_start) {
		u64 delta = rq_clock(rq_of(cfs_rq)) - se->statistics.sleep_start;

		if ((s64)delta < 0)
			delta = 0;

		if (unlikely(delta > se->statistics.sleep_max))
			se->statistics.sleep_max = delta;

		se->statistics.sleep_start = 0;
		se->statistics.sum_sleep_runtime += delta;

		if (tsk) {
			account_scheduler_latency(tsk, delta >> 10, 1);
			trace_sched_stat_sleep(tsk, delta);
		}
	}
	if (se->statistics.block_start) {
		u64 delta = rq_clock(rq_of(cfs_rq)) - se->statistics.block_start;

		if ((s64)delta < 0)
			delta = 0;

		if (unlikely(delta > se->statistics.block_max))
			se->statistics.block_max = delta;

		se->statistics.block_start = 0;
		se->statistics.sum_sleep_runtime += delta;

		if (tsk) {
			if (tsk->in_iowait) {
				se->statistics.iowait_sum += delta;
				se->statistics.iowait_count++;
				trace_sched_stat_iowait(tsk, delta);
			}

			trace_sched_stat_blocked(tsk, delta);

			/*
			 * Blocking time is in units of nanosecs, so shift by
			 * 20 to get a milliseconds-range estimation of the
			 * amount of time that the task spent sleeping:
			 */
			if (unlikely(prof_on == SLEEP_PROFILING)) {
				profile_hits(SLEEP_PROFILING,
						(void *)get_wchan(tsk),
						delta >> 20);
			}
			account_scheduler_latency(tsk, delta >> 10, 0);
		}
	}
#endif
}

static void check_spread(struct cfs_rq *cfs_rq, struct sched_entity *se)
{
#ifdef CONFIG_SCHED_DEBUG
	s64 d = se->vruntime - cfs_rq->min_vruntime;

	if (d < 0)
		d = -d;

	if (d > 3*sysctl_sched_latency)
		schedstat_inc(cfs_rq, nr_spread_over);
#endif
}

static void
place_entity(struct cfs_rq *cfs_rq, struct sched_entity *se, int initial)
{
	u64 vruntime = cfs_rq->min_vruntime;

	/*
	 * The 'current' period is already promised to the current tasks,
	 * however the extra weight of the new task will slow them down a
	 * little, place the new task so that it fits in the slot that
	 * stays open at the end.
	 */
	if (initial && sched_feat(START_DEBIT))
		vruntime += sched_vslice(cfs_rq, se);

	/* sleeps up to a single latency don't count. */
	if (!initial) {
		unsigned long thresh = sysctl_sched_latency;

		/*
		 * Halve their sleep time's effect, to allow
		 * for a gentler effect of sleepers:
		 */
		if (sched_feat(GENTLE_FAIR_SLEEPERS))
			thresh >>= 1;

		vruntime -= thresh;
	}

	/* ensure we never gain time by being placed backwards. */
	se->vruntime = max_vruntime(se->vruntime, vruntime);
}

static void check_enqueue_throttle(struct cfs_rq *cfs_rq);

static void
enqueue_entity(struct cfs_rq *cfs_rq, struct sched_entity *se, int flags)
{
	/*
	 * Update the normalized vruntime before updating min_vruntime
	 * through calling update_curr().
	 */
	if (!(flags & ENQUEUE_WAKEUP) || (flags & ENQUEUE_WAKING))
		se->vruntime += cfs_rq->min_vruntime;

	/*
	 * Update run-time statistics of the 'current'.
	 */
	update_curr(cfs_rq);
	enqueue_entity_load_avg(cfs_rq, se);
	account_entity_enqueue(cfs_rq, se);
	update_cfs_shares(cfs_rq);

	if (flags & ENQUEUE_WAKEUP) {
		place_entity(cfs_rq, se, 0);
		enqueue_sleeper(cfs_rq, se);
	}

	update_stats_enqueue(cfs_rq, se);
	check_spread(cfs_rq, se);
	if (se != cfs_rq->curr)
		__enqueue_entity(cfs_rq, se);
	se->on_rq = 1;

	if (cfs_rq->nr_running == 1) {
		list_add_leaf_cfs_rq(cfs_rq);
		check_enqueue_throttle(cfs_rq);
	}
}

static void __clear_buddies_last(struct sched_entity *se)
{
	for_each_sched_entity(se) {
		struct cfs_rq *cfs_rq = cfs_rq_of(se);
		if (cfs_rq->last != se)
			break;

		cfs_rq->last = NULL;
	}
}

static void __clear_buddies_next(struct sched_entity *se)
{
	for_each_sched_entity(se) {
		struct cfs_rq *cfs_rq = cfs_rq_of(se);
		if (cfs_rq->next != se)
			break;

		cfs_rq->next = NULL;
	}
}

static void __clear_buddies_skip(struct sched_entity *se)
{
	for_each_sched_entity(se) {
		struct cfs_rq *cfs_rq = cfs_rq_of(se);
		if (cfs_rq->skip != se)
			break;

		cfs_rq->skip = NULL;
	}
}

static void clear_buddies(struct cfs_rq *cfs_rq, struct sched_entity *se)
{
	if (cfs_rq->last == se)
		__clear_buddies_last(se);

	if (cfs_rq->next == se)
		__clear_buddies_next(se);

	if (cfs_rq->skip == se)
		__clear_buddies_skip(se);
}

static __always_inline void return_cfs_rq_runtime(struct cfs_rq *cfs_rq);

static void
dequeue_entity(struct cfs_rq *cfs_rq, struct sched_entity *se, int flags)
{
	/*
	 * Update run-time statistics of the 'current'.
	 */
	update_curr(cfs_rq);
	dequeue_entity_load_avg(cfs_rq, se);

	update_stats_dequeue(cfs_rq, se);
	if (flags & DEQUEUE_SLEEP) {
#ifdef CONFIG_SCHEDSTATS
		if (entity_is_task(se)) {
			struct task_struct *tsk = task_of(se);

			if (tsk->state & TASK_INTERRUPTIBLE)
				se->statistics.sleep_start = rq_clock(rq_of(cfs_rq));
			if (tsk->state & TASK_UNINTERRUPTIBLE)
				se->statistics.block_start = rq_clock(rq_of(cfs_rq));
		}
#endif
	}

	clear_buddies(cfs_rq, se);

	if (se != cfs_rq->curr)
		__dequeue_entity(cfs_rq, se);
	se->on_rq = 0;
	account_entity_dequeue(cfs_rq, se);

	/*
	 * Normalize the entity after updating the min_vruntime because the
	 * update can refer to the ->curr item and we need to reflect this
	 * movement in our normalized position.
	 */
	if (!(flags & DEQUEUE_SLEEP))
		se->vruntime -= cfs_rq->min_vruntime;

	/* return excess runtime on last dequeue */
	return_cfs_rq_runtime(cfs_rq);

	update_min_vruntime(cfs_rq);
	update_cfs_shares(cfs_rq);
}

/*
 * Preempt the current task with a newly woken task if needed:
 */
static void
check_preempt_tick(struct cfs_rq *cfs_rq, struct sched_entity *curr)
{
	unsigned long ideal_runtime, delta_exec;
	struct sched_entity *se;
	s64 delta;

	ideal_runtime = sched_slice(cfs_rq, curr);
	delta_exec = curr->sum_exec_runtime - curr->prev_sum_exec_runtime;
	if (delta_exec > ideal_runtime) {
		resched_curr(rq_of(cfs_rq));
		/*
		 * The current task ran long enough, ensure it doesn't get
		 * re-elected due to buddy favours.
		 */
		clear_buddies(cfs_rq, curr);
		return;
	}

	/*
	 * Ensure that a task that missed wakeup preemption by a
	 * narrow margin doesn't have to wait for a full slice.
	 * This also mitigates buddy induced latencies under load.
	 */
	if (delta_exec < sysctl_sched_min_granularity)
		return;

	se = __pick_first_entity(cfs_rq);
	delta = curr->vruntime - se->vruntime;

	if (delta < 0)
		return;

	if (delta > ideal_runtime)
		resched_curr(rq_of(cfs_rq));
}

static void
set_next_entity(struct cfs_rq *cfs_rq, struct sched_entity *se)
{
	/* 'current' is not kept within the tree. */
	if (se->on_rq) {
		/*
		 * Any task has to be enqueued before it get to execute on
		 * a CPU. So account for the time it spent waiting on the
		 * runqueue.
		 */
		update_stats_wait_end(cfs_rq, se);
		__dequeue_entity(cfs_rq, se);
		update_load_avg(se, 1);
	}

	update_stats_curr_start(cfs_rq, se);
	cfs_rq->curr = se;
#ifdef CONFIG_SCHEDSTATS
	/*
	 * Track our maximum slice length, if the CPU's load is at
	 * least twice that of our own weight (i.e. dont track it
	 * when there are only lesser-weight tasks around):
	 */
	if (rq_of(cfs_rq)->load.weight >= 2*se->load.weight) {
		se->statistics.slice_max = max(se->statistics.slice_max,
			se->sum_exec_runtime - se->prev_sum_exec_runtime);
	}
#endif
	se->prev_sum_exec_runtime = se->sum_exec_runtime;
}

static int
wakeup_preempt_entity(struct sched_entity *curr, struct sched_entity *se);

/*
 * Pick the next process, keeping these things in mind, in this order:
 * 1) keep things fair between processes/task groups
 * 2) pick the "next" process, since someone really wants that to run
 * 3) pick the "last" process, for cache locality
 * 4) do not run the "skip" process, if something else is available
 */
static struct sched_entity *
pick_next_entity(struct cfs_rq *cfs_rq, struct sched_entity *curr)
{
	struct sched_entity *left = __pick_first_entity(cfs_rq);
	struct sched_entity *se;

	/*
	 * If curr is set we have to see if its left of the leftmost entity
	 * still in the tree, provided there was anything in the tree at all.
	 */
	if (!left || (curr && entity_before(curr, left)))
		left = curr;

	se = left; /* ideally we run the leftmost entity */

	/*
	 * Avoid running the skip buddy, if running something else can
	 * be done without getting too unfair.
	 */
	if (cfs_rq->skip == se) {
		struct sched_entity *second;

		if (se == curr) {
			second = __pick_first_entity(cfs_rq);
		} else {
			second = __pick_next_entity(se);
			if (!second || (curr && entity_before(curr, second)))
				second = curr;
		}

		if (second && wakeup_preempt_entity(second, left) < 1)
			se = second;
	}

	/*
	 * Prefer last buddy, try to return the CPU to a preempted task.
	 */
	if (cfs_rq->last && wakeup_preempt_entity(cfs_rq->last, left) < 1)
		se = cfs_rq->last;

	/*
	 * Someone really wants this to run. If it's not unfair, run it.
	 */
	if (cfs_rq->next && wakeup_preempt_entity(cfs_rq->next, left) < 1)
		se = cfs_rq->next;

	clear_buddies(cfs_rq, se);

	return se;
}

static bool check_cfs_rq_runtime(struct cfs_rq *cfs_rq);

static void put_prev_entity(struct cfs_rq *cfs_rq, struct sched_entity *prev)
{
	/*
	 * If still on the runqueue then deactivate_task()
	 * was not called and update_curr() has to be done:
	 */
	if (prev->on_rq)
		update_curr(cfs_rq);

	/* throttle cfs_rqs exceeding runtime */
	check_cfs_rq_runtime(cfs_rq);

	check_spread(cfs_rq, prev);
	if (prev->on_rq) {
		update_stats_wait_start(cfs_rq, prev);
		/* Put 'current' back into the tree. */
		__enqueue_entity(cfs_rq, prev);
		/* in !on_rq case, update occurred at dequeue */
		update_load_avg(prev, 0);
	}
	cfs_rq->curr = NULL;
}

static void
entity_tick(struct cfs_rq *cfs_rq, struct sched_entity *curr, int queued)
{
	/*
	 * Update run-time statistics of the 'current'.
	 */
	update_curr(cfs_rq);

	/*
	 * Ensure that runnable average is periodically updated.
	 */
	update_load_avg(curr, 1);
	update_cfs_shares(cfs_rq);

#ifdef CONFIG_SCHED_HRTICK
	/*
	 * queued ticks are scheduled to match the slice, so don't bother
	 * validating it and just reschedule.
	 */
	if (queued) {
		resched_curr(rq_of(cfs_rq));
		return;
	}
	/*
	 * don't let the period tick interfere with the hrtick preemption
	 */
	if (!sched_feat(DOUBLE_TICK) &&
			hrtimer_active(&rq_of(cfs_rq)->hrtick_timer))
		return;
#endif

	if (cfs_rq->nr_running > 1)
		check_preempt_tick(cfs_rq, curr);
}


/**************************************************
 * CFS bandwidth control machinery
 */

#ifdef CONFIG_CFS_BANDWIDTH

#ifdef HAVE_JUMP_LABEL
static struct static_key __cfs_bandwidth_used;

static inline bool cfs_bandwidth_used(void)
{
	return static_key_false(&__cfs_bandwidth_used);
}

void cfs_bandwidth_usage_inc(void)
{
	static_key_slow_inc(&__cfs_bandwidth_used);
}

void cfs_bandwidth_usage_dec(void)
{
	static_key_slow_dec(&__cfs_bandwidth_used);
}
#else /* HAVE_JUMP_LABEL */
static bool cfs_bandwidth_used(void)
{
	return true;
}

void cfs_bandwidth_usage_inc(void) {}
void cfs_bandwidth_usage_dec(void) {}
#endif /* HAVE_JUMP_LABEL */

/*
 * default period for cfs group bandwidth.
 * default: 0.1s, units: nanoseconds
 */
static inline u64 default_cfs_period(void)
{
	return 100000000ULL;
}

static inline u64 sched_cfs_bandwidth_slice(void)
{
	return (u64)sysctl_sched_cfs_bandwidth_slice * NSEC_PER_USEC;
}

/*
 * Replenish runtime according to assigned quota and update expiration time.
 * We use sched_clock_cpu directly instead of rq->clock to avoid adding
 * additional synchronization around rq->lock.
 *
 * requires cfs_b->lock
 */
void __refill_cfs_bandwidth_runtime(struct cfs_bandwidth *cfs_b)
{
	u64 now;

	if (cfs_b->quota == RUNTIME_INF)
		return;

	now = sched_clock_cpu(smp_processor_id());
	cfs_b->runtime = cfs_b->quota;
	cfs_b->runtime_expires = now + ktime_to_ns(cfs_b->period);
}

static inline struct cfs_bandwidth *tg_cfs_bandwidth(struct task_group *tg)
{
	return &tg->cfs_bandwidth;
}

/* rq->task_clock normalized against any time this cfs_rq has spent throttled */
static inline u64 cfs_rq_clock_task(struct cfs_rq *cfs_rq)
{
	if (unlikely(cfs_rq->throttle_count))
		return cfs_rq->throttled_clock_task;

	return rq_clock_task(rq_of(cfs_rq)) - cfs_rq->throttled_clock_task_time;
}

/* returns 0 on failure to allocate runtime */
static int assign_cfs_rq_runtime(struct cfs_rq *cfs_rq)
{
	struct task_group *tg = cfs_rq->tg;
	struct cfs_bandwidth *cfs_b = tg_cfs_bandwidth(tg);
	u64 amount = 0, min_amount, expires;

	/* note: this is a positive sum as runtime_remaining <= 0 */
	min_amount = sched_cfs_bandwidth_slice() - cfs_rq->runtime_remaining;

	raw_spin_lock(&cfs_b->lock);
	if (cfs_b->quota == RUNTIME_INF)
		amount = min_amount;
	else {
		start_cfs_bandwidth(cfs_b);

		if (cfs_b->runtime > 0) {
			amount = min(cfs_b->runtime, min_amount);
			cfs_b->runtime -= amount;
			cfs_b->idle = 0;
		}
	}
	expires = cfs_b->runtime_expires;
	raw_spin_unlock(&cfs_b->lock);

	cfs_rq->runtime_remaining += amount;
	/*
	 * we may have advanced our local expiration to account for allowed
	 * spread between our sched_clock and the one on which runtime was
	 * issued.
	 */
	if ((s64)(expires - cfs_rq->runtime_expires) > 0)
		cfs_rq->runtime_expires = expires;

	return cfs_rq->runtime_remaining > 0;
}

/*
 * Note: This depends on the synchronization provided by sched_clock and the
 * fact that rq->clock snapshots this value.
 */
static void expire_cfs_rq_runtime(struct cfs_rq *cfs_rq)
{
	struct cfs_bandwidth *cfs_b = tg_cfs_bandwidth(cfs_rq->tg);

	/* if the deadline is ahead of our clock, nothing to do */
	if (likely((s64)(rq_clock(rq_of(cfs_rq)) - cfs_rq->runtime_expires) < 0))
		return;

	if (cfs_rq->runtime_remaining < 0)
		return;

	/*
	 * If the local deadline has passed we have to consider the
	 * possibility that our sched_clock is 'fast' and the global deadline
	 * has not truly expired.
	 *
	 * Fortunately we can check determine whether this the case by checking
	 * whether the global deadline has advanced. It is valid to compare
	 * cfs_b->runtime_expires without any locks since we only care about
	 * exact equality, so a partial write will still work.
	 */

	if (cfs_rq->runtime_expires != cfs_b->runtime_expires) {
		/* extend local deadline, drift is bounded above by 2 ticks */
		cfs_rq->runtime_expires += TICK_NSEC;
	} else {
		/* global deadline is ahead, expiration has passed */
		cfs_rq->runtime_remaining = 0;
	}
}

static void __account_cfs_rq_runtime(struct cfs_rq *cfs_rq, u64 delta_exec)
{
	/* dock delta_exec before expiring quota (as it could span periods) */
	cfs_rq->runtime_remaining -= delta_exec;
	expire_cfs_rq_runtime(cfs_rq);

	if (likely(cfs_rq->runtime_remaining > 0))
		return;

	/*
	 * if we're unable to extend our runtime we resched so that the active
	 * hierarchy can be throttled
	 */
	if (!assign_cfs_rq_runtime(cfs_rq) && likely(cfs_rq->curr))
		resched_curr(rq_of(cfs_rq));
}

static __always_inline
void account_cfs_rq_runtime(struct cfs_rq *cfs_rq, u64 delta_exec)
{
	if (!cfs_bandwidth_used() || !cfs_rq->runtime_enabled)
		return;

	__account_cfs_rq_runtime(cfs_rq, delta_exec);
}

static inline int cfs_rq_throttled(struct cfs_rq *cfs_rq)
{
	return cfs_bandwidth_used() && cfs_rq->throttled;
}

/* check whether cfs_rq, or any parent, is throttled */
static inline int throttled_hierarchy(struct cfs_rq *cfs_rq)
{
	return cfs_bandwidth_used() && cfs_rq->throttle_count;
}

/*
 * Ensure that neither of the group entities corresponding to src_cpu or
 * dest_cpu are members of a throttled hierarchy when performing group
 * load-balance operations.
 */
static inline int throttled_lb_pair(struct task_group *tg,
				    int src_cpu, int dest_cpu)
{
	struct cfs_rq *src_cfs_rq, *dest_cfs_rq;

	src_cfs_rq = tg->cfs_rq[src_cpu];
	dest_cfs_rq = tg->cfs_rq[dest_cpu];

	return throttled_hierarchy(src_cfs_rq) ||
	       throttled_hierarchy(dest_cfs_rq);
}

/* updated child weight may affect parent so we have to do this bottom up */
static int tg_unthrottle_up(struct task_group *tg, void *data)
{
	struct rq *rq = data;
	struct cfs_rq *cfs_rq = tg->cfs_rq[cpu_of(rq)];

	cfs_rq->throttle_count--;
#ifdef CONFIG_SMP
	if (!cfs_rq->throttle_count) {
		/* adjust cfs_rq_clock_task() */
		cfs_rq->throttled_clock_task_time += rq_clock_task(rq) -
					     cfs_rq->throttled_clock_task;
	}
#endif

	return 0;
}

static int tg_throttle_down(struct task_group *tg, void *data)
{
	struct rq *rq = data;
	struct cfs_rq *cfs_rq = tg->cfs_rq[cpu_of(rq)];

	/* group is entering throttled state, stop time */
	if (!cfs_rq->throttle_count)
		cfs_rq->throttled_clock_task = rq_clock_task(rq);
	cfs_rq->throttle_count++;

	return 0;
}

static void throttle_cfs_rq(struct cfs_rq *cfs_rq)
{
	struct rq *rq = rq_of(cfs_rq);
	struct cfs_bandwidth *cfs_b = tg_cfs_bandwidth(cfs_rq->tg);
	struct sched_entity *se;
	long task_delta, dequeue = 1;
	bool empty;

	se = cfs_rq->tg->se[cpu_of(rq_of(cfs_rq))];

	/* freeze hierarchy runnable averages while throttled */
	rcu_read_lock();
	walk_tg_tree_from(cfs_rq->tg, tg_throttle_down, tg_nop, (void *)rq);
	rcu_read_unlock();

	task_delta = cfs_rq->h_nr_running;
	for_each_sched_entity(se) {
		struct cfs_rq *qcfs_rq = cfs_rq_of(se);
		/* throttled entity or throttle-on-deactivate */
		if (!se->on_rq)
			break;

		if (dequeue)
			dequeue_entity(qcfs_rq, se, DEQUEUE_SLEEP);
		qcfs_rq->h_nr_running -= task_delta;

		if (qcfs_rq->load.weight)
			dequeue = 0;
	}

	if (!se)
		sub_nr_running(rq, task_delta);

	cfs_rq->throttled = 1;
	cfs_rq->throttled_clock = rq_clock(rq);
	raw_spin_lock(&cfs_b->lock);
	empty = list_empty(&cfs_b->throttled_cfs_rq);

	/*
	 * Add to the _head_ of the list, so that an already-started
	 * distribute_cfs_runtime will not see us
	 */
	list_add_rcu(&cfs_rq->throttled_list, &cfs_b->throttled_cfs_rq);

	/*
	 * If we're the first throttled task, make sure the bandwidth
	 * timer is running.
	 */
	if (empty)
		start_cfs_bandwidth(cfs_b);

	raw_spin_unlock(&cfs_b->lock);
}

void unthrottle_cfs_rq(struct cfs_rq *cfs_rq)
{
	struct rq *rq = rq_of(cfs_rq);
	struct cfs_bandwidth *cfs_b = tg_cfs_bandwidth(cfs_rq->tg);
	struct sched_entity *se;
	int enqueue = 1;
	long task_delta;

	se = cfs_rq->tg->se[cpu_of(rq)];

	cfs_rq->throttled = 0;

	update_rq_clock(rq);

	raw_spin_lock(&cfs_b->lock);
	cfs_b->throttled_time += rq_clock(rq) - cfs_rq->throttled_clock;
	list_del_rcu(&cfs_rq->throttled_list);
	raw_spin_unlock(&cfs_b->lock);

	/* update hierarchical throttle state */
	walk_tg_tree_from(cfs_rq->tg, tg_nop, tg_unthrottle_up, (void *)rq);

	if (!cfs_rq->load.weight)
		return;

	task_delta = cfs_rq->h_nr_running;
	for_each_sched_entity(se) {
		if (se->on_rq)
			enqueue = 0;

		cfs_rq = cfs_rq_of(se);
		if (enqueue)
			enqueue_entity(cfs_rq, se, ENQUEUE_WAKEUP);
		cfs_rq->h_nr_running += task_delta;

		if (cfs_rq_throttled(cfs_rq))
			break;
	}

	if (!se)
		add_nr_running(rq, task_delta);

	/* determine whether we need to wake up potentially idle cpu */
	if (rq->curr == rq->idle && rq->cfs.nr_running)
		resched_curr(rq);
}

static u64 distribute_cfs_runtime(struct cfs_bandwidth *cfs_b,
		u64 remaining, u64 expires)
{
	struct cfs_rq *cfs_rq;
	u64 runtime;
	u64 starting_runtime = remaining;

	rcu_read_lock();
	list_for_each_entry_rcu(cfs_rq, &cfs_b->throttled_cfs_rq,
				throttled_list) {
		struct rq *rq = rq_of(cfs_rq);

		raw_spin_lock(&rq->lock);
		if (!cfs_rq_throttled(cfs_rq))
			goto next;

		runtime = -cfs_rq->runtime_remaining + 1;
		if (runtime > remaining)
			runtime = remaining;
		remaining -= runtime;

		cfs_rq->runtime_remaining += runtime;
		cfs_rq->runtime_expires = expires;

		/* we check whether we're throttled above */
		if (cfs_rq->runtime_remaining > 0)
			unthrottle_cfs_rq(cfs_rq);

next:
		raw_spin_unlock(&rq->lock);

		if (!remaining)
			break;
	}
	rcu_read_unlock();

	return starting_runtime - remaining;
}

/*
 * Responsible for refilling a task_group's bandwidth and unthrottling its
 * cfs_rqs as appropriate. If there has been no activity within the last
 * period the timer is deactivated until scheduling resumes; cfs_b->idle is
 * used to track this state.
 */
static int do_sched_cfs_period_timer(struct cfs_bandwidth *cfs_b, int overrun)
{
	u64 runtime, runtime_expires;
	int throttled;

	/* no need to continue the timer with no bandwidth constraint */
	if (cfs_b->quota == RUNTIME_INF)
		goto out_deactivate;

	throttled = !list_empty(&cfs_b->throttled_cfs_rq);
	cfs_b->nr_periods += overrun;

	/*
	 * idle depends on !throttled (for the case of a large deficit), and if
	 * we're going inactive then everything else can be deferred
	 */
	if (cfs_b->idle && !throttled)
		goto out_deactivate;

	__refill_cfs_bandwidth_runtime(cfs_b);

	if (!throttled) {
		/* mark as potentially idle for the upcoming period */
		cfs_b->idle = 1;
		return 0;
	}

	/* account preceding periods in which throttling occurred */
	cfs_b->nr_throttled += overrun;

	runtime_expires = cfs_b->runtime_expires;

	/*
	 * This check is repeated as we are holding onto the new bandwidth while
	 * we unthrottle. This can potentially race with an unthrottled group
	 * trying to acquire new bandwidth from the global pool. This can result
	 * in us over-using our runtime if it is all used during this loop, but
	 * only by limited amounts in that extreme case.
	 */
	while (throttled && cfs_b->runtime > 0) {
		runtime = cfs_b->runtime;
		raw_spin_unlock(&cfs_b->lock);
		/* we can't nest cfs_b->lock while distributing bandwidth */
		runtime = distribute_cfs_runtime(cfs_b, runtime,
						 runtime_expires);
		raw_spin_lock(&cfs_b->lock);

		throttled = !list_empty(&cfs_b->throttled_cfs_rq);

		cfs_b->runtime -= min(runtime, cfs_b->runtime);
	}

	/*
	 * While we are ensured activity in the period following an
	 * unthrottle, this also covers the case in which the new bandwidth is
	 * insufficient to cover the existing bandwidth deficit.  (Forcing the
	 * timer to remain active while there are any throttled entities.)
	 */
	cfs_b->idle = 0;

	return 0;

out_deactivate:
	return 1;
}

/* a cfs_rq won't donate quota below this amount */
static const u64 min_cfs_rq_runtime = 1 * NSEC_PER_MSEC;
/* minimum remaining period time to redistribute slack quota */
static const u64 min_bandwidth_expiration = 2 * NSEC_PER_MSEC;
/* how long we wait to gather additional slack before distributing */
static const u64 cfs_bandwidth_slack_period = 5 * NSEC_PER_MSEC;

/*
 * Are we near the end of the current quota period?
 *
 * Requires cfs_b->lock for hrtimer_expires_remaining to be safe against the
 * hrtimer base being cleared by hrtimer_start. In the case of
 * migrate_hrtimers, base is never cleared, so we are fine.
 */
static int runtime_refresh_within(struct cfs_bandwidth *cfs_b, u64 min_expire)
{
	struct hrtimer *refresh_timer = &cfs_b->period_timer;
	u64 remaining;

	/* if the call-back is running a quota refresh is already occurring */
	if (hrtimer_callback_running(refresh_timer))
		return 1;

	/* is a quota refresh about to occur? */
	remaining = ktime_to_ns(hrtimer_expires_remaining(refresh_timer));
	if (remaining < min_expire)
		return 1;

	return 0;
}

static void start_cfs_slack_bandwidth(struct cfs_bandwidth *cfs_b)
{
	u64 min_left = cfs_bandwidth_slack_period + min_bandwidth_expiration;

	/* if there's a quota refresh soon don't bother with slack */
	if (runtime_refresh_within(cfs_b, min_left))
		return;

	hrtimer_start(&cfs_b->slack_timer,
			ns_to_ktime(cfs_bandwidth_slack_period),
			HRTIMER_MODE_REL);
}

/* we know any runtime found here is valid as update_curr() precedes return */
static void __return_cfs_rq_runtime(struct cfs_rq *cfs_rq)
{
	struct cfs_bandwidth *cfs_b = tg_cfs_bandwidth(cfs_rq->tg);
	s64 slack_runtime = cfs_rq->runtime_remaining - min_cfs_rq_runtime;

	if (slack_runtime <= 0)
		return;

	raw_spin_lock(&cfs_b->lock);
	if (cfs_b->quota != RUNTIME_INF &&
	    cfs_rq->runtime_expires == cfs_b->runtime_expires) {
		cfs_b->runtime += slack_runtime;

		/* we are under rq->lock, defer unthrottling using a timer */
		if (cfs_b->runtime > sched_cfs_bandwidth_slice() &&
		    !list_empty(&cfs_b->throttled_cfs_rq))
			start_cfs_slack_bandwidth(cfs_b);
	}
	raw_spin_unlock(&cfs_b->lock);

	/* even if it's not valid for return we don't want to try again */
	cfs_rq->runtime_remaining -= slack_runtime;
}

static __always_inline void return_cfs_rq_runtime(struct cfs_rq *cfs_rq)
{
	if (!cfs_bandwidth_used())
		return;

	if (!cfs_rq->runtime_enabled || cfs_rq->nr_running)
		return;

	__return_cfs_rq_runtime(cfs_rq);
}

/*
 * This is done with a timer (instead of inline with bandwidth return) since
 * it's necessary to juggle rq->locks to unthrottle their respective cfs_rqs.
 */
static void do_sched_cfs_slack_timer(struct cfs_bandwidth *cfs_b)
{
	u64 runtime = 0, slice = sched_cfs_bandwidth_slice();
	u64 expires;

	/* confirm we're still not at a refresh boundary */
	raw_spin_lock(&cfs_b->lock);
	if (runtime_refresh_within(cfs_b, min_bandwidth_expiration)) {
		raw_spin_unlock(&cfs_b->lock);
		return;
	}

	if (cfs_b->quota != RUNTIME_INF && cfs_b->runtime > slice)
		runtime = cfs_b->runtime;

	expires = cfs_b->runtime_expires;
	raw_spin_unlock(&cfs_b->lock);

	if (!runtime)
		return;

	runtime = distribute_cfs_runtime(cfs_b, runtime, expires);

	raw_spin_lock(&cfs_b->lock);
	if (expires == cfs_b->runtime_expires)
		cfs_b->runtime -= min(runtime, cfs_b->runtime);
	raw_spin_unlock(&cfs_b->lock);
}

/*
 * When a group wakes up we want to make sure that its quota is not already
 * expired/exceeded, otherwise it may be allowed to steal additional ticks of
 * runtime as update_curr() throttling can not not trigger until it's on-rq.
 */
static void check_enqueue_throttle(struct cfs_rq *cfs_rq)
{
	if (!cfs_bandwidth_used())
		return;

	/* an active group must be handled by the update_curr()->put() path */
	if (!cfs_rq->runtime_enabled || cfs_rq->curr)
		return;

	/* ensure the group is not already throttled */
	if (cfs_rq_throttled(cfs_rq))
		return;

	/* update runtime allocation */
	account_cfs_rq_runtime(cfs_rq, 0);
	if (cfs_rq->runtime_remaining <= 0)
		throttle_cfs_rq(cfs_rq);
}

/* conditionally throttle active cfs_rq's from put_prev_entity() */
static bool check_cfs_rq_runtime(struct cfs_rq *cfs_rq)
{
	if (!cfs_bandwidth_used())
		return false;

	if (likely(!cfs_rq->runtime_enabled || cfs_rq->runtime_remaining > 0))
		return false;

	/*
	 * it's possible for a throttled entity to be forced into a running
	 * state (e.g. set_curr_task), in this case we're finished.
	 */
	if (cfs_rq_throttled(cfs_rq))
		return true;

	throttle_cfs_rq(cfs_rq);
	return true;
}

static enum hrtimer_restart sched_cfs_slack_timer(struct hrtimer *timer)
{
	struct cfs_bandwidth *cfs_b =
		container_of(timer, struct cfs_bandwidth, slack_timer);

	do_sched_cfs_slack_timer(cfs_b);

	return HRTIMER_NORESTART;
}

static enum hrtimer_restart sched_cfs_period_timer(struct hrtimer *timer)
{
	struct cfs_bandwidth *cfs_b =
		container_of(timer, struct cfs_bandwidth, period_timer);
	int overrun;
	int idle = 0;

	raw_spin_lock(&cfs_b->lock);
	for (;;) {
		overrun = hrtimer_forward_now(timer, cfs_b->period);
		if (!overrun)
			break;

		idle = do_sched_cfs_period_timer(cfs_b, overrun);
	}
	if (idle)
		cfs_b->period_active = 0;
	raw_spin_unlock(&cfs_b->lock);

	return idle ? HRTIMER_NORESTART : HRTIMER_RESTART;
}

void init_cfs_bandwidth(struct cfs_bandwidth *cfs_b)
{
	raw_spin_lock_init(&cfs_b->lock);
	cfs_b->runtime = 0;
	cfs_b->quota = RUNTIME_INF;
	cfs_b->period = ns_to_ktime(default_cfs_period());

	INIT_LIST_HEAD(&cfs_b->throttled_cfs_rq);
	hrtimer_init(&cfs_b->period_timer, CLOCK_MONOTONIC, HRTIMER_MODE_ABS_PINNED);
	cfs_b->period_timer.function = sched_cfs_period_timer;
	hrtimer_init(&cfs_b->slack_timer, CLOCK_MONOTONIC, HRTIMER_MODE_REL);
	cfs_b->slack_timer.function = sched_cfs_slack_timer;
}

static void init_cfs_rq_runtime(struct cfs_rq *cfs_rq)
{
	cfs_rq->runtime_enabled = 0;
	INIT_LIST_HEAD(&cfs_rq->throttled_list);
}

void start_cfs_bandwidth(struct cfs_bandwidth *cfs_b)
{
	lockdep_assert_held(&cfs_b->lock);

	if (!cfs_b->period_active) {
		cfs_b->period_active = 1;
		hrtimer_forward_now(&cfs_b->period_timer, cfs_b->period);
		hrtimer_start_expires(&cfs_b->period_timer, HRTIMER_MODE_ABS_PINNED);
	}
}

static void destroy_cfs_bandwidth(struct cfs_bandwidth *cfs_b)
{
	/* init_cfs_bandwidth() was not called */
	if (!cfs_b->throttled_cfs_rq.next)
		return;

	hrtimer_cancel(&cfs_b->period_timer);
	hrtimer_cancel(&cfs_b->slack_timer);
}

static void __maybe_unused update_runtime_enabled(struct rq *rq)
{
	struct cfs_rq *cfs_rq;

	for_each_leaf_cfs_rq(rq, cfs_rq) {
		struct cfs_bandwidth *cfs_b = &cfs_rq->tg->cfs_bandwidth;

		raw_spin_lock(&cfs_b->lock);
		cfs_rq->runtime_enabled = cfs_b->quota != RUNTIME_INF;
		raw_spin_unlock(&cfs_b->lock);
	}
}

static void __maybe_unused unthrottle_offline_cfs_rqs(struct rq *rq)
{
	struct cfs_rq *cfs_rq;

	for_each_leaf_cfs_rq(rq, cfs_rq) {
		if (!cfs_rq->runtime_enabled)
			continue;

		/*
		 * clock_task is not advancing so we just need to make sure
		 * there's some valid quota amount
		 */
		cfs_rq->runtime_remaining = 1;
		/*
		 * Offline rq is schedulable till cpu is completely disabled
		 * in take_cpu_down(), so we prevent new cfs throttling here.
		 */
		cfs_rq->runtime_enabled = 0;

		if (cfs_rq_throttled(cfs_rq))
			unthrottle_cfs_rq(cfs_rq);
	}
}

#else /* CONFIG_CFS_BANDWIDTH */
static inline u64 cfs_rq_clock_task(struct cfs_rq *cfs_rq)
{
	return rq_clock_task(rq_of(cfs_rq));
}

static void account_cfs_rq_runtime(struct cfs_rq *cfs_rq, u64 delta_exec) {}
static bool check_cfs_rq_runtime(struct cfs_rq *cfs_rq) { return false; }
static void check_enqueue_throttle(struct cfs_rq *cfs_rq) {}
static __always_inline void return_cfs_rq_runtime(struct cfs_rq *cfs_rq) {}

static inline int cfs_rq_throttled(struct cfs_rq *cfs_rq)
{
	return 0;
}

static inline int throttled_hierarchy(struct cfs_rq *cfs_rq)
{
	return 0;
}

static inline int throttled_lb_pair(struct task_group *tg,
				    int src_cpu, int dest_cpu)
{
	return 0;
}

void init_cfs_bandwidth(struct cfs_bandwidth *cfs_b) {}

#ifdef CONFIG_FAIR_GROUP_SCHED
static void init_cfs_rq_runtime(struct cfs_rq *cfs_rq) {}
#endif

static inline struct cfs_bandwidth *tg_cfs_bandwidth(struct task_group *tg)
{
	return NULL;
}
static inline void destroy_cfs_bandwidth(struct cfs_bandwidth *cfs_b) {}
static inline void update_runtime_enabled(struct rq *rq) {}
static inline void unthrottle_offline_cfs_rqs(struct rq *rq) {}

#endif /* CONFIG_CFS_BANDWIDTH */

/**************************************************
 * CFS operations on tasks:
 */

#ifdef CONFIG_SCHED_HRTICK
static void hrtick_start_fair(struct rq *rq, struct task_struct *p)
{
	struct sched_entity *se = &p->se;
	struct cfs_rq *cfs_rq = cfs_rq_of(se);

	WARN_ON(task_rq(p) != rq);

	if (cfs_rq->nr_running > 1) {
		u64 slice = sched_slice(cfs_rq, se);
		u64 ran = se->sum_exec_runtime - se->prev_sum_exec_runtime;
		s64 delta = slice - ran;

		if (delta < 0) {
			if (rq->curr == p)
				resched_curr(rq);
			return;
		}
		hrtick_start(rq, delta);
	}
}

/*
 * called from enqueue/dequeue and updates the hrtick when the
 * current task is from our class and nr_running is low enough
 * to matter.
 */
static void hrtick_update(struct rq *rq)
{
	struct task_struct *curr = rq->curr;

	if (!hrtick_enabled(rq) || curr->sched_class != &fair_sched_class)
		return;

	if (cfs_rq_of(&curr->se)->nr_running < sched_nr_latency)
		hrtick_start_fair(rq, curr);
}
#else /* !CONFIG_SCHED_HRTICK */
static inline void
hrtick_start_fair(struct rq *rq, struct task_struct *p)
{
}

static inline void hrtick_update(struct rq *rq)
{
}
#endif

/*
 * The enqueue_task method is called before nr_running is
 * increased. Here we update the fair scheduling stats and
 * then put the task into the rbtree:
 */
static void
enqueue_task_fair(struct rq *rq, struct task_struct *p, int flags)
{
	struct cfs_rq *cfs_rq;
	struct sched_entity *se = &p->se;

	for_each_sched_entity(se) {
		if (se->on_rq)
			break;
		cfs_rq = cfs_rq_of(se);
		enqueue_entity(cfs_rq, se, flags);

		/*
		 * end evaluation on encountering a throttled cfs_rq
		 *
		 * note: in the case of encountering a throttled cfs_rq we will
		 * post the final h_nr_running increment below.
		*/
		if (cfs_rq_throttled(cfs_rq))
			break;
		cfs_rq->h_nr_running++;

		flags = ENQUEUE_WAKEUP;
	}

	for_each_sched_entity(se) {
		cfs_rq = cfs_rq_of(se);
		cfs_rq->h_nr_running++;

		if (cfs_rq_throttled(cfs_rq))
			break;

		update_load_avg(se, 1);
		update_cfs_shares(cfs_rq);
	}

	if (!se)
		add_nr_running(rq, 1);

	hrtick_update(rq);
}

static void set_next_buddy(struct sched_entity *se);

/*
 * The dequeue_task method is called before nr_running is
 * decreased. We remove the task from the rbtree and
 * update the fair scheduling stats:
 */
static void dequeue_task_fair(struct rq *rq, struct task_struct *p, int flags)
{
	struct cfs_rq *cfs_rq;
	struct sched_entity *se = &p->se;
	int task_sleep = flags & DEQUEUE_SLEEP;

	for_each_sched_entity(se) {
		cfs_rq = cfs_rq_of(se);
		dequeue_entity(cfs_rq, se, flags);

		/*
		 * end evaluation on encountering a throttled cfs_rq
		 *
		 * note: in the case of encountering a throttled cfs_rq we will
		 * post the final h_nr_running decrement below.
		*/
		if (cfs_rq_throttled(cfs_rq))
			break;
		cfs_rq->h_nr_running--;

		/* Don't dequeue parent if it has other entities besides us */
		if (cfs_rq->load.weight) {
			/*
			 * Bias pick_next to pick a task from this cfs_rq, as
			 * p is sleeping when it is within its sched_slice.
			 */
			if (task_sleep && parent_entity(se))
				set_next_buddy(parent_entity(se));

			/* avoid re-evaluating load for this entity */
			se = parent_entity(se);
			break;
		}
		flags |= DEQUEUE_SLEEP;
	}

	for_each_sched_entity(se) {
		cfs_rq = cfs_rq_of(se);
		cfs_rq->h_nr_running--;

		if (cfs_rq_throttled(cfs_rq))
			break;

		update_load_avg(se, 1);
		update_cfs_shares(cfs_rq);
	}

	if (!se)
		sub_nr_running(rq, 1);

	hrtick_update(rq);
}

#ifdef CONFIG_SMP

/*
 * per rq 'load' arrray crap; XXX kill this.
 */

/*
 * The exact cpuload at various idx values, calculated at every tick would be
 * load = (2^idx - 1) / 2^idx * load + 1 / 2^idx * cur_load
 *
 * If a cpu misses updates for n-1 ticks (as it was idle) and update gets called
 * on nth tick when cpu may be busy, then we have:
 * load = ((2^idx - 1) / 2^idx)^(n-1) * load
 * load = (2^idx - 1) / 2^idx) * load + 1 / 2^idx * cur_load
 *
 * decay_load_missed() below does efficient calculation of
 * load = ((2^idx - 1) / 2^idx)^(n-1) * load
 * avoiding 0..n-1 loop doing load = ((2^idx - 1) / 2^idx) * load
 *
 * The calculation is approximated on a 128 point scale.
 * degrade_zero_ticks is the number of ticks after which load at any
 * particular idx is approximated to be zero.
 * degrade_factor is a precomputed table, a row for each load idx.
 * Each column corresponds to degradation factor for a power of two ticks,
 * based on 128 point scale.
 * Example:
 * row 2, col 3 (=12) says that the degradation at load idx 2 after
 * 8 ticks is 12/128 (which is an approximation of exact factor 3^8/4^8).
 *
 * With this power of 2 load factors, we can degrade the load n times
 * by looking at 1 bits in n and doing as many mult/shift instead of
 * n mult/shifts needed by the exact degradation.
 */
#define DEGRADE_SHIFT		7
static const unsigned char
		degrade_zero_ticks[CPU_LOAD_IDX_MAX] = {0, 8, 32, 64, 128};
static const unsigned char
		degrade_factor[CPU_LOAD_IDX_MAX][DEGRADE_SHIFT + 1] = {
					{0, 0, 0, 0, 0, 0, 0, 0},
					{64, 32, 8, 0, 0, 0, 0, 0},
					{96, 72, 40, 12, 1, 0, 0},
					{112, 98, 75, 43, 15, 1, 0},
					{120, 112, 98, 76, 45, 16, 2} };

/*
 * Update cpu_load for any missed ticks, due to tickless idle. The backlog
 * would be when CPU is idle and so we just decay the old load without
 * adding any new load.
 */
static unsigned long
decay_load_missed(unsigned long load, unsigned long missed_updates, int idx)
{
	int j = 0;

	if (!missed_updates)
		return load;

	if (missed_updates >= degrade_zero_ticks[idx])
		return 0;

	if (idx == 1)
		return load >> missed_updates;

	while (missed_updates) {
		if (missed_updates % 2)
			load = (load * degrade_factor[idx][j]) >> DEGRADE_SHIFT;

		missed_updates >>= 1;
		j++;
	}
	return load;
}

/*
 * Update rq->cpu_load[] statistics. This function is usually called every
 * scheduler tick (TICK_NSEC). With tickless idle this will not be called
 * every tick. We fix it up based on jiffies.
 */
static void __update_cpu_load(struct rq *this_rq, unsigned long this_load,
			      unsigned long pending_updates)
{
	int i, scale;

	this_rq->nr_load_updates++;

	/* Update our load: */
	this_rq->cpu_load[0] = this_load; /* Fasttrack for idx 0 */
	for (i = 1, scale = 2; i < CPU_LOAD_IDX_MAX; i++, scale += scale) {
		unsigned long old_load, new_load;

		/* scale is effectively 1 << i now, and >> i divides by scale */

		old_load = this_rq->cpu_load[i];
		old_load = decay_load_missed(old_load, pending_updates - 1, i);
		new_load = this_load;
		/*
		 * Round up the averaging division if load is increasing. This
		 * prevents us from getting stuck on 9 if the load is 10, for
		 * example.
		 */
		if (new_load > old_load)
			new_load += scale - 1;

		this_rq->cpu_load[i] = (old_load * (scale - 1) + new_load) >> i;
	}

	sched_avg_update(this_rq);
}

/* Used instead of source_load when we know the type == 0 */
static unsigned long weighted_cpuload(const int cpu)
{
	return cfs_rq_runnable_load_avg(&cpu_rq(cpu)->cfs);
}

#ifdef CONFIG_NO_HZ_COMMON
/*
 * There is no sane way to deal with nohz on smp when using jiffies because the
 * cpu doing the jiffies update might drift wrt the cpu doing the jiffy reading
 * causing off-by-one errors in observed deltas; {0,2} instead of {1,1}.
 *
 * Therefore we cannot use the delta approach from the regular tick since that
 * would seriously skew the load calculation. However we'll make do for those
 * updates happening while idle (nohz_idle_balance) or coming out of idle
 * (tick_nohz_idle_exit).
 *
 * This means we might still be one tick off for nohz periods.
 */

/*
 * Called from nohz_idle_balance() to update the load ratings before doing the
 * idle balance.
 */
static void update_idle_cpu_load(struct rq *this_rq)
{
	unsigned long curr_jiffies = READ_ONCE(jiffies);
	unsigned long load = weighted_cpuload(cpu_of(this_rq));
	unsigned long pending_updates;

	/*
	 * bail if there's load or we're actually up-to-date.
	 */
	if (load || curr_jiffies == this_rq->last_load_update_tick)
		return;

	pending_updates = curr_jiffies - this_rq->last_load_update_tick;
	this_rq->last_load_update_tick = curr_jiffies;

	__update_cpu_load(this_rq, load, pending_updates);
}

/*
 * Called from tick_nohz_idle_exit() -- try and fix up the ticks we missed.
 */
void update_cpu_load_nohz(void)
{
	struct rq *this_rq = this_rq();
	unsigned long curr_jiffies = READ_ONCE(jiffies);
	unsigned long pending_updates;

	if (curr_jiffies == this_rq->last_load_update_tick)
		return;

	raw_spin_lock(&this_rq->lock);
	pending_updates = curr_jiffies - this_rq->last_load_update_tick;
	if (pending_updates) {
		this_rq->last_load_update_tick = curr_jiffies;
		/*
		 * We were idle, this means load 0, the current load might be
		 * !0 due to remote wakeups and the sort.
		 */
		__update_cpu_load(this_rq, 0, pending_updates);
	}
	raw_spin_unlock(&this_rq->lock);
}
#endif /* CONFIG_NO_HZ */

/*
 * Called from scheduler_tick()
 */
void update_cpu_load_active(struct rq *this_rq)
{
	unsigned long load = weighted_cpuload(cpu_of(this_rq));
	/*
	 * See the mess around update_idle_cpu_load() / update_cpu_load_nohz().
	 */
	this_rq->last_load_update_tick = jiffies;
	__update_cpu_load(this_rq, load, 1);
}

/*
 * Return a low guess at the load of a migration-source cpu weighted
 * according to the scheduling class and "nice" value.
 *
 * We want to under-estimate the load of migration sources, to
 * balance conservatively.
 */
static unsigned long source_load(int cpu, int type)
{
	struct rq *rq = cpu_rq(cpu);
	unsigned long total = weighted_cpuload(cpu);

	if (type == 0 || !sched_feat(LB_BIAS))
		return total;

	return min(rq->cpu_load[type-1], total);
}

/*
 * Return a high guess at the load of a migration-target cpu weighted
 * according to the scheduling class and "nice" value.
 */
static unsigned long target_load(int cpu, int type)
{
	struct rq *rq = cpu_rq(cpu);
	unsigned long total = weighted_cpuload(cpu);

	if (type == 0 || !sched_feat(LB_BIAS))
		return total;

	return max(rq->cpu_load[type-1], total);
}

static unsigned long capacity_of(int cpu)
{
	return cpu_rq(cpu)->cpu_capacity;
}

static unsigned long capacity_orig_of(int cpu)
{
	return cpu_rq(cpu)->cpu_capacity_orig;
}

static unsigned long cpu_avg_load_per_task(int cpu)
{
	struct rq *rq = cpu_rq(cpu);
	unsigned long nr_running = READ_ONCE(rq->cfs.h_nr_running);
	unsigned long load_avg = weighted_cpuload(cpu);

	if (nr_running)
		return load_avg / nr_running;

	return 0;
}

static void record_wakee(struct task_struct *p)
{
	/*
	 * Rough decay (wiping) for cost saving, don't worry
	 * about the boundary, really active task won't care
	 * about the loss.
	 */
	if (time_after(jiffies, current->wakee_flip_decay_ts + HZ)) {
		current->wakee_flips >>= 1;
		current->wakee_flip_decay_ts = jiffies;
	}

	if (current->last_wakee != p) {
		current->last_wakee = p;
		current->wakee_flips++;
	}
}

static void task_waking_fair(struct task_struct *p)
{
	struct sched_entity *se = &p->se;
	struct cfs_rq *cfs_rq = cfs_rq_of(se);
	u64 min_vruntime;

#ifndef CONFIG_64BIT
	u64 min_vruntime_copy;

	do {
		min_vruntime_copy = cfs_rq->min_vruntime_copy;
		smp_rmb();
		min_vruntime = cfs_rq->min_vruntime;
	} while (min_vruntime != min_vruntime_copy);
#else
	min_vruntime = cfs_rq->min_vruntime;
#endif

	se->vruntime -= min_vruntime;
	record_wakee(p);
}

#ifdef CONFIG_FAIR_GROUP_SCHED
/*
 * effective_load() calculates the load change as seen from the root_task_group
 *
 * Adding load to a group doesn't make a group heavier, but can cause movement
 * of group shares between cpus. Assuming the shares were perfectly aligned one
 * can calculate the shift in shares.
 *
 * Calculate the effective load difference if @wl is added (subtracted) to @tg
 * on this @cpu and results in a total addition (subtraction) of @wg to the
 * total group weight.
 *
 * Given a runqueue weight distribution (rw_i) we can compute a shares
 * distribution (s_i) using:
 *
 *   s_i = rw_i / \Sum rw_j						(1)
 *
 * Suppose we have 4 CPUs and our @tg is a direct child of the root group and
 * has 7 equal weight tasks, distributed as below (rw_i), with the resulting
 * shares distribution (s_i):
 *
 *   rw_i = {   2,   4,   1,   0 }
 *   s_i  = { 2/7, 4/7, 1/7,   0 }
 *
 * As per wake_affine() we're interested in the load of two CPUs (the CPU the
 * task used to run on and the CPU the waker is running on), we need to
 * compute the effect of waking a task on either CPU and, in case of a sync
 * wakeup, compute the effect of the current task going to sleep.
 *
 * So for a change of @wl to the local @cpu with an overall group weight change
 * of @wl we can compute the new shares distribution (s'_i) using:
 *
 *   s'_i = (rw_i + @wl) / (@wg + \Sum rw_j)				(2)
 *
 * Suppose we're interested in CPUs 0 and 1, and want to compute the load
 * differences in waking a task to CPU 0. The additional task changes the
 * weight and shares distributions like:
 *
 *   rw'_i = {   3,   4,   1,   0 }
 *   s'_i  = { 3/8, 4/8, 1/8,   0 }
 *
 * We can then compute the difference in effective weight by using:
 *
 *   dw_i = S * (s'_i - s_i)						(3)
 *
 * Where 'S' is the group weight as seen by its parent.
 *
 * Therefore the effective change in loads on CPU 0 would be 5/56 (3/8 - 2/7)
 * times the weight of the group. The effect on CPU 1 would be -4/56 (4/8 -
 * 4/7) times the weight of the group.
 */
static long effective_load(struct task_group *tg, int cpu, long wl, long wg)
{
	struct sched_entity *se = tg->se[cpu];

	if (!tg->parent)	/* the trivial, non-cgroup case */
		return wl;

	for_each_sched_entity(se) {
		long w, W;

		tg = se->my_q->tg;

		/*
		 * W = @wg + \Sum rw_j
		 */
		W = wg + calc_tg_weight(tg, se->my_q);

		/*
		 * w = rw_i + @wl
		 */
		w = cfs_rq_load_avg(se->my_q) + wl;

		/*
		 * wl = S * s'_i; see (2)
		 */
		if (W > 0 && w < W)
			wl = (w * (long)tg->shares) / W;
		else
			wl = tg->shares;

		/*
		 * Per the above, wl is the new se->load.weight value; since
		 * those are clipped to [MIN_SHARES, ...) do so now. See
		 * calc_cfs_shares().
		 */
		if (wl < MIN_SHARES)
			wl = MIN_SHARES;

		/*
		 * wl = dw_i = S * (s'_i - s_i); see (3)
		 */
		wl -= se->avg.load_avg;

		/*
		 * Recursively apply this logic to all parent groups to compute
		 * the final effective load change on the root group. Since
		 * only the @tg group gets extra weight, all parent groups can
		 * only redistribute existing shares. @wl is the shift in shares
		 * resulting from this level per the above.
		 */
		wg = 0;
	}

	return wl;
}
#else

static long effective_load(struct task_group *tg, int cpu, long wl, long wg)
{
	return wl;
}

#endif

/*
 * Detect M:N waker/wakee relationships via a switching-frequency heuristic.
 * A waker of many should wake a different task than the one last awakened
 * at a frequency roughly N times higher than one of its wakees.  In order
 * to determine whether we should let the load spread vs consolodating to
 * shared cache, we look for a minimum 'flip' frequency of llc_size in one
 * partner, and a factor of lls_size higher frequency in the other.  With
 * both conditions met, we can be relatively sure that the relationship is
 * non-monogamous, with partner count exceeding socket size.  Waker/wakee
 * being client/server, worker/dispatcher, interrupt source or whatever is
 * irrelevant, spread criteria is apparent partner count exceeds socket size.
 */
static int wake_wide(struct task_struct *p)
{
	unsigned int master = current->wakee_flips;
	unsigned int slave = p->wakee_flips;
	int factor = this_cpu_read(sd_llc_size);

	if (master < slave)
		swap(master, slave);
	if (slave < factor || master < slave * factor)
		return 0;
	return 1;
}

static int wake_affine(struct sched_domain *sd, struct task_struct *p, int sync)
{
	s64 this_load, load;
	s64 this_eff_load, prev_eff_load;
	int idx, this_cpu, prev_cpu;
	struct task_group *tg;
	unsigned long weight;
	int balanced;

	idx	  = sd->wake_idx;
	this_cpu  = smp_processor_id();
	prev_cpu  = task_cpu(p);
	load	  = source_load(prev_cpu, idx);
	this_load = target_load(this_cpu, idx);

	/*
	 * If sync wakeup then subtract the (maximum possible)
	 * effect of the currently running task from the load
	 * of the current CPU:
	 */
	if (sync) {
		tg = task_group(current);
		weight = current->se.avg.load_avg;

		this_load += effective_load(tg, this_cpu, -weight, -weight);
		load += effective_load(tg, prev_cpu, 0, -weight);
	}

	tg = task_group(p);
	weight = p->se.avg.load_avg;

	/*
	 * In low-load situations, where prev_cpu is idle and this_cpu is idle
	 * due to the sync cause above having dropped this_load to 0, we'll
	 * always have an imbalance, but there's really nothing you can do
	 * about that, so that's good too.
	 *
	 * Otherwise check if either cpus are near enough in load to allow this
	 * task to be woken on this_cpu.
	 */
	this_eff_load = 100;
	this_eff_load *= capacity_of(prev_cpu);

	prev_eff_load = 100 + (sd->imbalance_pct - 100) / 2;
	prev_eff_load *= capacity_of(this_cpu);

	if (this_load > 0) {
		this_eff_load *= this_load +
			effective_load(tg, this_cpu, weight, weight);

		prev_eff_load *= load + effective_load(tg, prev_cpu, 0, weight);
	}

	balanced = this_eff_load <= prev_eff_load;

	schedstat_inc(p, se.statistics.nr_wakeups_affine_attempts);

	if (!balanced)
		return 0;

	schedstat_inc(sd, ttwu_move_affine);
	schedstat_inc(p, se.statistics.nr_wakeups_affine);

	return 1;
}

/*
 * find_idlest_group finds and returns the least busy CPU group within the
 * domain.
 */
static struct sched_group *
find_idlest_group(struct sched_domain *sd, struct task_struct *p,
		  int this_cpu, int sd_flag)
{
	struct sched_group *idlest = NULL, *group = sd->groups;
	unsigned long min_load = ULONG_MAX, this_load = 0;
	int load_idx = sd->forkexec_idx;
	int imbalance = 100 + (sd->imbalance_pct-100)/2;

	if (sd_flag & SD_BALANCE_WAKE)
		load_idx = sd->wake_idx;

	do {
		unsigned long load, avg_load;
		int local_group;
		int i;

		/* Skip over this group if it has no CPUs allowed */
		if (!cpumask_intersects(sched_group_cpus(group),
					tsk_cpus_allowed(p)))
			continue;

		local_group = cpumask_test_cpu(this_cpu,
					       sched_group_cpus(group));

		/* Tally up the load of all CPUs in the group */
		avg_load = 0;

		for_each_cpu(i, sched_group_cpus(group)) {
			/* Bias balancing toward cpus of our domain */
			if (local_group)
				load = source_load(i, load_idx);
			else
				load = target_load(i, load_idx);

			avg_load += load;
		}

		/* Adjust by relative CPU capacity of the group */
		avg_load = (avg_load * SCHED_CAPACITY_SCALE) / group->sgc->capacity;

		if (local_group) {
			this_load = avg_load;
		} else if (avg_load < min_load) {
			min_load = avg_load;
			idlest = group;
		}
	} while (group = group->next, group != sd->groups);

	if (!idlest || 100*this_load < imbalance*min_load)
		return NULL;
	return idlest;
}

/*
 * find_idlest_cpu - find the idlest cpu among the cpus in group.
 */
static int
find_idlest_cpu(struct sched_group *group, struct task_struct *p, int this_cpu)
{
	unsigned long load, min_load = ULONG_MAX;
	unsigned int min_exit_latency = UINT_MAX;
	u64 latest_idle_timestamp = 0;
	int least_loaded_cpu = this_cpu;
	int shallowest_idle_cpu = -1;
	int i;

	/* Traverse only the allowed CPUs */
	for_each_cpu_and(i, sched_group_cpus(group), tsk_cpus_allowed(p)) {
		if (idle_cpu(i)) {
			struct rq *rq = cpu_rq(i);
			struct cpuidle_state *idle = idle_get_state(rq);
			if (idle && idle->exit_latency < min_exit_latency) {
				/*
				 * We give priority to a CPU whose idle state
				 * has the smallest exit latency irrespective
				 * of any idle timestamp.
				 */
				min_exit_latency = idle->exit_latency;
				latest_idle_timestamp = rq->idle_stamp;
				shallowest_idle_cpu = i;
			} else if ((!idle || idle->exit_latency == min_exit_latency) &&
				   rq->idle_stamp > latest_idle_timestamp) {
				/*
				 * If equal or no active idle state, then
				 * the most recently idled CPU might have
				 * a warmer cache.
				 */
				latest_idle_timestamp = rq->idle_stamp;
				shallowest_idle_cpu = i;
			}
		} else if (shallowest_idle_cpu == -1) {
			load = weighted_cpuload(i);
			if (load < min_load || (load == min_load && i == this_cpu)) {
				min_load = load;
				least_loaded_cpu = i;
			}
		}
	}

	return shallowest_idle_cpu != -1 ? shallowest_idle_cpu : least_loaded_cpu;
}

/*
 * Try and locate an idle CPU in the sched_domain.
 */
static int select_idle_sibling(struct task_struct *p, int target)
{
	struct sched_domain *sd;
	struct sched_group *sg;
	int i = task_cpu(p);

	if (idle_cpu(target))
		return target;

	/*
	 * If the prevous cpu is cache affine and idle, don't be stupid.
	 */
	if (i != target && cpus_share_cache(i, target) && idle_cpu(i))
		return i;

	/*
	 * Otherwise, iterate the domains and find an elegible idle cpu.
	 */
	sd = rcu_dereference(per_cpu(sd_llc, target));
	for_each_lower_domain(sd) {
		sg = sd->groups;
		do {
			if (!cpumask_intersects(sched_group_cpus(sg),
						tsk_cpus_allowed(p)))
				goto next;

			for_each_cpu(i, sched_group_cpus(sg)) {
				if (i == target || !idle_cpu(i))
					goto next;
			}

			target = cpumask_first_and(sched_group_cpus(sg),
					tsk_cpus_allowed(p));
			goto done;
next:
			sg = sg->next;
		} while (sg != sd->groups);
	}
done:
	return target;
}

/*
 * cpu_util returns the amount of capacity of a CPU that is used by CFS
 * tasks. The unit of the return value must be the one of capacity so we can
 * compare the utilization with the capacity of the CPU that is available for
 * CFS task (ie cpu_capacity).
 *
 * cfs_rq.avg.util_avg is the sum of running time of runnable tasks plus the
 * recent utilization of currently non-runnable tasks on a CPU. It represents
 * the amount of utilization of a CPU in the range [0..capacity_orig] where
 * capacity_orig is the cpu_capacity available at the highest frequency
 * (arch_scale_freq_capacity()).
 * The utilization of a CPU converges towards a sum equal to or less than the
 * current capacity (capacity_curr <= capacity_orig) of the CPU because it is
 * the running time on this CPU scaled by capacity_curr.
 *
 * Nevertheless, cfs_rq.avg.util_avg can be higher than capacity_curr or even
 * higher than capacity_orig because of unfortunate rounding in
 * cfs.avg.util_avg or just after migrating tasks and new task wakeups until
 * the average stabilizes with the new running time. We need to check that the
 * utilization stays within the range of [0..capacity_orig] and cap it if
 * necessary. Without utilization capping, a group could be seen as overloaded
 * (CPU0 utilization at 121% + CPU1 utilization at 80%) whereas CPU1 has 20% of
 * available capacity. We allow utilization to overshoot capacity_curr (but not
 * capacity_orig) as it useful for predicting the capacity required after task
 * migrations (scheduler-driven DVFS).
 */
static int cpu_util(int cpu)
{
	unsigned long util = cpu_rq(cpu)->cfs.avg.util_avg;
	unsigned long capacity = capacity_orig_of(cpu);

	return (util >= capacity) ? capacity : util;
}

/*
 * select_task_rq_fair: Select target runqueue for the waking task in domains
 * that have the 'sd_flag' flag set. In practice, this is SD_BALANCE_WAKE,
 * SD_BALANCE_FORK, or SD_BALANCE_EXEC.
 *
 * Balances load by selecting the idlest cpu in the idlest group, or under
 * certain conditions an idle sibling cpu if the domain has SD_WAKE_AFFINE set.
 *
 * Returns the target cpu number.
 *
 * preempt must be disabled.
 */
static int
select_task_rq_fair(struct task_struct *p, int prev_cpu, int sd_flag, int wake_flags)
{
	struct sched_domain *tmp, *affine_sd = NULL, *sd = NULL;
	int cpu = smp_processor_id();
	int new_cpu = prev_cpu;
	int want_affine = 0;
	int sync = wake_flags & WF_SYNC;

	if (sd_flag & SD_BALANCE_WAKE)
		want_affine = !wake_wide(p) && cpumask_test_cpu(cpu, tsk_cpus_allowed(p));

	rcu_read_lock();
	for_each_domain(cpu, tmp) {
		if (!(tmp->flags & SD_LOAD_BALANCE))
			break;

		/*
		 * If both cpu and prev_cpu are part of this domain,
		 * cpu is a valid SD_WAKE_AFFINE target.
		 */
		if (want_affine && (tmp->flags & SD_WAKE_AFFINE) &&
		    cpumask_test_cpu(prev_cpu, sched_domain_span(tmp))) {
			affine_sd = tmp;
			break;
		}

		if (tmp->flags & sd_flag)
			sd = tmp;
		else if (!want_affine)
			break;
	}

	if (affine_sd) {
		sd = NULL; /* Prefer wake_affine over balance flags */
		if (cpu != prev_cpu && wake_affine(affine_sd, p, sync))
			new_cpu = cpu;
	}

	if (!sd) {
		if (sd_flag & SD_BALANCE_WAKE) /* XXX always ? */
			new_cpu = select_idle_sibling(p, new_cpu);

	} else while (sd) {
		struct sched_group *group;
		int weight;

		if (!(sd->flags & sd_flag)) {
			sd = sd->child;
			continue;
		}

		group = find_idlest_group(sd, p, cpu, sd_flag);
		if (!group) {
			sd = sd->child;
			continue;
		}

		new_cpu = find_idlest_cpu(group, p, cpu);
		if (new_cpu == -1 || new_cpu == cpu) {
			/* Now try balancing at a lower domain level of cpu */
			sd = sd->child;
			continue;
		}

		/* Now try balancing at a lower domain level of new_cpu */
		cpu = new_cpu;
		weight = sd->span_weight;
		sd = NULL;
		for_each_domain(cpu, tmp) {
			if (weight <= tmp->span_weight)
				break;
			if (tmp->flags & sd_flag)
				sd = tmp;
		}
		/* while loop will break here if sd == NULL */
	}
	rcu_read_unlock();

	return new_cpu;
}

/*
 * Called immediately before a task is migrated to a new cpu; task_cpu(p) and
 * cfs_rq_of(p) references at time of call are still valid and identify the
 * previous cpu.  However, the caller only guarantees p->pi_lock is held; no
 * other assumptions, including the state of rq->lock, should be made.
 */
static void migrate_task_rq_fair(struct task_struct *p)
{
	/*
	 * We are supposed to update the task to "current" time, then its up to date
	 * and ready to go to new CPU/cfs_rq. But we have difficulty in getting
	 * what current time is, so simply throw away the out-of-date time. This
	 * will result in the wakee task is less decayed, but giving the wakee more
	 * load sounds not bad.
	 */
	remove_entity_load_avg(&p->se);

	/* Tell new CPU we are migrated */
	p->se.avg.last_update_time = 0;

	/* We have migrated, no longer consider this task hot */
	p->se.exec_start = 0;
}

static void task_dead_fair(struct task_struct *p)
{
	remove_entity_load_avg(&p->se);
}
#endif /* CONFIG_SMP */

static unsigned long
wakeup_gran(struct sched_entity *curr, struct sched_entity *se)
{
	unsigned long gran = sysctl_sched_wakeup_granularity;

	/*
	 * Since its curr running now, convert the gran from real-time
	 * to virtual-time in his units.
	 *
	 * By using 'se' instead of 'curr' we penalize light tasks, so
	 * they get preempted easier. That is, if 'se' < 'curr' then
	 * the resulting gran will be larger, therefore penalizing the
	 * lighter, if otoh 'se' > 'curr' then the resulting gran will
	 * be smaller, again penalizing the lighter task.
	 *
	 * This is especially important for buddies when the leftmost
	 * task is higher priority than the buddy.
	 */
	return calc_delta_fair(gran, se);
}

/*
 * Should 'se' preempt 'curr'.
 *
 *             |s1
 *        |s2
 *   |s3
 *         g
 *      |<--->|c
 *
 *  w(c, s1) = -1
 *  w(c, s2) =  0
 *  w(c, s3) =  1
 *
 */
static int
wakeup_preempt_entity(struct sched_entity *curr, struct sched_entity *se)
{
	s64 gran, vdiff = curr->vruntime - se->vruntime;

	if (vdiff <= 0)
		return -1;

	gran = wakeup_gran(curr, se);
	if (vdiff > gran)
		return 1;

	return 0;
}

static void set_last_buddy(struct sched_entity *se)
{
	if (entity_is_task(se) && unlikely(task_of(se)->policy == SCHED_IDLE))
		return;

	for_each_sched_entity(se)
		cfs_rq_of(se)->last = se;
}

static void set_next_buddy(struct sched_entity *se)
{
	if (entity_is_task(se) && unlikely(task_of(se)->policy == SCHED_IDLE))
		return;

	for_each_sched_entity(se)
		cfs_rq_of(se)->next = se;
}

static void set_skip_buddy(struct sched_entity *se)
{
	for_each_sched_entity(se)
		cfs_rq_of(se)->skip = se;
}

/*
 * Preempt the current task with a newly woken task if needed:
 */
static void check_preempt_wakeup(struct rq *rq, struct task_struct *p, int wake_flags)
{
	struct task_struct *curr = rq->curr;
	struct sched_entity *se = &curr->se, *pse = &p->se;
	struct cfs_rq *cfs_rq = task_cfs_rq(curr);
	int scale = cfs_rq->nr_running >= sched_nr_latency;
	int next_buddy_marked = 0;

	if (unlikely(se == pse))
		return;

	/*
	 * This is possible from callers such as attach_tasks(), in which we
	 * unconditionally check_prempt_curr() after an enqueue (which may have
	 * lead to a throttle).  This both saves work and prevents false
	 * next-buddy nomination below.
	 */
	if (unlikely(throttled_hierarchy(cfs_rq_of(pse))))
		return;

	if (sched_feat(NEXT_BUDDY) && scale && !(wake_flags & WF_FORK)) {
		set_next_buddy(pse);
		next_buddy_marked = 1;
	}

	/*
	 * We can come here with TIF_NEED_RESCHED already set from new task
	 * wake up path.
	 *
	 * Note: this also catches the edge-case of curr being in a throttled
	 * group (e.g. via set_curr_task), since update_curr() (in the
	 * enqueue of curr) will have resulted in resched being set.  This
	 * prevents us from potentially nominating it as a false LAST_BUDDY
	 * below.
	 */
	if (test_tsk_need_resched(curr))
		return;

	/* Idle tasks are by definition preempted by non-idle tasks. */
	if (unlikely(curr->policy == SCHED_IDLE) &&
	    likely(p->policy != SCHED_IDLE))
		goto preempt;

	/*
	 * Batch and idle tasks do not preempt non-idle tasks (their preemption
	 * is driven by the tick):
	 */
	if (unlikely(p->policy != SCHED_NORMAL) || !sched_feat(WAKEUP_PREEMPTION))
		return;

	find_matching_se(&se, &pse);
	update_curr(cfs_rq_of(se));
	BUG_ON(!pse);
	if (wakeup_preempt_entity(se, pse) == 1) {
		/*
		 * Bias pick_next to pick the sched entity that is
		 * triggering this preemption.
		 */
		if (!next_buddy_marked)
			set_next_buddy(pse);
		goto preempt;
	}

	return;

preempt:
	resched_curr(rq);
	/*
	 * Only set the backward buddy when the current task is still
	 * on the rq. This can happen when a wakeup gets interleaved
	 * with schedule on the ->pre_schedule() or idle_balance()
	 * point, either of which can * drop the rq lock.
	 *
	 * Also, during early boot the idle thread is in the fair class,
	 * for obvious reasons its a bad idea to schedule back to it.
	 */
	if (unlikely(!se->on_rq || curr == rq->idle))
		return;

	if (sched_feat(LAST_BUDDY) && scale && entity_is_task(se))
		set_last_buddy(se);
}

static struct task_struct *
pick_next_task_fair(struct rq *rq, struct task_struct *prev)
{
	struct cfs_rq *cfs_rq = &rq->cfs;
	struct sched_entity *se;
	struct task_struct *p;
	int new_tasks;

again:
#ifdef CONFIG_FAIR_GROUP_SCHED
	if (!cfs_rq->nr_running)
		goto idle;

	if (prev->sched_class != &fair_sched_class)
		goto simple;

	/*
	 * Because of the set_next_buddy() in dequeue_task_fair() it is rather
	 * likely that a next task is from the same cgroup as the current.
	 *
	 * Therefore attempt to avoid putting and setting the entire cgroup
	 * hierarchy, only change the part that actually changes.
	 */

	do {
		struct sched_entity *curr = cfs_rq->curr;

		/*
		 * Since we got here without doing put_prev_entity() we also
		 * have to consider cfs_rq->curr. If it is still a runnable
		 * entity, update_curr() will update its vruntime, otherwise
		 * forget we've ever seen it.
		 */
		if (curr) {
			if (curr->on_rq)
				update_curr(cfs_rq);
			else
				curr = NULL;

			/*
			 * This call to check_cfs_rq_runtime() will do the
			 * throttle and dequeue its entity in the parent(s).
			 * Therefore the 'simple' nr_running test will indeed
			 * be correct.
			 */
			if (unlikely(check_cfs_rq_runtime(cfs_rq)))
				goto simple;
		}

		se = pick_next_entity(cfs_rq, curr);
		cfs_rq = group_cfs_rq(se);
	} while (cfs_rq);

	p = task_of(se);

	/*
	 * Since we haven't yet done put_prev_entity and if the selected task
	 * is a different task than we started out with, try and touch the
	 * least amount of cfs_rqs.
	 */
	if (prev != p) {
		struct sched_entity *pse = &prev->se;

		while (!(cfs_rq = is_same_group(se, pse))) {
			int se_depth = se->depth;
			int pse_depth = pse->depth;

			if (se_depth <= pse_depth) {
				put_prev_entity(cfs_rq_of(pse), pse);
				pse = parent_entity(pse);
			}
			if (se_depth >= pse_depth) {
				set_next_entity(cfs_rq_of(se), se);
				se = parent_entity(se);
			}
		}

		put_prev_entity(cfs_rq, pse);
		set_next_entity(cfs_rq, se);
	}

	if (hrtick_enabled(rq))
		hrtick_start_fair(rq, p);

	return p;
simple:
	cfs_rq = &rq->cfs;
#endif

	if (!cfs_rq->nr_running)
		goto idle;

	put_prev_task(rq, prev);

	do {
		se = pick_next_entity(cfs_rq, NULL);
		set_next_entity(cfs_rq, se);
		cfs_rq = group_cfs_rq(se);
	} while (cfs_rq);

	p = task_of(se);

	if (hrtick_enabled(rq))
		hrtick_start_fair(rq, p);

	return p;

idle:
	/*
	 * This is OK, because current is on_cpu, which avoids it being picked
	 * for load-balance and preemption/IRQs are still disabled avoiding
	 * further scheduler activity on it and we're being very careful to
	 * re-start the picking loop.
	 */
	lockdep_unpin_lock(&rq->lock);
	new_tasks = idle_balance(rq);
	lockdep_pin_lock(&rq->lock);
	/*
	 * Because idle_balance() releases (and re-acquires) rq->lock, it is
	 * possible for any higher priority task to appear. In that case we
	 * must re-start the pick_next_entity() loop.
	 */
	if (new_tasks < 0)
		return RETRY_TASK;

	if (new_tasks > 0)
		goto again;

	return NULL;
}

/*
 * Account for a descheduled task:
 */
static void put_prev_task_fair(struct rq *rq, struct task_struct *prev)
{
	struct sched_entity *se = &prev->se;
	struct cfs_rq *cfs_rq;

	for_each_sched_entity(se) {
		cfs_rq = cfs_rq_of(se);
		put_prev_entity(cfs_rq, se);
	}
}

/*
 * sched_yield() is very simple
 *
 * The magic of dealing with the ->skip buddy is in pick_next_entity.
 */
static void yield_task_fair(struct rq *rq)
{
	struct task_struct *curr = rq->curr;
	struct cfs_rq *cfs_rq = task_cfs_rq(curr);
	struct sched_entity *se = &curr->se;

	/*
	 * Are we the only task in the tree?
	 */
	if (unlikely(rq->nr_running == 1))
		return;

	clear_buddies(cfs_rq, se);

	if (curr->policy != SCHED_BATCH) {
		update_rq_clock(rq);
		/*
		 * Update run-time statistics of the 'current'.
		 */
		update_curr(cfs_rq);
		/*
		 * Tell update_rq_clock() that we've just updated,
		 * so we don't do microscopic update in schedule()
		 * and double the fastpath cost.
		 */
		rq_clock_skip_update(rq, true);
	}

	set_skip_buddy(se);
}

static bool yield_to_task_fair(struct rq *rq, struct task_struct *p, bool preempt)
{
	struct sched_entity *se = &p->se;

	/* throttled hierarchies are not runnable */
	if (!se->on_rq || throttled_hierarchy(cfs_rq_of(se)))
		return false;

	/* Tell the scheduler that we'd really like pse to run next. */
	set_next_buddy(se);

	yield_task_fair(rq);

	return true;
}

#ifdef CONFIG_SMP
/**************************************************
 * Fair scheduling class load-balancing methods.
 *
 * BASICS
 *
 * The purpose of load-balancing is to achieve the same basic fairness the
 * per-cpu scheduler provides, namely provide a proportional amount of compute
 * time to each task. This is expressed in the following equation:
 *
 *   W_i,n/P_i == W_j,n/P_j for all i,j                               (1)
 *
 * Where W_i,n is the n-th weight average for cpu i. The instantaneous weight
 * W_i,0 is defined as:
 *
 *   W_i,0 = \Sum_j w_i,j                                             (2)
 *
 * Where w_i,j is the weight of the j-th runnable task on cpu i. This weight
 * is derived from the nice value as per prio_to_weight[].
 *
 * The weight average is an exponential decay average of the instantaneous
 * weight:
 *
 *   W'_i,n = (2^n - 1) / 2^n * W_i,n + 1 / 2^n * W_i,0               (3)
 *
 * C_i is the compute capacity of cpu i, typically it is the
 * fraction of 'recent' time available for SCHED_OTHER task execution. But it
 * can also include other factors [XXX].
 *
 * To achieve this balance we define a measure of imbalance which follows
 * directly from (1):
 *
 *   imb_i,j = max{ avg(W/C), W_i/C_i } - min{ avg(W/C), W_j/C_j }    (4)
 *
 * We them move tasks around to minimize the imbalance. In the continuous
 * function space it is obvious this converges, in the discrete case we get
 * a few fun cases generally called infeasible weight scenarios.
 *
 * [XXX expand on:
 *     - infeasible weights;
 *     - local vs global optima in the discrete case. ]
 *
 *
 * SCHED DOMAINS
 *
 * In order to solve the imbalance equation (4), and avoid the obvious O(n^2)
 * for all i,j solution, we create a tree of cpus that follows the hardware
 * topology where each level pairs two lower groups (or better). This results
 * in O(log n) layers. Furthermore we reduce the number of cpus going up the
 * tree to only the first of the previous level and we decrease the frequency
 * of load-balance at each level inv. proportional to the number of cpus in
 * the groups.
 *
 * This yields:
 *
 *     log_2 n     1     n
 *   \Sum       { --- * --- * 2^i } = O(n)                            (5)
 *     i = 0      2^i   2^i
 *                               `- size of each group
 *         |         |     `- number of cpus doing load-balance
 *         |         `- freq
 *         `- sum over all levels
 *
 * Coupled with a limit on how many tasks we can migrate every balance pass,
 * this makes (5) the runtime complexity of the balancer.
 *
 * An important property here is that each CPU is still (indirectly) connected
 * to every other cpu in at most O(log n) steps:
 *
 * The adjacency matrix of the resulting graph is given by:
 *
 *             log_2 n     
 *   A_i,j = \Union     (i % 2^k == 0) && i / 2^(k+1) == j / 2^(k+1)  (6)
 *             k = 0
 *
 * And you'll find that:
 *
 *   A^(log_2 n)_i,j != 0  for all i,j                                (7)
 *
 * Showing there's indeed a path between every cpu in at most O(log n) steps.
 * The task movement gives a factor of O(m), giving a convergence complexity
 * of:
 *
 *   O(nm log n),  n := nr_cpus, m := nr_tasks                        (8)
 *
 *
 * WORK CONSERVING
 *
 * In order to avoid CPUs going idle while there's still work to do, new idle
 * balancing is more aggressive and has the newly idle cpu iterate up the domain
 * tree itself instead of relying on other CPUs to bring it work.
 *
 * This adds some complexity to both (5) and (8) but it reduces the total idle
 * time.
 *
 * [XXX more?]
 *
 *
 * CGROUPS
 *
 * Cgroups make a horror show out of (2), instead of a simple sum we get:
 *
 *                                s_k,i
 *   W_i,0 = \Sum_j \Prod_k w_k * -----                               (9)
 *                                 S_k
 *
 * Where
 *
 *   s_k,i = \Sum_j w_i,j,k  and  S_k = \Sum_i s_k,i                 (10)
 *
 * w_i,j,k is the weight of the j-th runnable task in the k-th cgroup on cpu i.
 *
 * The big problem is S_k, its a global sum needed to compute a local (W_i)
 * property.
 *
 * [XXX write more on how we solve this.. _after_ merging pjt's patches that
 *      rewrite all of this once again.]
 */ 

static unsigned long __read_mostly max_load_balance_interval = HZ/10;

enum fbq_type { regular, remote, all };

#define LBF_ALL_PINNED	0x01
#define LBF_NEED_BREAK	0x02
#define LBF_DST_PINNED  0x04
#define LBF_SOME_PINNED	0x08

struct lb_env {
	struct sched_domain	*sd;

	struct rq		*src_rq;
	int			src_cpu;

	int			dst_cpu;
	struct rq		*dst_rq;

	struct cpumask		*dst_grpmask;
	int			new_dst_cpu;
	enum cpu_idle_type	idle;
	long			imbalance;
	/* The set of CPUs under consideration for load-balancing */
	struct cpumask		*cpus;

	unsigned int		flags;

	unsigned int		loop;
	unsigned int		loop_break;
	unsigned int		loop_max;

	enum fbq_type		fbq_type;
	struct list_head	tasks;
};

/*
 * Is this task likely cache-hot:
 */
static int task_hot(struct task_struct *p, struct lb_env *env)
{
	s64 delta;

	lockdep_assert_held(&env->src_rq->lock);

	if (p->sched_class != &fair_sched_class)
		return 0;

	if (unlikely(p->policy == SCHED_IDLE))
		return 0;

	/*
	 * Buddy candidates are cache hot:
	 */
	if (sched_feat(CACHE_HOT_BUDDY) && env->dst_rq->nr_running &&
			(&p->se == cfs_rq_of(&p->se)->next ||
			 &p->se == cfs_rq_of(&p->se)->last))
		return 1;

	if (sysctl_sched_migration_cost == -1)
		return 1;
	if (sysctl_sched_migration_cost == 0)
		return 0;

	delta = rq_clock_task(env->src_rq) - p->se.exec_start;

	return delta < (s64)sysctl_sched_migration_cost;
}

#ifdef CONFIG_NUMA_BALANCING
/*
 * Returns 1, if task migration degrades locality
 * Returns 0, if task migration improves locality i.e migration preferred.
 * Returns -1, if task migration is not affected by locality.
 */
static int migrate_degrades_locality(struct task_struct *p, struct lb_env *env)
{
	struct numa_group *numa_group = rcu_dereference(p->numa_group);
	unsigned long src_faults, dst_faults;
	int src_nid, dst_nid;

	if (!static_branch_likely(&sched_numa_balancing))
		return -1;

	if (!p->numa_faults || !(env->sd->flags & SD_NUMA))
		return -1;

	src_nid = cpu_to_node(env->src_cpu);
	dst_nid = cpu_to_node(env->dst_cpu);

	if (src_nid == dst_nid)
		return -1;

	/* Migrating away from the preferred node is always bad. */
	if (src_nid == p->numa_preferred_nid) {
		if (env->src_rq->nr_running > env->src_rq->nr_preferred_running)
			return 1;
		else
			return -1;
	}

	/* Encourage migration to the preferred node. */
	if (dst_nid == p->numa_preferred_nid)
		return 0;

	if (numa_group) {
		src_faults = group_faults(p, src_nid);
		dst_faults = group_faults(p, dst_nid);
	} else {
		src_faults = task_faults(p, src_nid);
		dst_faults = task_faults(p, dst_nid);
	}

	return dst_faults < src_faults;
}

#else
static inline int migrate_degrades_locality(struct task_struct *p,
					     struct lb_env *env)
{
	return -1;
}
#endif

/*
 * can_migrate_task - may task p from runqueue rq be migrated to this_cpu?
 */
static
int can_migrate_task(struct task_struct *p, struct lb_env *env)
{
	int tsk_cache_hot;

	lockdep_assert_held(&env->src_rq->lock);

	/*
	 * We do not migrate tasks that are:
	 * 1) throttled_lb_pair, or
	 * 2) cannot be migrated to this CPU due to cpus_allowed, or
	 * 3) running (obviously), or
	 * 4) are cache-hot on their current CPU.
	 */
	if (throttled_lb_pair(task_group(p), env->src_cpu, env->dst_cpu))
		return 0;

	if (!cpumask_test_cpu(env->dst_cpu, tsk_cpus_allowed(p))) {
		int cpu;

		schedstat_inc(p, se.statistics.nr_failed_migrations_affine);

		env->flags |= LBF_SOME_PINNED;

		/*
		 * Remember if this task can be migrated to any other cpu in
		 * our sched_group. We may want to revisit it if we couldn't
		 * meet load balance goals by pulling other tasks on src_cpu.
		 *
		 * Also avoid computing new_dst_cpu if we have already computed
		 * one in current iteration.
		 */
		if (!env->dst_grpmask || (env->flags & LBF_DST_PINNED))
			return 0;

		/* Prevent to re-select dst_cpu via env's cpus */
		for_each_cpu_and(cpu, env->dst_grpmask, env->cpus) {
			if (cpumask_test_cpu(cpu, tsk_cpus_allowed(p))) {
				env->flags |= LBF_DST_PINNED;
				env->new_dst_cpu = cpu;
				break;
			}
		}

		return 0;
	}

	/* Record that we found atleast one task that could run on dst_cpu */
	env->flags &= ~LBF_ALL_PINNED;

	if (task_running(env->src_rq, p)) {
		schedstat_inc(p, se.statistics.nr_failed_migrations_running);
		return 0;
	}

	/*
	 * Aggressive migration if:
	 * 1) destination numa is preferred
	 * 2) task is cache cold, or
	 * 3) too many balance attempts have failed.
	 */
	tsk_cache_hot = migrate_degrades_locality(p, env);
	if (tsk_cache_hot == -1)
		tsk_cache_hot = task_hot(p, env);

	if (tsk_cache_hot <= 0 ||
	    env->sd->nr_balance_failed > env->sd->cache_nice_tries) {
		if (tsk_cache_hot == 1) {
			schedstat_inc(env->sd, lb_hot_gained[env->idle]);
			schedstat_inc(p, se.statistics.nr_forced_migrations);
		}
		return 1;
	}

	schedstat_inc(p, se.statistics.nr_failed_migrations_hot);
	return 0;
}

/*
 * detach_task() -- detach the task for the migration specified in env
 */
static void detach_task(struct task_struct *p, struct lb_env *env)
{
	lockdep_assert_held(&env->src_rq->lock);

	deactivate_task(env->src_rq, p, 0);
	p->on_rq = TASK_ON_RQ_MIGRATING;
	set_task_cpu(p, env->dst_cpu);
}

/*
 * detach_one_task() -- tries to dequeue exactly one task from env->src_rq, as
 * part of active balancing operations within "domain".
 *
 * Returns a task if successful and NULL otherwise.
 */
static struct task_struct *detach_one_task(struct lb_env *env)
{
	struct task_struct *p, *n;

	lockdep_assert_held(&env->src_rq->lock);

	list_for_each_entry_safe(p, n, &env->src_rq->cfs_tasks, se.group_node) {
		if (!can_migrate_task(p, env))
			continue;

		detach_task(p, env);

		/*
		 * Right now, this is only the second place where
		 * lb_gained[env->idle] is updated (other is detach_tasks)
		 * so we can safely collect stats here rather than
		 * inside detach_tasks().
		 */
		schedstat_inc(env->sd, lb_gained[env->idle]);
		return p;
	}
	return NULL;
}

static const unsigned int sched_nr_migrate_break = 32;

/*
 * detach_tasks() -- tries to detach up to imbalance weighted load from
 * busiest_rq, as part of a balancing operation within domain "sd".
 *
 * Returns number of detached tasks if successful and 0 otherwise.
 */
static int detach_tasks(struct lb_env *env)
{
	struct list_head *tasks = &env->src_rq->cfs_tasks;
	struct task_struct *p;
	unsigned long load;
	int detached = 0;

	lockdep_assert_held(&env->src_rq->lock);

	if (env->imbalance <= 0)
		return 0;

	while (!list_empty(tasks)) {
		/*
		 * We don't want to steal all, otherwise we may be treated likewise,
		 * which could at worst lead to a livelock crash.
		 */
		if (env->idle != CPU_NOT_IDLE && env->src_rq->nr_running <= 1)
			break;

		p = list_first_entry(tasks, struct task_struct, se.group_node);

		env->loop++;
		/* We've more or less seen every task there is, call it quits */
		if (env->loop > env->loop_max)
			break;

		/* take a breather every nr_migrate tasks */
		if (env->loop > env->loop_break) {
			env->loop_break += sched_nr_migrate_break;
			env->flags |= LBF_NEED_BREAK;
			break;
		}

		if (!can_migrate_task(p, env))
			goto next;

		load = task_h_load(p);

		if (sched_feat(LB_MIN) && load < 16 && !env->sd->nr_balance_failed)
			goto next;

		if ((load / 2) > env->imbalance)
			goto next;

		detach_task(p, env);
		list_add(&p->se.group_node, &env->tasks);

		detached++;
		env->imbalance -= load;

#ifdef CONFIG_PREEMPT
		/*
		 * NEWIDLE balancing is a source of latency, so preemptible
		 * kernels will stop after the first task is detached to minimize
		 * the critical section.
		 */
		if (env->idle == CPU_NEWLY_IDLE)
			break;
#endif

		/*
		 * We only want to steal up to the prescribed amount of
		 * weighted load.
		 */
		if (env->imbalance <= 0)
			break;

		continue;
next:
		list_move_tail(&p->se.group_node, tasks);
	}

	/*
	 * Right now, this is one of only two places we collect this stat
	 * so we can safely collect detach_one_task() stats here rather
	 * than inside detach_one_task().
	 */
	schedstat_add(env->sd, lb_gained[env->idle], detached);

	return detached;
}

/*
 * attach_task() -- attach the task detached by detach_task() to its new rq.
 */
static void attach_task(struct rq *rq, struct task_struct *p)
{
	lockdep_assert_held(&rq->lock);

	BUG_ON(task_rq(p) != rq);
	p->on_rq = TASK_ON_RQ_QUEUED;
	activate_task(rq, p, 0);
	check_preempt_curr(rq, p, 0);
}

/*
 * attach_one_task() -- attaches the task returned from detach_one_task() to
 * its new rq.
 */
static void attach_one_task(struct rq *rq, struct task_struct *p)
{
	raw_spin_lock(&rq->lock);
	attach_task(rq, p);
	raw_spin_unlock(&rq->lock);
}

/*
 * attach_tasks() -- attaches all tasks detached by detach_tasks() to their
 * new rq.
 */
static void attach_tasks(struct lb_env *env)
{
	struct list_head *tasks = &env->tasks;
	struct task_struct *p;

	raw_spin_lock(&env->dst_rq->lock);

	while (!list_empty(tasks)) {
		p = list_first_entry(tasks, struct task_struct, se.group_node);
		list_del_init(&p->se.group_node);

		attach_task(env->dst_rq, p);
	}

	raw_spin_unlock(&env->dst_rq->lock);
}

#ifdef CONFIG_FAIR_GROUP_SCHED
static void update_blocked_averages(int cpu)
{
	struct rq *rq = cpu_rq(cpu);
	struct cfs_rq *cfs_rq;
	unsigned long flags;

	raw_spin_lock_irqsave(&rq->lock, flags);
	update_rq_clock(rq);

	/*
	 * Iterates the task_group tree in a bottom up fashion, see
	 * list_add_leaf_cfs_rq() for details.
	 */
	for_each_leaf_cfs_rq(rq, cfs_rq) {
		/* throttled entities do not contribute to load */
		if (throttled_hierarchy(cfs_rq))
			continue;

		if (update_cfs_rq_load_avg(cfs_rq_clock_task(cfs_rq), cfs_rq))
			update_tg_load_avg(cfs_rq, 0);
	}
	raw_spin_unlock_irqrestore(&rq->lock, flags);
}

/*
 * Compute the hierarchical load factor for cfs_rq and all its ascendants.
 * This needs to be done in a top-down fashion because the load of a child
 * group is a fraction of its parents load.
 */
static void update_cfs_rq_h_load(struct cfs_rq *cfs_rq)
{
	struct rq *rq = rq_of(cfs_rq);
	struct sched_entity *se = cfs_rq->tg->se[cpu_of(rq)];
	unsigned long now = jiffies;
	unsigned long load;

	if (cfs_rq->last_h_load_update == now)
		return;

	cfs_rq->h_load_next = NULL;
	for_each_sched_entity(se) {
		cfs_rq = cfs_rq_of(se);
		cfs_rq->h_load_next = se;
		if (cfs_rq->last_h_load_update == now)
			break;
	}

	if (!se) {
		cfs_rq->h_load = cfs_rq_load_avg(cfs_rq);
		cfs_rq->last_h_load_update = now;
	}

	while ((se = cfs_rq->h_load_next) != NULL) {
		load = cfs_rq->h_load;
		load = div64_ul(load * se->avg.load_avg,
			cfs_rq_load_avg(cfs_rq) + 1);
		cfs_rq = group_cfs_rq(se);
		cfs_rq->h_load = load;
		cfs_rq->last_h_load_update = now;
	}
}

static unsigned long task_h_load(struct task_struct *p)
{
	struct cfs_rq *cfs_rq = task_cfs_rq(p);

	update_cfs_rq_h_load(cfs_rq);
	return div64_ul(p->se.avg.load_avg * cfs_rq->h_load,
			cfs_rq_load_avg(cfs_rq) + 1);
}
#else
static inline void update_blocked_averages(int cpu)
{
	struct rq *rq = cpu_rq(cpu);
	struct cfs_rq *cfs_rq = &rq->cfs;
	unsigned long flags;

	raw_spin_lock_irqsave(&rq->lock, flags);
	update_rq_clock(rq);
	update_cfs_rq_load_avg(cfs_rq_clock_task(cfs_rq), cfs_rq);
	raw_spin_unlock_irqrestore(&rq->lock, flags);
}

static unsigned long task_h_load(struct task_struct *p)
{
	return p->se.avg.load_avg;
}
#endif

/********** Helpers for find_busiest_group ************************/

enum group_type {
	group_other = 0,
	group_imbalanced,
	group_overloaded,
};

/*
 * sg_lb_stats - stats of a sched_group required for load_balancing
 */
struct sg_lb_stats {
	unsigned long avg_load; /*Avg load across the CPUs of the group */
	unsigned long group_load; /* Total load over the CPUs of the group */
	unsigned long sum_weighted_load; /* Weighted load of group's tasks */
	unsigned long load_per_task;
	unsigned long group_capacity;
	unsigned long group_util; /* Total utilization of the group */
	unsigned int sum_nr_running; /* Nr tasks running in the group */
	unsigned int idle_cpus;
	unsigned int group_weight;
	enum group_type group_type;
	int group_no_capacity;
#ifdef CONFIG_NUMA_BALANCING
	unsigned int nr_numa_running;
	unsigned int nr_preferred_running;
#endif
};

/*
 * sd_lb_stats - Structure to store the statistics of a sched_domain
 *		 during load balancing.
 */
struct sd_lb_stats {
	struct sched_group *busiest;	/* Busiest group in this sd */
	struct sched_group *local;	/* Local group in this sd */
	unsigned long total_load;	/* Total load of all groups in sd */
	unsigned long total_capacity;	/* Total capacity of all groups in sd */
	unsigned long avg_load;	/* Average load across all groups in sd */

	struct sg_lb_stats busiest_stat;/* Statistics of the busiest group */
	struct sg_lb_stats local_stat;	/* Statistics of the local group */
};

static inline void init_sd_lb_stats(struct sd_lb_stats *sds)
{
	/*
	 * Skimp on the clearing to avoid duplicate work. We can avoid clearing
	 * local_stat because update_sg_lb_stats() does a full clear/assignment.
	 * We must however clear busiest_stat::avg_load because
	 * update_sd_pick_busiest() reads this before assignment.
	 */
	*sds = (struct sd_lb_stats){
		.busiest = NULL,
		.local = NULL,
		.total_load = 0UL,
		.total_capacity = 0UL,
		.busiest_stat = {
			.avg_load = 0UL,
			.sum_nr_running = 0,
			.group_type = group_other,
		},
	};
}

/**
 * get_sd_load_idx - Obtain the load index for a given sched domain.
 * @sd: The sched_domain whose load_idx is to be obtained.
 * @idle: The idle status of the CPU for whose sd load_idx is obtained.
 *
 * Return: The load index.
 */
static inline int get_sd_load_idx(struct sched_domain *sd,
					enum cpu_idle_type idle)
{
	int load_idx;

	switch (idle) {
	case CPU_NOT_IDLE:
		load_idx = sd->busy_idx;
		break;

	case CPU_NEWLY_IDLE:
		load_idx = sd->newidle_idx;
		break;
	default:
		load_idx = sd->idle_idx;
		break;
	}

	return load_idx;
}

static unsigned long scale_rt_capacity(int cpu)
{
	struct rq *rq = cpu_rq(cpu);
	u64 total, used, age_stamp, avg;
	s64 delta;

	/*
	 * Since we're reading these variables without serialization make sure
	 * we read them once before doing sanity checks on them.
	 */
	age_stamp = READ_ONCE(rq->age_stamp);
	avg = READ_ONCE(rq->rt_avg);
	delta = __rq_clock_broken(rq) - age_stamp;

	if (unlikely(delta < 0))
		delta = 0;

	total = sched_avg_period() + delta;

	used = div_u64(avg, total);

	if (likely(used < SCHED_CAPACITY_SCALE))
		return SCHED_CAPACITY_SCALE - used;

	return 1;
}

static void update_cpu_capacity(struct sched_domain *sd, int cpu)
{
	unsigned long capacity = arch_scale_cpu_capacity(sd, cpu);
	struct sched_group *sdg = sd->groups;

	cpu_rq(cpu)->cpu_capacity_orig = capacity;

	capacity *= scale_rt_capacity(cpu);
	capacity >>= SCHED_CAPACITY_SHIFT;

	if (!capacity)
		capacity = 1;

	cpu_rq(cpu)->cpu_capacity = capacity;
	sdg->sgc->capacity = capacity;
}

void update_group_capacity(struct sched_domain *sd, int cpu)
{
	struct sched_domain *child = sd->child;
	struct sched_group *group, *sdg = sd->groups;
	unsigned long capacity;
	unsigned long interval;

	interval = msecs_to_jiffies(sd->balance_interval);
	interval = clamp(interval, 1UL, max_load_balance_interval);
	sdg->sgc->next_update = jiffies + interval;

	if (!child) {
		update_cpu_capacity(sd, cpu);
		return;
	}

	capacity = 0;

	if (child->flags & SD_OVERLAP) {
		/*
		 * SD_OVERLAP domains cannot assume that child groups
		 * span the current group.
		 */

		for_each_cpu(cpu, sched_group_cpus(sdg)) {
			struct sched_group_capacity *sgc;
			struct rq *rq = cpu_rq(cpu);

			/*
			 * build_sched_domains() -> init_sched_groups_capacity()
			 * gets here before we've attached the domains to the
			 * runqueues.
			 *
			 * Use capacity_of(), which is set irrespective of domains
			 * in update_cpu_capacity().
			 *
			 * This avoids capacity from being 0 and
			 * causing divide-by-zero issues on boot.
			 */
			if (unlikely(!rq->sd)) {
				capacity += capacity_of(cpu);
				continue;
			}

			sgc = rq->sd->groups->sgc;
			capacity += sgc->capacity;
		}
	} else  {
		/*
		 * !SD_OVERLAP domains can assume that child groups
		 * span the current group.
		 */ 

		group = child->groups;
		do {
			capacity += group->sgc->capacity;
			group = group->next;
		} while (group != child->groups);
	}

	sdg->sgc->capacity = capacity;
}

/*
 * Check whether the capacity of the rq has been noticeably reduced by side
 * activity. The imbalance_pct is used for the threshold.
 * Return true is the capacity is reduced
 */
static inline int
check_cpu_capacity(struct rq *rq, struct sched_domain *sd)
{
	return ((rq->cpu_capacity * sd->imbalance_pct) <
				(rq->cpu_capacity_orig * 100));
}

/*
 * Group imbalance indicates (and tries to solve) the problem where balancing
 * groups is inadequate due to tsk_cpus_allowed() constraints.
 *
 * Imagine a situation of two groups of 4 cpus each and 4 tasks each with a
 * cpumask covering 1 cpu of the first group and 3 cpus of the second group.
 * Something like:
 *
 * 	{ 0 1 2 3 } { 4 5 6 7 }
 * 	        *     * * *
 *
 * If we were to balance group-wise we'd place two tasks in the first group and
 * two tasks in the second group. Clearly this is undesired as it will overload
 * cpu 3 and leave one of the cpus in the second group unused.
 *
 * The current solution to this issue is detecting the skew in the first group
 * by noticing the lower domain failed to reach balance and had difficulty
 * moving tasks due to affinity constraints.
 *
 * When this is so detected; this group becomes a candidate for busiest; see
 * update_sd_pick_busiest(). And calculate_imbalance() and
 * find_busiest_group() avoid some of the usual balance conditions to allow it
 * to create an effective group imbalance.
 *
 * This is a somewhat tricky proposition since the next run might not find the
 * group imbalance and decide the groups need to be balanced again. A most
 * subtle and fragile situation.
 */

static inline int sg_imbalanced(struct sched_group *group)
{
	return group->sgc->imbalance;
}

/*
 * group_has_capacity returns true if the group has spare capacity that could
 * be used by some tasks.
 * We consider that a group has spare capacity if the  * number of task is
 * smaller than the number of CPUs or if the utilization is lower than the
 * available capacity for CFS tasks.
 * For the latter, we use a threshold to stabilize the state, to take into
 * account the variance of the tasks' load and to return true if the available
 * capacity in meaningful for the load balancer.
 * As an example, an available capacity of 1% can appear but it doesn't make
 * any benefit for the load balance.
 */
static inline bool
group_has_capacity(struct lb_env *env, struct sg_lb_stats *sgs)
{
	if (sgs->sum_nr_running < sgs->group_weight)
		return true;

	if ((sgs->group_capacity * 100) >
			(sgs->group_util * env->sd->imbalance_pct))
		return true;

	return false;
}

/*
 *  group_is_overloaded returns true if the group has more tasks than it can
 *  handle.
 *  group_is_overloaded is not equals to !group_has_capacity because a group
 *  with the exact right number of tasks, has no more spare capacity but is not
 *  overloaded so both group_has_capacity and group_is_overloaded return
 *  false.
 */
static inline bool
group_is_overloaded(struct lb_env *env, struct sg_lb_stats *sgs)
{
	if (sgs->sum_nr_running <= sgs->group_weight)
		return false;

	if ((sgs->group_capacity * 100) <
			(sgs->group_util * env->sd->imbalance_pct))
		return true;

	return false;
}

static inline enum
group_type group_classify(struct sched_group *group,
			  struct sg_lb_stats *sgs)
{
	if (sgs->group_no_capacity)
		return group_overloaded;

	if (sg_imbalanced(group))
		return group_imbalanced;

	return group_other;
}

/**
 * update_sg_lb_stats - Update sched_group's statistics for load balancing.
 * @env: The load balancing environment.
 * @group: sched_group whose statistics are to be updated.
 * @load_idx: Load index of sched_domain of this_cpu for load calc.
 * @local_group: Does group contain this_cpu.
 * @sgs: variable to hold the statistics for this group.
 * @overload: Indicate more than one runnable task for any CPU.
 */
static inline void update_sg_lb_stats(struct lb_env *env,
			struct sched_group *group, int load_idx,
			int local_group, struct sg_lb_stats *sgs,
			bool *overload)
{
	unsigned long load;
	int i;

	memset(sgs, 0, sizeof(*sgs));

	for_each_cpu_and(i, sched_group_cpus(group), env->cpus) {
		struct rq *rq = cpu_rq(i);

		/* Bias balancing toward cpus of our domain */
		if (local_group)
			load = target_load(i, load_idx);
		else
			load = source_load(i, load_idx);

		sgs->group_load += load;
		sgs->group_util += cpu_util(i);
		sgs->sum_nr_running += rq->cfs.h_nr_running;

		if (rq->nr_running > 1)
			*overload = true;

#ifdef CONFIG_NUMA_BALANCING
		sgs->nr_numa_running += rq->nr_numa_running;
		sgs->nr_preferred_running += rq->nr_preferred_running;
#endif
		sgs->sum_weighted_load += weighted_cpuload(i);
		if (idle_cpu(i))
			sgs->idle_cpus++;
	}

	/* Adjust by relative CPU capacity of the group */
	sgs->group_capacity = group->sgc->capacity;
	sgs->avg_load = (sgs->group_load*SCHED_CAPACITY_SCALE) / sgs->group_capacity;

	if (sgs->sum_nr_running)
		sgs->load_per_task = sgs->sum_weighted_load / sgs->sum_nr_running;

	sgs->group_weight = group->group_weight;

	sgs->group_no_capacity = group_is_overloaded(env, sgs);
	sgs->group_type = group_classify(group, sgs);
}

/**
 * update_sd_pick_busiest - return 1 on busiest group
 * @env: The load balancing environment.
 * @sds: sched_domain statistics
 * @sg: sched_group candidate to be checked for being the busiest
 * @sgs: sched_group statistics
 *
 * Determine if @sg is a busier group than the previously selected
 * busiest group.
 *
 * Return: %true if @sg is a busier group than the previously selected
 * busiest group. %false otherwise.
 */
static bool update_sd_pick_busiest(struct lb_env *env,
				   struct sd_lb_stats *sds,
				   struct sched_group *sg,
				   struct sg_lb_stats *sgs)
{
	struct sg_lb_stats *busiest = &sds->busiest_stat;

	if (sgs->group_type > busiest->group_type)
		return true;

	if (sgs->group_type < busiest->group_type)
		return false;

	if (sgs->avg_load <= busiest->avg_load)
		return false;

	/* This is the busiest node in its class. */
	if (!(env->sd->flags & SD_ASYM_PACKING))
		return true;

	/*
	 * ASYM_PACKING needs to move all the work to the lowest
	 * numbered CPUs in the group, therefore mark all groups
	 * higher than ourself as busy.
	 */
	if (sgs->sum_nr_running && env->dst_cpu < group_first_cpu(sg)) {
		if (!sds->busiest)
			return true;

		if (group_first_cpu(sds->busiest) > group_first_cpu(sg))
			return true;
	}

	return false;
}

#ifdef CONFIG_NUMA_BALANCING
static inline enum fbq_type fbq_classify_group(struct sg_lb_stats *sgs)
{
	if (sgs->sum_nr_running > sgs->nr_numa_running)
		return regular;
	if (sgs->sum_nr_running > sgs->nr_preferred_running)
		return remote;
	return all;
}

static inline enum fbq_type fbq_classify_rq(struct rq *rq)
{
	if (rq->nr_running > rq->nr_numa_running)
		return regular;
	if (rq->nr_running > rq->nr_preferred_running)
		return remote;
	return all;
}
#else
static inline enum fbq_type fbq_classify_group(struct sg_lb_stats *sgs)
{
	return all;
}

static inline enum fbq_type fbq_classify_rq(struct rq *rq)
{
	return regular;
}
#endif /* CONFIG_NUMA_BALANCING */

/**
 * update_sd_lb_stats - Update sched_domain's statistics for load balancing.
 * @env: The load balancing environment.
 * @sds: variable to hold the statistics for this sched_domain.
 */
static inline void update_sd_lb_stats(struct lb_env *env, struct sd_lb_stats *sds)
{
	struct sched_domain *child = env->sd->child;
	struct sched_group *sg = env->sd->groups;
	struct sg_lb_stats tmp_sgs;
	int load_idx, prefer_sibling = 0;
	bool overload = false;

	if (child && child->flags & SD_PREFER_SIBLING)
		prefer_sibling = 1;

	load_idx = get_sd_load_idx(env->sd, env->idle);

	do {
		struct sg_lb_stats *sgs = &tmp_sgs;
		int local_group;

		local_group = cpumask_test_cpu(env->dst_cpu, sched_group_cpus(sg));
		if (local_group) {
			sds->local = sg;
			sgs = &sds->local_stat;

			if (env->idle != CPU_NEWLY_IDLE ||
			    time_after_eq(jiffies, sg->sgc->next_update))
				update_group_capacity(env->sd, env->dst_cpu);
		}

		update_sg_lb_stats(env, sg, load_idx, local_group, sgs,
						&overload);

		if (local_group)
			goto next_group;

		/*
		 * In case the child domain prefers tasks go to siblings
		 * first, lower the sg capacity so that we'll try
		 * and move all the excess tasks away. We lower the capacity
		 * of a group only if the local group has the capacity to fit
		 * these excess tasks. The extra check prevents the case where
		 * you always pull from the heaviest group when it is already
		 * under-utilized (possible with a large weight task outweighs
		 * the tasks on the system).
		 */
		if (prefer_sibling && sds->local &&
		    group_has_capacity(env, &sds->local_stat) &&
		    (sgs->sum_nr_running > 1)) {
			sgs->group_no_capacity = 1;
			sgs->group_type = group_classify(sg, sgs);
		}

		if (update_sd_pick_busiest(env, sds, sg, sgs)) {
			sds->busiest = sg;
			sds->busiest_stat = *sgs;
		}

next_group:
		/* Now, start updating sd_lb_stats */
		sds->total_load += sgs->group_load;
		sds->total_capacity += sgs->group_capacity;

		sg = sg->next;
	} while (sg != env->sd->groups);

	if (env->sd->flags & SD_NUMA)
		env->fbq_type = fbq_classify_group(&sds->busiest_stat);

	if (!env->sd->parent) {
		/* update overload indicator if we are at root domain */
		if (env->dst_rq->rd->overload != overload)
			env->dst_rq->rd->overload = overload;
	}

}

/**
 * check_asym_packing - Check to see if the group is packed into the
 *			sched doman.
 *
 * This is primarily intended to used at the sibling level.  Some
 * cores like POWER7 prefer to use lower numbered SMT threads.  In the
 * case of POWER7, it can move to lower SMT modes only when higher
 * threads are idle.  When in lower SMT modes, the threads will
 * perform better since they share less core resources.  Hence when we
 * have idle threads, we want them to be the higher ones.
 *
 * This packing function is run on idle threads.  It checks to see if
 * the busiest CPU in this domain (core in the P7 case) has a higher
 * CPU number than the packing function is being run on.  Here we are
 * assuming lower CPU number will be equivalent to lower a SMT thread
 * number.
 *
 * Return: 1 when packing is required and a task should be moved to
 * this CPU.  The amount of the imbalance is returned in *imbalance.
 *
 * @env: The load balancing environment.
 * @sds: Statistics of the sched_domain which is to be packed
 */
static int check_asym_packing(struct lb_env *env, struct sd_lb_stats *sds)
{
	int busiest_cpu;

	if (!(env->sd->flags & SD_ASYM_PACKING))
		return 0;

	if (!sds->busiest)
		return 0;

	busiest_cpu = group_first_cpu(sds->busiest);
	if (env->dst_cpu > busiest_cpu)
		return 0;

	env->imbalance = DIV_ROUND_CLOSEST(
		sds->busiest_stat.avg_load * sds->busiest_stat.group_capacity,
		SCHED_CAPACITY_SCALE);

	return 1;
}

/**
 * fix_small_imbalance - Calculate the minor imbalance that exists
 *			amongst the groups of a sched_domain, during
 *			load balancing.
 * @env: The load balancing environment.
 * @sds: Statistics of the sched_domain whose imbalance is to be calculated.
 */
static inline
void fix_small_imbalance(struct lb_env *env, struct sd_lb_stats *sds)
{
	unsigned long tmp, capa_now = 0, capa_move = 0;
	unsigned int imbn = 2;
	unsigned long scaled_busy_load_per_task;
	struct sg_lb_stats *local, *busiest;

	local = &sds->local_stat;
	busiest = &sds->busiest_stat;

	if (!local->sum_nr_running)
		local->load_per_task = cpu_avg_load_per_task(env->dst_cpu);
	else if (busiest->load_per_task > local->load_per_task)
		imbn = 1;

	scaled_busy_load_per_task =
		(busiest->load_per_task * SCHED_CAPACITY_SCALE) /
		busiest->group_capacity;

	if (busiest->avg_load + scaled_busy_load_per_task >=
	    local->avg_load + (scaled_busy_load_per_task * imbn)) {
		env->imbalance = busiest->load_per_task;
		return;
	}

	/*
	 * OK, we don't have enough imbalance to justify moving tasks,
	 * however we may be able to increase total CPU capacity used by
	 * moving them.
	 */

	capa_now += busiest->group_capacity *
			min(busiest->load_per_task, busiest->avg_load);
	capa_now += local->group_capacity *
			min(local->load_per_task, local->avg_load);
	capa_now /= SCHED_CAPACITY_SCALE;

	/* Amount of load we'd subtract */
	if (busiest->avg_load > scaled_busy_load_per_task) {
		capa_move += busiest->group_capacity *
			    min(busiest->load_per_task,
				busiest->avg_load - scaled_busy_load_per_task);
	}

	/* Amount of load we'd add */
	if (busiest->avg_load * busiest->group_capacity <
	    busiest->load_per_task * SCHED_CAPACITY_SCALE) {
		tmp = (busiest->avg_load * busiest->group_capacity) /
		      local->group_capacity;
	} else {
		tmp = (busiest->load_per_task * SCHED_CAPACITY_SCALE) /
		      local->group_capacity;
	}
	capa_move += local->group_capacity *
		    min(local->load_per_task, local->avg_load + tmp);
	capa_move /= SCHED_CAPACITY_SCALE;

	/* Move if we gain throughput */
	if (capa_move > capa_now)
		env->imbalance = busiest->load_per_task;
}

/**
 * calculate_imbalance - Calculate the amount of imbalance present within the
 *			 groups of a given sched_domain during load balance.
 * @env: load balance environment
 * @sds: statistics of the sched_domain whose imbalance is to be calculated.
 */
static inline void calculate_imbalance(struct lb_env *env, struct sd_lb_stats *sds)
{
	unsigned long max_pull, load_above_capacity = ~0UL;
	struct sg_lb_stats *local, *busiest;

	local = &sds->local_stat;
	busiest = &sds->busiest_stat;

	if (busiest->group_type == group_imbalanced) {
		/*
		 * In the group_imb case we cannot rely on group-wide averages
		 * to ensure cpu-load equilibrium, look at wider averages. XXX
		 */
		busiest->load_per_task =
			min(busiest->load_per_task, sds->avg_load);
	}

	/*
	 * In the presence of smp nice balancing, certain scenarios can have
	 * max load less than avg load(as we skip the groups at or below
	 * its cpu_capacity, while calculating max_load..)
	 */
	if (busiest->avg_load <= sds->avg_load ||
	    local->avg_load >= sds->avg_load) {
		env->imbalance = 0;
		return fix_small_imbalance(env, sds);
	}

	/*
	 * If there aren't any idle cpus, avoid creating some.
	 */
	if (busiest->group_type == group_overloaded &&
	    local->group_type   == group_overloaded) {
		load_above_capacity = busiest->sum_nr_running *
					SCHED_LOAD_SCALE;
		if (load_above_capacity > busiest->group_capacity)
			load_above_capacity -= busiest->group_capacity;
		else
			load_above_capacity = ~0UL;
	}

	/*
	 * We're trying to get all the cpus to the average_load, so we don't
	 * want to push ourselves above the average load, nor do we wish to
	 * reduce the max loaded cpu below the average load. At the same time,
	 * we also don't want to reduce the group load below the group capacity
	 * (so that we can implement power-savings policies etc). Thus we look
	 * for the minimum possible imbalance.
	 */
	max_pull = min(busiest->avg_load - sds->avg_load, load_above_capacity);

	/* How much load to actually move to equalise the imbalance */
	env->imbalance = min(
		max_pull * busiest->group_capacity,
		(sds->avg_load - local->avg_load) * local->group_capacity
	) / SCHED_CAPACITY_SCALE;

	/*
	 * if *imbalance is less than the average load per runnable task
	 * there is no guarantee that any tasks will be moved so we'll have
	 * a think about bumping its value to force at least one task to be
	 * moved
	 */
	if (env->imbalance < busiest->load_per_task)
		return fix_small_imbalance(env, sds);
}

/******* find_busiest_group() helpers end here *********************/

/**
 * find_busiest_group - Returns the busiest group within the sched_domain
 * if there is an imbalance. If there isn't an imbalance, and
 * the user has opted for power-savings, it returns a group whose
 * CPUs can be put to idle by rebalancing those tasks elsewhere, if
 * such a group exists.
 *
 * Also calculates the amount of weighted load which should be moved
 * to restore balance.
 *
 * @env: The load balancing environment.
 *
 * Return:	- The busiest group if imbalance exists.
 *		- If no imbalance and user has opted for power-savings balance,
 *		   return the least loaded group whose CPUs can be
 *		   put to idle by rebalancing its tasks onto our group.
 */
static struct sched_group *find_busiest_group(struct lb_env *env)
{
	struct sg_lb_stats *local, *busiest;
	struct sd_lb_stats sds;

	init_sd_lb_stats(&sds);

	/*
	 * Compute the various statistics relavent for load balancing at
	 * this level.
	 */
	update_sd_lb_stats(env, &sds);
	local = &sds.local_stat;
	busiest = &sds.busiest_stat;

	/* ASYM feature bypasses nice load balance check */
	if ((env->idle == CPU_IDLE || env->idle == CPU_NEWLY_IDLE) &&
	    check_asym_packing(env, &sds))
		return sds.busiest;

	/* There is no busy sibling group to pull tasks from */
	if (!sds.busiest || busiest->sum_nr_running == 0)
		goto out_balanced;

	sds.avg_load = (SCHED_CAPACITY_SCALE * sds.total_load)
						/ sds.total_capacity;

	/*
	 * If the busiest group is imbalanced the below checks don't
	 * work because they assume all things are equal, which typically
	 * isn't true due to cpus_allowed constraints and the like.
	 */
	if (busiest->group_type == group_imbalanced)
		goto force_balance;

	/* SD_BALANCE_NEWIDLE trumps SMP nice when underutilized */
	if (env->idle == CPU_NEWLY_IDLE && group_has_capacity(env, local) &&
	    busiest->group_no_capacity)
		goto force_balance;

	/*
	 * If the local group is busier than the selected busiest group
	 * don't try and pull any tasks.
	 */
	if (local->avg_load >= busiest->avg_load)
		goto out_balanced;

	/*
	 * Don't pull any tasks if this group is already above the domain
	 * average load.
	 */
	if (local->avg_load >= sds.avg_load)
		goto out_balanced;

	if (env->idle == CPU_IDLE) {
		/*
		 * This cpu is idle. If the busiest group is not overloaded
		 * and there is no imbalance between this and busiest group
		 * wrt idle cpus, it is balanced. The imbalance becomes
		 * significant if the diff is greater than 1 otherwise we
		 * might end up to just move the imbalance on another group
		 */
		if ((busiest->group_type != group_overloaded) &&
				(local->idle_cpus <= (busiest->idle_cpus + 1)))
			goto out_balanced;
	} else {
		/*
		 * In the CPU_NEWLY_IDLE, CPU_NOT_IDLE cases, use
		 * imbalance_pct to be conservative.
		 */
		if (100 * busiest->avg_load <=
				env->sd->imbalance_pct * local->avg_load)
			goto out_balanced;
	}

force_balance:
	/* Looks like there is an imbalance. Compute it */
	calculate_imbalance(env, &sds);
	return sds.busiest;

out_balanced:
	env->imbalance = 0;
	return NULL;
}

/*
 * find_busiest_queue - find the busiest runqueue among the cpus in group.
 */
static struct rq *find_busiest_queue(struct lb_env *env,
				     struct sched_group *group)
{
	struct rq *busiest = NULL, *rq;
	unsigned long busiest_load = 0, busiest_capacity = 1;
	int i;

	for_each_cpu_and(i, sched_group_cpus(group), env->cpus) {
		unsigned long capacity, wl;
		enum fbq_type rt;

		rq = cpu_rq(i);
		rt = fbq_classify_rq(rq);

		/*
		 * We classify groups/runqueues into three groups:
		 *  - regular: there are !numa tasks
		 *  - remote:  there are numa tasks that run on the 'wrong' node
		 *  - all:     there is no distinction
		 *
		 * In order to avoid migrating ideally placed numa tasks,
		 * ignore those when there's better options.
		 *
		 * If we ignore the actual busiest queue to migrate another
		 * task, the next balance pass can still reduce the busiest
		 * queue by moving tasks around inside the node.
		 *
		 * If we cannot move enough load due to this classification
		 * the next pass will adjust the group classification and
		 * allow migration of more tasks.
		 *
		 * Both cases only affect the total convergence complexity.
		 */
		if (rt > env->fbq_type)
			continue;

		capacity = capacity_of(i);

		wl = weighted_cpuload(i);

		/*
		 * When comparing with imbalance, use weighted_cpuload()
		 * which is not scaled with the cpu capacity.
		 */

		if (rq->nr_running == 1 && wl > env->imbalance &&
		    !check_cpu_capacity(rq, env->sd))
			continue;

		/*
		 * For the load comparisons with the other cpu's, consider
		 * the weighted_cpuload() scaled with the cpu capacity, so
		 * that the load can be moved away from the cpu that is
		 * potentially running at a lower capacity.
		 *
		 * Thus we're looking for max(wl_i / capacity_i), crosswise
		 * multiplication to rid ourselves of the division works out
		 * to: wl_i * capacity_j > wl_j * capacity_i;  where j is
		 * our previous maximum.
		 */
		if (wl * busiest_capacity > busiest_load * capacity) {
			busiest_load = wl;
			busiest_capacity = capacity;
			busiest = rq;
		}
	}

	return busiest;
}

/*
 * Max backoff if we encounter pinned tasks. Pretty arbitrary value, but
 * so long as it is large enough.
 */
#define MAX_PINNED_INTERVAL	512

/* Working cpumask for load_balance and load_balance_newidle. */
DEFINE_PER_CPU(cpumask_var_t, load_balance_mask);

static int need_active_balance(struct lb_env *env)
{
	struct sched_domain *sd = env->sd;

	if (env->idle == CPU_NEWLY_IDLE) {

		/*
		 * ASYM_PACKING needs to force migrate tasks from busy but
		 * higher numbered CPUs in order to pack all tasks in the
		 * lowest numbered CPUs.
		 */
		if ((sd->flags & SD_ASYM_PACKING) && env->src_cpu > env->dst_cpu)
			return 1;
	}

	/*
	 * The dst_cpu is idle and the src_cpu CPU has only 1 CFS task.
	 * It's worth migrating the task if the src_cpu's capacity is reduced
	 * because of other sched_class or IRQs if more capacity stays
	 * available on dst_cpu.
	 */
	if ((env->idle != CPU_NOT_IDLE) &&
	    (env->src_rq->cfs.h_nr_running == 1)) {
		if ((check_cpu_capacity(env->src_rq, sd)) &&
		    (capacity_of(env->src_cpu)*sd->imbalance_pct < capacity_of(env->dst_cpu)*100))
			return 1;
	}

	return unlikely(sd->nr_balance_failed > sd->cache_nice_tries+2);
}

static int active_load_balance_cpu_stop(void *data);

static int should_we_balance(struct lb_env *env)
{
	struct sched_group *sg = env->sd->groups;
	struct cpumask *sg_cpus, *sg_mask;
	int cpu, balance_cpu = -1;

	/*
	 * In the newly idle case, we will allow all the cpu's
	 * to do the newly idle load balance.
	 */
	if (env->idle == CPU_NEWLY_IDLE)
		return 1;

	sg_cpus = sched_group_cpus(sg);
	sg_mask = sched_group_mask(sg);
	/* Try to find first idle cpu */
	for_each_cpu_and(cpu, sg_cpus, env->cpus) {
		if (!cpumask_test_cpu(cpu, sg_mask) || !idle_cpu(cpu))
			continue;

		balance_cpu = cpu;
		break;
	}

	if (balance_cpu == -1)
		balance_cpu = group_balance_cpu(sg);

	/*
	 * First idle cpu or the first cpu(busiest) in this sched group
	 * is eligible for doing load balancing at this and above domains.
	 */
	return balance_cpu == env->dst_cpu;
}

/*
 * Check this_cpu to ensure it is balanced within domain. Attempt to move
 * tasks if there is an imbalance.
 */
static int load_balance(int this_cpu, struct rq *this_rq,
			struct sched_domain *sd, enum cpu_idle_type idle,
			int *continue_balancing)
{
	int ld_moved, cur_ld_moved, active_balance = 0;
	struct sched_domain *sd_parent = sd->parent;
	struct sched_group *group;
	struct rq *busiest;
	unsigned long flags;
	struct cpumask *cpus = this_cpu_cpumask_var_ptr(load_balance_mask);

	struct lb_env env = {
		.sd		= sd,
		.dst_cpu	= this_cpu,
		.dst_rq		= this_rq,
		.dst_grpmask    = sched_group_cpus(sd->groups),
		.idle		= idle,
		.loop_break	= sched_nr_migrate_break,
		.cpus		= cpus,
		.fbq_type	= all,
		.tasks		= LIST_HEAD_INIT(env.tasks),
	};

	/*
	 * For NEWLY_IDLE load_balancing, we don't need to consider
	 * other cpus in our group
	 */
	if (idle == CPU_NEWLY_IDLE)
		env.dst_grpmask = NULL;

	cpumask_copy(cpus, cpu_active_mask);

	schedstat_inc(sd, lb_count[idle]);

redo:
	if (!should_we_balance(&env)) {
		*continue_balancing = 0;
		goto out_balanced;
	}

	group = find_busiest_group(&env);
	if (!group) {
		schedstat_inc(sd, lb_nobusyg[idle]);
		goto out_balanced;
	}

	busiest = find_busiest_queue(&env, group);
	if (!busiest) {
		schedstat_inc(sd, lb_nobusyq[idle]);
		goto out_balanced;
	}

	BUG_ON(busiest == env.dst_rq);

	schedstat_add(sd, lb_imbalance[idle], env.imbalance);

	env.src_cpu = busiest->cpu;
	env.src_rq = busiest;

	ld_moved = 0;
	if (busiest->nr_running > 1) {
		/*
		 * Attempt to move tasks. If find_busiest_group has found
		 * an imbalance but busiest->nr_running <= 1, the group is
		 * still unbalanced. ld_moved simply stays zero, so it is
		 * correctly treated as an imbalance.
		 */
		env.flags |= LBF_ALL_PINNED;
		env.loop_max  = min(sysctl_sched_nr_migrate, busiest->nr_running);

more_balance:
		raw_spin_lock_irqsave(&busiest->lock, flags);

		/*
		 * cur_ld_moved - load moved in current iteration
		 * ld_moved     - cumulative load moved across iterations
		 */
		cur_ld_moved = detach_tasks(&env);

		/*
		 * We've detached some tasks from busiest_rq. Every
		 * task is masked "TASK_ON_RQ_MIGRATING", so we can safely
		 * unlock busiest->lock, and we are able to be sure
		 * that nobody can manipulate the tasks in parallel.
		 * See task_rq_lock() family for the details.
		 */

		raw_spin_unlock(&busiest->lock);

		if (cur_ld_moved) {
			attach_tasks(&env);
			ld_moved += cur_ld_moved;
		}

		local_irq_restore(flags);

		if (env.flags & LBF_NEED_BREAK) {
			env.flags &= ~LBF_NEED_BREAK;
			goto more_balance;
		}

		/*
		 * Revisit (affine) tasks on src_cpu that couldn't be moved to
		 * us and move them to an alternate dst_cpu in our sched_group
		 * where they can run. The upper limit on how many times we
		 * iterate on same src_cpu is dependent on number of cpus in our
		 * sched_group.
		 *
		 * This changes load balance semantics a bit on who can move
		 * load to a given_cpu. In addition to the given_cpu itself
		 * (or a ilb_cpu acting on its behalf where given_cpu is
		 * nohz-idle), we now have balance_cpu in a position to move
		 * load to given_cpu. In rare situations, this may cause
		 * conflicts (balance_cpu and given_cpu/ilb_cpu deciding
		 * _independently_ and at _same_ time to move some load to
		 * given_cpu) causing exceess load to be moved to given_cpu.
		 * This however should not happen so much in practice and
		 * moreover subsequent load balance cycles should correct the
		 * excess load moved.
		 */
		if ((env.flags & LBF_DST_PINNED) && env.imbalance > 0) {

			/* Prevent to re-select dst_cpu via env's cpus */
			cpumask_clear_cpu(env.dst_cpu, env.cpus);

			env.dst_rq	 = cpu_rq(env.new_dst_cpu);
			env.dst_cpu	 = env.new_dst_cpu;
			env.flags	&= ~LBF_DST_PINNED;
			env.loop	 = 0;
			env.loop_break	 = sched_nr_migrate_break;

			/*
			 * Go back to "more_balance" rather than "redo" since we
			 * need to continue with same src_cpu.
			 */
			goto more_balance;
		}

		/*
		 * We failed to reach balance because of affinity.
		 */
		if (sd_parent) {
			int *group_imbalance = &sd_parent->groups->sgc->imbalance;

			if ((env.flags & LBF_SOME_PINNED) && env.imbalance > 0)
				*group_imbalance = 1;
		}

		/* All tasks on this runqueue were pinned by CPU affinity */
		if (unlikely(env.flags & LBF_ALL_PINNED)) {
			cpumask_clear_cpu(cpu_of(busiest), cpus);
			if (!cpumask_empty(cpus)) {
				env.loop = 0;
				env.loop_break = sched_nr_migrate_break;
				goto redo;
			}
			goto out_all_pinned;
		}
	}

	if (!ld_moved) {
		schedstat_inc(sd, lb_failed[idle]);
		/*
		 * Increment the failure counter only on periodic balance.
		 * We do not want newidle balance, which can be very
		 * frequent, pollute the failure counter causing
		 * excessive cache_hot migrations and active balances.
		 */
		if (idle != CPU_NEWLY_IDLE)
			sd->nr_balance_failed++;

		if (need_active_balance(&env)) {
			raw_spin_lock_irqsave(&busiest->lock, flags);

			/* don't kick the active_load_balance_cpu_stop,
			 * if the curr task on busiest cpu can't be
			 * moved to this_cpu
			 */
			if (!cpumask_test_cpu(this_cpu,
					tsk_cpus_allowed(busiest->curr))) {
				raw_spin_unlock_irqrestore(&busiest->lock,
							    flags);
				env.flags |= LBF_ALL_PINNED;
				goto out_one_pinned;
			}

			/*
			 * ->active_balance synchronizes accesses to
			 * ->active_balance_work.  Once set, it's cleared
			 * only after active load balance is finished.
			 */
			if (!busiest->active_balance) {
				busiest->active_balance = 1;
				busiest->push_cpu = this_cpu;
				active_balance = 1;
			}
			raw_spin_unlock_irqrestore(&busiest->lock, flags);

			if (active_balance) {
				stop_one_cpu_nowait(cpu_of(busiest),
					active_load_balance_cpu_stop, busiest,
					&busiest->active_balance_work);
			}

			/*
			 * We've kicked active balancing, reset the failure
			 * counter.
			 */
			sd->nr_balance_failed = sd->cache_nice_tries+1;
		}
	} else
		sd->nr_balance_failed = 0;

	if (likely(!active_balance)) {
		/* We were unbalanced, so reset the balancing interval */
		sd->balance_interval = sd->min_interval;
	} else {
		/*
		 * If we've begun active balancing, start to back off. This
		 * case may not be covered by the all_pinned logic if there
		 * is only 1 task on the busy runqueue (because we don't call
		 * detach_tasks).
		 */
		if (sd->balance_interval < sd->max_interval)
			sd->balance_interval *= 2;
	}

	goto out;

out_balanced:
	/*
	 * We reach balance although we may have faced some affinity
	 * constraints. Clear the imbalance flag if it was set.
	 */
	if (sd_parent) {
		int *group_imbalance = &sd_parent->groups->sgc->imbalance;

		if (*group_imbalance)
			*group_imbalance = 0;
	}

out_all_pinned:
	/*
	 * We reach balance because all tasks are pinned at this level so
	 * we can't migrate them. Let the imbalance flag set so parent level
	 * can try to migrate them.
	 */
	schedstat_inc(sd, lb_balanced[idle]);

	sd->nr_balance_failed = 0;

out_one_pinned:
	/* tune up the balancing interval */
	if (((env.flags & LBF_ALL_PINNED) &&
			sd->balance_interval < MAX_PINNED_INTERVAL) ||
			(sd->balance_interval < sd->max_interval))
		sd->balance_interval *= 2;

	ld_moved = 0;
out:
	return ld_moved;
}

static inline unsigned long
get_sd_balance_interval(struct sched_domain *sd, int cpu_busy)
{
	unsigned long interval = sd->balance_interval;

	if (cpu_busy)
		interval *= sd->busy_factor;

	/* scale ms to jiffies */
	interval = msecs_to_jiffies(interval);
	interval = clamp(interval, 1UL, max_load_balance_interval);

	return interval;
}

static inline void
update_next_balance(struct sched_domain *sd, int cpu_busy, unsigned long *next_balance)
{
	unsigned long interval, next;

	interval = get_sd_balance_interval(sd, cpu_busy);
	next = sd->last_balance + interval;

	if (time_after(*next_balance, next))
		*next_balance = next;
}

/*
 * idle_balance is called by schedule() if this_cpu is about to become
 * idle. Attempts to pull tasks from other CPUs.
 */
static int idle_balance(struct rq *this_rq)
{
	unsigned long next_balance = jiffies + HZ;
	int this_cpu = this_rq->cpu;
	struct sched_domain *sd;
	int pulled_task = 0;
	u64 curr_cost = 0;

	idle_enter_fair(this_rq);

	/*
	 * We must set idle_stamp _before_ calling idle_balance(), such that we
	 * measure the duration of idle_balance() as idle time.
	 */
	this_rq->idle_stamp = rq_clock(this_rq);

	if (this_rq->avg_idle < sysctl_sched_migration_cost ||
	    !this_rq->rd->overload) {
		rcu_read_lock();
		sd = rcu_dereference_check_sched_domain(this_rq->sd);
		if (sd)
			update_next_balance(sd, 0, &next_balance);
		rcu_read_unlock();

		goto out;
	}

	raw_spin_unlock(&this_rq->lock);

	update_blocked_averages(this_cpu);
	rcu_read_lock();
	for_each_domain(this_cpu, sd) {
		int continue_balancing = 1;
		u64 t0, domain_cost;

		if (!(sd->flags & SD_LOAD_BALANCE))
			continue;

		if (this_rq->avg_idle < curr_cost + sd->max_newidle_lb_cost) {
			update_next_balance(sd, 0, &next_balance);
			break;
		}

		if (sd->flags & SD_BALANCE_NEWIDLE) {
			t0 = sched_clock_cpu(this_cpu);

			pulled_task = load_balance(this_cpu, this_rq,
						   sd, CPU_NEWLY_IDLE,
						   &continue_balancing);

			domain_cost = sched_clock_cpu(this_cpu) - t0;
			if (domain_cost > sd->max_newidle_lb_cost)
				sd->max_newidle_lb_cost = domain_cost;

			curr_cost += domain_cost;
		}

		update_next_balance(sd, 0, &next_balance);

		/*
		 * Stop searching for tasks to pull if there are
		 * now runnable tasks on this rq.
		 */
		if (pulled_task || this_rq->nr_running > 0)
			break;
	}
	rcu_read_unlock();

	raw_spin_lock(&this_rq->lock);

	if (curr_cost > this_rq->max_idle_balance_cost)
		this_rq->max_idle_balance_cost = curr_cost;

	/*
	 * While browsing the domains, we released the rq lock, a task could
	 * have been enqueued in the meantime. Since we're not going idle,
	 * pretend we pulled a task.
	 */
	if (this_rq->cfs.h_nr_running && !pulled_task)
		pulled_task = 1;

out:
	/* Move the next balance forward */
	if (time_after(this_rq->next_balance, next_balance))
		this_rq->next_balance = next_balance;

	/* Is there a task of a high priority class? */
	if (this_rq->nr_running != this_rq->cfs.h_nr_running)
		pulled_task = -1;

	if (pulled_task) {
		idle_exit_fair(this_rq);
		this_rq->idle_stamp = 0;
	}

	return pulled_task;
}

/*
 * active_load_balance_cpu_stop is run by cpu stopper. It pushes
 * running tasks off the busiest CPU onto idle CPUs. It requires at
 * least 1 task to be running on each physical CPU where possible, and
 * avoids physical / logical imbalances.
 */
static int active_load_balance_cpu_stop(void *data)
{
	struct rq *busiest_rq = data;
	int busiest_cpu = cpu_of(busiest_rq);
	int target_cpu = busiest_rq->push_cpu;
	struct rq *target_rq = cpu_rq(target_cpu);
	struct sched_domain *sd;
	struct task_struct *p = NULL;

	raw_spin_lock_irq(&busiest_rq->lock);

	/* make sure the requested cpu hasn't gone down in the meantime */
	if (unlikely(busiest_cpu != smp_processor_id() ||
		     !busiest_rq->active_balance))
		goto out_unlock;

	/* Is there any task to move? */
	if (busiest_rq->nr_running <= 1)
		goto out_unlock;

	/*
	 * This condition is "impossible", if it occurs
	 * we need to fix it. Originally reported by
	 * Bjorn Helgaas on a 128-cpu setup.
	 */
	BUG_ON(busiest_rq == target_rq);

	/* Search for an sd spanning us and the target CPU. */
	rcu_read_lock();
	for_each_domain(target_cpu, sd) {
		if ((sd->flags & SD_LOAD_BALANCE) &&
		    cpumask_test_cpu(busiest_cpu, sched_domain_span(sd)))
				break;
	}

	if (likely(sd)) {
		struct lb_env env = {
			.sd		= sd,
			.dst_cpu	= target_cpu,
			.dst_rq		= target_rq,
			.src_cpu	= busiest_rq->cpu,
			.src_rq		= busiest_rq,
			.idle		= CPU_IDLE,
		};

		schedstat_inc(sd, alb_count);

		p = detach_one_task(&env);
		if (p)
			schedstat_inc(sd, alb_pushed);
		else
			schedstat_inc(sd, alb_failed);
	}
	rcu_read_unlock();
out_unlock:
	busiest_rq->active_balance = 0;
	raw_spin_unlock(&busiest_rq->lock);

	if (p)
		attach_one_task(target_rq, p);

	local_irq_enable();

	return 0;
}

static inline int on_null_domain(struct rq *rq)
{
	return unlikely(!rcu_dereference_sched(rq->sd));
}

#ifdef CONFIG_NO_HZ_COMMON
/*
 * idle load balancing details
 * - When one of the busy CPUs notice that there may be an idle rebalancing
 *   needed, they will kick the idle load balancer, which then does idle
 *   load balancing for all the idle CPUs.
 */
static struct {
	cpumask_var_t idle_cpus_mask;
	atomic_t nr_cpus;
	unsigned long next_balance;     /* in jiffy units */
} nohz ____cacheline_aligned;

static inline int find_new_ilb(void)
{
	int ilb = cpumask_first(nohz.idle_cpus_mask);

	if (ilb < nr_cpu_ids && idle_cpu(ilb))
		return ilb;

	return nr_cpu_ids;
}

/*
 * Kick a CPU to do the nohz balancing, if it is time for it. We pick the
 * nohz_load_balancer CPU (if there is one) otherwise fallback to any idle
 * CPU (if there is one).
 */
static void nohz_balancer_kick(void)
{
	int ilb_cpu;

	nohz.next_balance++;

	ilb_cpu = find_new_ilb();

	if (ilb_cpu >= nr_cpu_ids)
		return;

	if (test_and_set_bit(NOHZ_BALANCE_KICK, nohz_flags(ilb_cpu)))
		return;
	/*
	 * Use smp_send_reschedule() instead of resched_cpu().
	 * This way we generate a sched IPI on the target cpu which
	 * is idle. And the softirq performing nohz idle load balance
	 * will be run before returning from the IPI.
	 */
	smp_send_reschedule(ilb_cpu);
	return;
}

static inline void nohz_balance_exit_idle(int cpu)
{
	if (unlikely(test_bit(NOHZ_TICK_STOPPED, nohz_flags(cpu)))) {
		/*
		 * Completely isolated CPUs don't ever set, so we must test.
		 */
		if (likely(cpumask_test_cpu(cpu, nohz.idle_cpus_mask))) {
			cpumask_clear_cpu(cpu, nohz.idle_cpus_mask);
			atomic_dec(&nohz.nr_cpus);
		}
		clear_bit(NOHZ_TICK_STOPPED, nohz_flags(cpu));
	}
}

static inline void set_cpu_sd_state_busy(void)
{
	struct sched_domain *sd;
	int cpu = smp_processor_id();

	rcu_read_lock();
	sd = rcu_dereference(per_cpu(sd_busy, cpu));

	if (!sd || !sd->nohz_idle)
		goto unlock;
	sd->nohz_idle = 0;

	atomic_inc(&sd->groups->sgc->nr_busy_cpus);
unlock:
	rcu_read_unlock();
}

void set_cpu_sd_state_idle(void)
{
	struct sched_domain *sd;
	int cpu = smp_processor_id();

	rcu_read_lock();
	sd = rcu_dereference(per_cpu(sd_busy, cpu));

	if (!sd || sd->nohz_idle)
		goto unlock;
	sd->nohz_idle = 1;

	atomic_dec(&sd->groups->sgc->nr_busy_cpus);
unlock:
	rcu_read_unlock();
}

/*
 * This routine will record that the cpu is going idle with tick stopped.
 * This info will be used in performing idle load balancing in the future.
 */
void nohz_balance_enter_idle(int cpu)
{
	/*
	 * If this cpu is going down, then nothing needs to be done.
	 */
	if (!cpu_active(cpu))
		return;

	if (test_bit(NOHZ_TICK_STOPPED, nohz_flags(cpu)))
		return;

	/*
	 * If we're a completely isolated CPU, we don't play.
	 */
	if (on_null_domain(cpu_rq(cpu)))
		return;

	cpumask_set_cpu(cpu, nohz.idle_cpus_mask);
	atomic_inc(&nohz.nr_cpus);
	set_bit(NOHZ_TICK_STOPPED, nohz_flags(cpu));
}

static int sched_ilb_notifier(struct notifier_block *nfb,
					unsigned long action, void *hcpu)
{
	switch (action & ~CPU_TASKS_FROZEN) {
	case CPU_DYING:
		nohz_balance_exit_idle(smp_processor_id());
		return NOTIFY_OK;
	default:
		return NOTIFY_DONE;
	}
}
#endif

static DEFINE_SPINLOCK(balancing);

/*
 * Scale the max load_balance interval with the number of CPUs in the system.
 * This trades load-balance latency on larger machines for less cross talk.
 */
void update_max_interval(void)
{
	max_load_balance_interval = HZ*num_online_cpus()/10;
}

/*
 * It checks each scheduling domain to see if it is due to be balanced,
 * and initiates a balancing operation if so.
 *
 * Balancing parameters are set up in init_sched_domains.
 */
static void rebalance_domains(struct rq *rq, enum cpu_idle_type idle)
{
	int continue_balancing = 1;
	int cpu = rq->cpu;
	unsigned long interval;
	struct sched_domain *sd;
	/* Earliest time when we have to do rebalance again */
	unsigned long next_balance = jiffies + 60*HZ;
	int update_next_balance = 0;
	int need_serialize, need_decay = 0;
	u64 max_cost = 0;

	update_blocked_averages(cpu);

	rcu_read_lock();
	for_each_domain(cpu, sd) {
		/*
		 * Decay the newidle max times here because this is a regular
		 * visit to all the domains. Decay ~1% per second.
		 */
		if (time_after(jiffies, sd->next_decay_max_lb_cost)) {
			sd->max_newidle_lb_cost =
				(sd->max_newidle_lb_cost * 253) / 256;
			sd->next_decay_max_lb_cost = jiffies + HZ;
			need_decay = 1;
		}
		max_cost += sd->max_newidle_lb_cost;

		if (!(sd->flags & SD_LOAD_BALANCE))
			continue;

		/*
		 * Stop the load balance at this level. There is another
		 * CPU in our sched group which is doing load balancing more
		 * actively.
		 */
		if (!continue_balancing) {
			if (need_decay)
				continue;
			break;
		}

		interval = get_sd_balance_interval(sd, idle != CPU_IDLE);

		need_serialize = sd->flags & SD_SERIALIZE;
		if (need_serialize) {
			if (!spin_trylock(&balancing))
				goto out;
		}

		if (time_after_eq(jiffies, sd->last_balance + interval)) {
			if (load_balance(cpu, rq, sd, idle, &continue_balancing)) {
				/*
				 * The LBF_DST_PINNED logic could have changed
				 * env->dst_cpu, so we can't know our idle
				 * state even if we migrated tasks. Update it.
				 */
				idle = idle_cpu(cpu) ? CPU_IDLE : CPU_NOT_IDLE;
			}
			sd->last_balance = jiffies;
			interval = get_sd_balance_interval(sd, idle != CPU_IDLE);
		}
		if (need_serialize)
			spin_unlock(&balancing);
out:
		if (time_after(next_balance, sd->last_balance + interval)) {
			next_balance = sd->last_balance + interval;
			update_next_balance = 1;
		}
	}
	if (need_decay) {
		/*
		 * Ensure the rq-wide value also decays but keep it at a
		 * reasonable floor to avoid funnies with rq->avg_idle.
		 */
		rq->max_idle_balance_cost =
			max((u64)sysctl_sched_migration_cost, max_cost);
	}
	rcu_read_unlock();

	/*
	 * next_balance will be updated only when there is a need.
	 * When the cpu is attached to null domain for ex, it will not be
	 * updated.
	 */
	if (likely(update_next_balance)) {
		rq->next_balance = next_balance;

#ifdef CONFIG_NO_HZ_COMMON
		/*
		 * If this CPU has been elected to perform the nohz idle
		 * balance. Other idle CPUs have already rebalanced with
		 * nohz_idle_balance() and nohz.next_balance has been
		 * updated accordingly. This CPU is now running the idle load
		 * balance for itself and we need to update the
		 * nohz.next_balance accordingly.
		 */
		if ((idle == CPU_IDLE) && time_after(nohz.next_balance, rq->next_balance))
			nohz.next_balance = rq->next_balance;
#endif
	}
}

#ifdef CONFIG_NO_HZ_COMMON
/*
 * In CONFIG_NO_HZ_COMMON case, the idle balance kickee will do the
 * rebalancing for all the cpus for whom scheduler ticks are stopped.
 */
static void nohz_idle_balance(struct rq *this_rq, enum cpu_idle_type idle)
{
	int this_cpu = this_rq->cpu;
	struct rq *rq;
	int balance_cpu;
	/* Earliest time when we have to do rebalance again */
	unsigned long next_balance = jiffies + 60*HZ;
	int update_next_balance = 0;

	if (idle != CPU_IDLE ||
	    !test_bit(NOHZ_BALANCE_KICK, nohz_flags(this_cpu)))
		goto end;

	for_each_cpu(balance_cpu, nohz.idle_cpus_mask) {
		if (balance_cpu == this_cpu || !idle_cpu(balance_cpu))
			continue;

		/*
		 * If this cpu gets work to do, stop the load balancing
		 * work being done for other cpus. Next load
		 * balancing owner will pick it up.
		 */
		if (need_resched())
			break;

		rq = cpu_rq(balance_cpu);

		/*
		 * If time for next balance is due,
		 * do the balance.
		 */
		if (time_after_eq(jiffies, rq->next_balance)) {
			raw_spin_lock_irq(&rq->lock);
			update_rq_clock(rq);
			update_idle_cpu_load(rq);
			raw_spin_unlock_irq(&rq->lock);
			rebalance_domains(rq, CPU_IDLE);
		}

		if (time_after(next_balance, rq->next_balance)) {
			next_balance = rq->next_balance;
			update_next_balance = 1;
		}
	}

	/*
	 * next_balance will be updated only when there is a need.
	 * When the CPU is attached to null domain for ex, it will not be
	 * updated.
	 */
	if (likely(update_next_balance))
		nohz.next_balance = next_balance;
end:
	clear_bit(NOHZ_BALANCE_KICK, nohz_flags(this_cpu));
}

/*
 * Current heuristic for kicking the idle load balancer in the presence
 * of an idle cpu in the system.
 *   - This rq has more than one task.
 *   - This rq has at least one CFS task and the capacity of the CPU is
 *     significantly reduced because of RT tasks or IRQs.
 *   - At parent of LLC scheduler domain level, this cpu's scheduler group has
 *     multiple busy cpu.
 *   - For SD_ASYM_PACKING, if the lower numbered cpu's in the scheduler
 *     domain span are idle.
 */
static inline bool nohz_kick_needed(struct rq *rq)
{
	unsigned long now = jiffies;
	struct sched_domain *sd;
	struct sched_group_capacity *sgc;
	int nr_busy, cpu = rq->cpu;
	bool kick = false;

	if (unlikely(rq->idle_balance))
		return false;

       /*
	* We may be recently in ticked or tickless idle mode. At the first
	* busy tick after returning from idle, we will update the busy stats.
	*/
	set_cpu_sd_state_busy();
	nohz_balance_exit_idle(cpu);

	/*
	 * None are in tickless mode and hence no need for NOHZ idle load
	 * balancing.
	 */
	if (likely(!atomic_read(&nohz.nr_cpus)))
		return false;

	if (time_before(now, nohz.next_balance))
		return false;

	if (rq->nr_running >= 2)
		return true;

	rcu_read_lock();
	sd = rcu_dereference(per_cpu(sd_busy, cpu));
	if (sd) {
		sgc = sd->groups->sgc;
		nr_busy = atomic_read(&sgc->nr_busy_cpus);

		if (nr_busy > 1) {
			kick = true;
			goto unlock;
		}

	}

	sd = rcu_dereference(rq->sd);
	if (sd) {
		if ((rq->cfs.h_nr_running >= 1) &&
				check_cpu_capacity(rq, sd)) {
			kick = true;
			goto unlock;
		}
	}

	sd = rcu_dereference(per_cpu(sd_asym, cpu));
	if (sd && (cpumask_first_and(nohz.idle_cpus_mask,
				  sched_domain_span(sd)) < cpu)) {
		kick = true;
		goto unlock;
	}

unlock:
	rcu_read_unlock();
	return kick;
}
#else
static void nohz_idle_balance(struct rq *this_rq, enum cpu_idle_type idle) { }
#endif

/*
 * run_rebalance_domains is triggered when needed from the scheduler tick.
 * Also triggered for nohz idle balancing (with nohz_balancing_kick set).
 */
static void run_rebalance_domains(struct softirq_action *h)
{
	struct rq *this_rq = this_rq();
	enum cpu_idle_type idle = this_rq->idle_balance ?
						CPU_IDLE : CPU_NOT_IDLE;

	/*
	 * If this cpu has a pending nohz_balance_kick, then do the
	 * balancing on behalf of the other idle cpus whose ticks are
	 * stopped. Do nohz_idle_balance *before* rebalance_domains to
	 * give the idle cpus a chance to load balance. Else we may
	 * load balance only within the local sched_domain hierarchy
	 * and abort nohz_idle_balance altogether if we pull some load.
	 */
	nohz_idle_balance(this_rq, idle);
	rebalance_domains(this_rq, idle);
}

/*
 * Trigger the SCHED_SOFTIRQ if it is time to do periodic load balancing.
 */
void trigger_load_balance(struct rq *rq)
{
	/* Don't need to rebalance while attached to NULL domain */
	if (unlikely(on_null_domain(rq)))
		return;

	if (time_after_eq(jiffies, rq->next_balance))
		raise_softirq(SCHED_SOFTIRQ);
#ifdef CONFIG_NO_HZ_COMMON
	if (nohz_kick_needed(rq))
		nohz_balancer_kick();
#endif
}

static void rq_online_fair(struct rq *rq)
{
	update_sysctl();

	update_runtime_enabled(rq);
}

static void rq_offline_fair(struct rq *rq)
{
	update_sysctl();

	/* Ensure any throttled groups are reachable by pick_next_task */
	unthrottle_offline_cfs_rqs(rq);
}

#endif /* CONFIG_SMP */

/*
 * scheduler tick hitting a task of our scheduling class:
 */
static void task_tick_fair(struct rq *rq, struct task_struct *curr, int queued)
{
	struct cfs_rq *cfs_rq;
	struct sched_entity *se = &curr->se;

	for_each_sched_entity(se) {
		cfs_rq = cfs_rq_of(se);
		entity_tick(cfs_rq, se, queued);
	}

	if (static_branch_unlikely(&sched_numa_balancing))
		task_tick_numa(rq, curr);
}

/*
 * called on fork with the child task as argument from the parent's context
 *  - child not yet on the tasklist
 *  - preemption disabled
 */
static void task_fork_fair(struct task_struct *p)
{
	struct cfs_rq *cfs_rq;
	struct sched_entity *se = &p->se, *curr;
	int this_cpu = smp_processor_id();
	struct rq *rq = this_rq();
	unsigned long flags;

	raw_spin_lock_irqsave(&rq->lock, flags);

	update_rq_clock(rq);

	cfs_rq = task_cfs_rq(current);
	curr = cfs_rq->curr;

	/*
	 * Not only the cpu but also the task_group of the parent might have
	 * been changed after parent->se.parent,cfs_rq were copied to
	 * child->se.parent,cfs_rq. So call __set_task_cpu() to make those
	 * of child point to valid ones.
	 */
	rcu_read_lock();
	__set_task_cpu(p, this_cpu);
	rcu_read_unlock();

	update_curr(cfs_rq);

	if (curr)
		se->vruntime = curr->vruntime;
	place_entity(cfs_rq, se, 1);

	if (sysctl_sched_child_runs_first && curr && entity_before(curr, se)) {
		/*
		 * Upon rescheduling, sched_class::put_prev_task() will place
		 * 'current' within the tree based on its new key value.
		 */
		swap(curr->vruntime, se->vruntime);
		resched_curr(rq);
	}

	se->vruntime -= cfs_rq->min_vruntime;

	raw_spin_unlock_irqrestore(&rq->lock, flags);
}

/*
 * Priority of the task has changed. Check to see if we preempt
 * the current task.
 */
static void
prio_changed_fair(struct rq *rq, struct task_struct *p, int oldprio)
{
	if (!task_on_rq_queued(p))
		return;

	/*
	 * Reschedule if we are currently running on this runqueue and
	 * our priority decreased, or if we are not currently running on
	 * this runqueue and our priority is higher than the current's
	 */
	if (rq->curr == p) {
		if (p->prio > oldprio)
			resched_curr(rq);
	} else
		check_preempt_curr(rq, p, 0);
}

static inline bool vruntime_normalized(struct task_struct *p)
{
	struct sched_entity *se = &p->se;

	/*
	 * In both the TASK_ON_RQ_QUEUED and TASK_ON_RQ_MIGRATING cases,
	 * the dequeue_entity(.flags=0) will already have normalized the
	 * vruntime.
	 */
	if (p->on_rq)
		return true;

	/*
	 * When !on_rq, vruntime of the task has usually NOT been normalized.
	 * But there are some cases where it has already been normalized:
	 *
	 * - A forked child which is waiting for being woken up by
	 *   wake_up_new_task().
	 * - A task which has been woken up by try_to_wake_up() and
	 *   waiting for actually being woken up by sched_ttwu_pending().
	 */
	if (!se->sum_exec_runtime || p->state == TASK_WAKING)
		return true;

	return false;
}

static void detach_task_cfs_rq(struct task_struct *p)
{
	struct sched_entity *se = &p->se;
	struct cfs_rq *cfs_rq = cfs_rq_of(se);

	if (!vruntime_normalized(p)) {
		/*
		 * Fix up our vruntime so that the current sleep doesn't
		 * cause 'unlimited' sleep bonus.
		 */
		place_entity(cfs_rq, se, 0);
		se->vruntime -= cfs_rq->min_vruntime;
	}

	/* Catch up with the cfs_rq and remove our load when we leave */
	detach_entity_load_avg(cfs_rq, se);
}

static void attach_task_cfs_rq(struct task_struct *p)
{
	struct sched_entity *se = &p->se;
	struct cfs_rq *cfs_rq = cfs_rq_of(se);

#ifdef CONFIG_FAIR_GROUP_SCHED
	/*
	 * Since the real-depth could have been changed (only FAIR
	 * class maintain depth value), reset depth properly.
	 */
	se->depth = se->parent ? se->parent->depth + 1 : 0;
#endif

	/* Synchronize task with its cfs_rq */
	attach_entity_load_avg(cfs_rq, se);

	if (!vruntime_normalized(p))
		se->vruntime += cfs_rq->min_vruntime;
}

static void switched_from_fair(struct rq *rq, struct task_struct *p)
{
	detach_task_cfs_rq(p);
}

static void switched_to_fair(struct rq *rq, struct task_struct *p)
{
	attach_task_cfs_rq(p);

	if (task_on_rq_queued(p)) {
		/*
		 * We were most likely switched from sched_rt, so
		 * kick off the schedule if running, otherwise just see
		 * if we can still preempt the current task.
		 */
		if (rq->curr == p)
			resched_curr(rq);
		else
			check_preempt_curr(rq, p, 0);
	}
}

/* Account for a task changing its policy or group.
 *
 * This routine is mostly called to set cfs_rq->curr field when a task
 * migrates between groups/classes.
 */
static void set_curr_task_fair(struct rq *rq)
{
	struct sched_entity *se = &rq->curr->se;

	for_each_sched_entity(se) {
		struct cfs_rq *cfs_rq = cfs_rq_of(se);

		set_next_entity(cfs_rq, se);
		/* ensure bandwidth has been allocated on our new cfs_rq */
		account_cfs_rq_runtime(cfs_rq, 0);
	}
}

void init_cfs_rq(struct cfs_rq *cfs_rq)
{
	cfs_rq->tasks_timeline = RB_ROOT;
	cfs_rq->min_vruntime = (u64)(-(1LL << 20));
#ifndef CONFIG_64BIT
	cfs_rq->min_vruntime_copy = cfs_rq->min_vruntime;
#endif
#ifdef CONFIG_SMP
	atomic_long_set(&cfs_rq->removed_load_avg, 0);
	atomic_long_set(&cfs_rq->removed_util_avg, 0);
#endif
}

#ifdef CONFIG_FAIR_GROUP_SCHED
static void task_move_group_fair(struct task_struct *p)
{
	detach_task_cfs_rq(p);
	set_task_rq(p, task_cpu(p));

#ifdef CONFIG_SMP
	/* Tell se's cfs_rq has been changed -- migrated */
	p->se.avg.last_update_time = 0;
#endif
	attach_task_cfs_rq(p);
}

void free_fair_sched_group(struct task_group *tg)
{
	int i;

	destroy_cfs_bandwidth(tg_cfs_bandwidth(tg));

	for_each_possible_cpu(i) {
		if (tg->cfs_rq)
			kfree(tg->cfs_rq[i]);
		if (tg->se) {
			if (tg->se[i])
				remove_entity_load_avg(tg->se[i]);
			kfree(tg->se[i]);
		}
	}

	kfree(tg->cfs_rq);
	kfree(tg->se);
}

int alloc_fair_sched_group(struct task_group *tg, struct task_group *parent)
{
	struct cfs_rq *cfs_rq;
	struct sched_entity *se;
	int i;

	tg->cfs_rq = kzalloc(sizeof(cfs_rq) * nr_cpu_ids, GFP_KERNEL);
	if (!tg->cfs_rq)
		goto err;
	tg->se = kzalloc(sizeof(se) * nr_cpu_ids, GFP_KERNEL);
	if (!tg->se)
		goto err;

	tg->shares = NICE_0_LOAD;

	init_cfs_bandwidth(tg_cfs_bandwidth(tg));

	for_each_possible_cpu(i) {
		cfs_rq = kzalloc_node(sizeof(struct cfs_rq),
				      GFP_KERNEL, cpu_to_node(i));
		if (!cfs_rq)
			goto err;

		se = kzalloc_node(sizeof(struct sched_entity),
				  GFP_KERNEL, cpu_to_node(i));
		if (!se)
			goto err_free_rq;

		init_cfs_rq(cfs_rq);
		init_tg_cfs_entry(tg, cfs_rq, se, i, parent->se[i]);
		init_entity_runnable_average(se);
	}

	return 1;

err_free_rq:
	kfree(cfs_rq);
err:
	return 0;
}

void unregister_fair_sched_group(struct task_group *tg, int cpu)
{
	struct rq *rq = cpu_rq(cpu);
	unsigned long flags;

	/*
	* Only empty task groups can be destroyed; so we can speculatively
	* check on_list without danger of it being re-added.
	*/
	if (!tg->cfs_rq[cpu]->on_list)
		return;

	raw_spin_lock_irqsave(&rq->lock, flags);
	list_del_leaf_cfs_rq(tg->cfs_rq[cpu]);
	raw_spin_unlock_irqrestore(&rq->lock, flags);
}

void init_tg_cfs_entry(struct task_group *tg, struct cfs_rq *cfs_rq,
			struct sched_entity *se, int cpu,
			struct sched_entity *parent)
{
	struct rq *rq = cpu_rq(cpu);

	cfs_rq->tg = tg;
	cfs_rq->rq = rq;
	init_cfs_rq_runtime(cfs_rq);

	tg->cfs_rq[cpu] = cfs_rq;
	tg->se[cpu] = se;

	/* se could be NULL for root_task_group */
	if (!se)
		return;

	if (!parent) {
		se->cfs_rq = &rq->cfs;
		se->depth = 0;
	} else {
		se->cfs_rq = parent->my_q;
		se->depth = parent->depth + 1;
	}

	se->my_q = cfs_rq;
	/* guarantee group entities always have weight */
	update_load_set(&se->load, NICE_0_LOAD);
	se->parent = parent;
}

static DEFINE_MUTEX(shares_mutex);

int sched_group_set_shares(struct task_group *tg, unsigned long shares)
{
	int i;
	unsigned long flags;

	/*
	 * We can't change the weight of the root cgroup.
	 */
	if (!tg->se[0])
		return -EINVAL;

	shares = clamp(shares, scale_load(MIN_SHARES), scale_load(MAX_SHARES));

	mutex_lock(&shares_mutex);
	if (tg->shares == shares)
		goto done;

	tg->shares = shares;
	for_each_possible_cpu(i) {
		struct rq *rq = cpu_rq(i);
		struct sched_entity *se;

		se = tg->se[i];
		/* Propagate contribution to hierarchy */
		raw_spin_lock_irqsave(&rq->lock, flags);

		/* Possible calls to update_curr() need rq clock */
		update_rq_clock(rq);
		for_each_sched_entity(se)
			update_cfs_shares(group_cfs_rq(se));
		raw_spin_unlock_irqrestore(&rq->lock, flags);
	}

done:
	mutex_unlock(&shares_mutex);
	return 0;
}
#else /* CONFIG_FAIR_GROUP_SCHED */

void free_fair_sched_group(struct task_group *tg) { }

int alloc_fair_sched_group(struct task_group *tg, struct task_group *parent)
{
	return 1;
}

void unregister_fair_sched_group(struct task_group *tg, int cpu) { }

#endif /* CONFIG_FAIR_GROUP_SCHED */


static unsigned int get_rr_interval_fair(struct rq *rq, struct task_struct *task)
{
	struct sched_entity *se = &task->se;
	unsigned int rr_interval = 0;

	/*
	 * Time slice is 0 for SCHED_OTHER tasks that are on an otherwise
	 * idle runqueue:
	 */
	if (rq->cfs.load.weight)
		rr_interval = NS_TO_JIFFIES(sched_slice(cfs_rq_of(se), se));

	return rr_interval;
}

/*
 * All the scheduling class methods:
 */
const struct sched_class fair_sched_class = {
	.next			= &idle_sched_class,
	.enqueue_task		= enqueue_task_fair,
	.dequeue_task		= dequeue_task_fair,
	.yield_task		= yield_task_fair,
	.yield_to_task		= yield_to_task_fair,

	.check_preempt_curr	= check_preempt_wakeup,

	.pick_next_task		= pick_next_task_fair,
	.put_prev_task		= put_prev_task_fair,

#ifdef CONFIG_SMP
	.select_task_rq		= select_task_rq_fair,
	.migrate_task_rq	= migrate_task_rq_fair,

	.rq_online		= rq_online_fair,
	.rq_offline		= rq_offline_fair,

	.task_waking		= task_waking_fair,
	.task_dead		= task_dead_fair,
	.set_cpus_allowed	= set_cpus_allowed_common,
#endif

	.set_curr_task          = set_curr_task_fair,
	.task_tick		= task_tick_fair,
	.task_fork		= task_fork_fair,

	.prio_changed		= prio_changed_fair,
	.switched_from		= switched_from_fair,
	.switched_to		= switched_to_fair,

	.get_rr_interval	= get_rr_interval_fair,

	.update_curr		= update_curr_fair,

#ifdef CONFIG_FAIR_GROUP_SCHED
	.task_move_group	= task_move_group_fair,
#endif
};

#ifdef CONFIG_SCHED_DEBUG
void print_cfs_stats(struct seq_file *m, int cpu)
{
	struct cfs_rq *cfs_rq;

	rcu_read_lock();
	for_each_leaf_cfs_rq(cpu_rq(cpu), cfs_rq)
		print_cfs_rq(m, cpu, cfs_rq);
	rcu_read_unlock();
}

#ifdef CONFIG_NUMA_BALANCING
void show_numa_stats(struct task_struct *p, struct seq_file *m)
{
	int node;
	unsigned long tsf = 0, tpf = 0, gsf = 0, gpf = 0;

	for_each_online_node(node) {
		if (p->numa_faults) {
			tsf = p->numa_faults[task_faults_idx(NUMA_MEM, node, 0)];
			tpf = p->numa_faults[task_faults_idx(NUMA_MEM, node, 1)];
		}
		if (p->numa_group) {
			gsf = p->numa_group->faults[task_faults_idx(NUMA_MEM, node, 0)],
			gpf = p->numa_group->faults[task_faults_idx(NUMA_MEM, node, 1)];
		}
		print_numa_stats(m, node, tsf, tpf, gsf, gpf);
	}
}
#endif /* CONFIG_NUMA_BALANCING */
#endif /* CONFIG_SCHED_DEBUG */

__init void init_sched_fair_class(void)
{
#ifdef CONFIG_SMP
	open_softirq(SCHED_SOFTIRQ, run_rebalance_domains);

#ifdef CONFIG_NO_HZ_COMMON
	nohz.next_balance = jiffies;
	zalloc_cpumask_var(&nohz.idle_cpus_mask, GFP_NOWAIT);
	cpu_notifier(sched_ilb_notifier, 0);
#endif
#endif /* SMP */

}<|MERGE_RESOLUTION|>--- conflicted
+++ resolved
@@ -2686,11 +2686,7 @@
 static inline int update_cfs_rq_load_avg(u64 now, struct cfs_rq *cfs_rq)
 {
 	struct sched_avg *sa = &cfs_rq->avg;
-<<<<<<< HEAD
-	int decayed;
-=======
 	int decayed, removed = 0;
->>>>>>> 5aa50507
 
 	if (atomic_long_read(&cfs_rq->removed_load_avg)) {
 		long r = atomic_long_xchg(&cfs_rq->removed_load_avg, 0);
