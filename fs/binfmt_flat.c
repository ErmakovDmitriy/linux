// SPDX-License-Identifier: GPL-2.0
/****************************************************************************/
/*
 *  linux/fs/binfmt_flat.c
 *
 *	Copyright (C) 2000-2003 David McCullough <davidm@snapgear.com>
 *	Copyright (C) 2002 Greg Ungerer <gerg@snapgear.com>
 *	Copyright (C) 2002 SnapGear, by Paul Dale <pauli@snapgear.com>
 *	Copyright (C) 2000, 2001 Lineo, by David McCullough <davidm@lineo.com>
 *  based heavily on:
 *
 *  linux/fs/binfmt_aout.c:
 *      Copyright (C) 1991, 1992, 1996  Linus Torvalds
 *  linux/fs/binfmt_flat.c for 2.0 kernel
 *	    Copyright (C) 1998  Kenneth Albanowski <kjahds@kjahds.com>
 *	JAN/99 -- coded full program relocation (gerg@snapgear.com)
 */

#define pr_fmt(fmt)	KBUILD_MODNAME ": " fmt

#include <linux/kernel.h>
#include <linux/sched.h>
#include <linux/sched/task_stack.h>
#include <linux/mm.h>
#include <linux/mman.h>
#include <linux/errno.h>
#include <linux/signal.h>
#include <linux/string.h>
#include <linux/fs.h>
#include <linux/file.h>
#include <linux/ptrace.h>
#include <linux/user.h>
#include <linux/slab.h>
#include <linux/binfmts.h>
#include <linux/personality.h>
#include <linux/init.h>
#include <linux/flat.h>
#include <linux/uaccess.h>
#include <linux/vmalloc.h>
#include <linux/coredump.h>

#include <asm/byteorder.h>
#include <asm/unaligned.h>
#include <asm/cacheflush.h>
#include <asm/page.h>
#include <asm/flat.h>

#ifndef flat_get_relocate_addr
#define flat_get_relocate_addr(rel)	(rel)
#endif

/****************************************************************************/

/*
 * User data (data section and bss) needs to be aligned.
 * We pick 0x20 here because it is the max value elf2flt has always
 * used in producing FLAT files, and because it seems to be large
 * enough to make all the gcc alignment related tests happy.
 */
#define FLAT_DATA_ALIGN	(0x20)

/*
 * User data (stack) also needs to be aligned.
 * Here we can be a bit looser than the data sections since this
 * needs to only meet arch ABI requirements.
 */
#define FLAT_STACK_ALIGN	max_t(unsigned long, sizeof(void *), ARCH_SLAB_MINALIGN)

#define RELOC_FAILED 0xff00ff01		/* Relocation incorrect somewhere */
#define UNLOADED_LIB 0x7ff000ff		/* Placeholder for unused library */

#define MAX_SHARED_LIBS			(1)

#ifdef CONFIG_BINFMT_FLAT_NO_DATA_START_OFFSET
#define DATA_START_OFFSET_WORDS		(0)
#else
#define DATA_START_OFFSET_WORDS		(MAX_SHARED_LIBS)
#endif

struct lib_info {
	struct {
		unsigned long start_code;		/* Start of text segment */
		unsigned long start_data;		/* Start of data segment */
		unsigned long start_brk;		/* End of data segment */
		unsigned long text_len;			/* Length of text segment */
		unsigned long entry;			/* Start address for this module */
		unsigned long build_date;		/* When this one was compiled */
		bool loaded;				/* Has this library been loaded? */
	} lib_list[MAX_SHARED_LIBS];
};

static int load_flat_binary(struct linux_binprm *);
<<<<<<< HEAD
#ifdef CONFIG_COREDUMP
static int flat_core_dump(struct coredump_params *cprm);
#endif
=======
>>>>>>> 88084a3d

static struct linux_binfmt flat_format = {
	.module		= THIS_MODULE,
	.load_binary	= load_flat_binary,
<<<<<<< HEAD
#ifdef CONFIG_COREDUMP
	.core_dump	= flat_core_dump,
	.min_coredump	= PAGE_SIZE
#endif
};

/****************************************************************************/
/*
 * Routine writes a core dump image in the current directory.
 * Currently only a stub-function.
 */

#ifdef CONFIG_COREDUMP
static int flat_core_dump(struct coredump_params *cprm)
{
	pr_warn("Process %s:%d received signr %d and should have core dumped\n",
		current->comm, current->pid, cprm->siginfo->si_signo);
	return 1;
}
#endif
=======
};

>>>>>>> 88084a3d

/****************************************************************************/
/*
 * create_flat_tables() parses the env- and arg-strings in new user
 * memory and creates the pointer tables from them, and puts their
 * addresses on the "stack", recording the new stack pointer value.
 */

static int create_flat_tables(struct linux_binprm *bprm, unsigned long arg_start)
{
	char __user *p;
	unsigned long __user *sp;
	long i, len;

	p = (char __user *)arg_start;
	sp = (unsigned long __user *)current->mm->start_stack;

	sp -= bprm->envc + 1;
	sp -= bprm->argc + 1;
	if (IS_ENABLED(CONFIG_BINFMT_FLAT_ARGVP_ENVP_ON_STACK))
		sp -= 2; /* argvp + envp */
	sp -= 1;  /* &argc */

	current->mm->start_stack = (unsigned long)sp & -FLAT_STACK_ALIGN;
	sp = (unsigned long __user *)current->mm->start_stack;

	if (put_user(bprm->argc, sp++))
		return -EFAULT;
	if (IS_ENABLED(CONFIG_BINFMT_FLAT_ARGVP_ENVP_ON_STACK)) {
		unsigned long argv, envp;
		argv = (unsigned long)(sp + 2);
		envp = (unsigned long)(sp + 2 + bprm->argc + 1);
		if (put_user(argv, sp++) || put_user(envp, sp++))
			return -EFAULT;
	}

	current->mm->arg_start = (unsigned long)p;
	for (i = bprm->argc; i > 0; i--) {
		if (put_user((unsigned long)p, sp++))
			return -EFAULT;
		len = strnlen_user(p, MAX_ARG_STRLEN);
		if (!len || len > MAX_ARG_STRLEN)
			return -EINVAL;
		p += len;
	}
	if (put_user(0, sp++))
		return -EFAULT;
	current->mm->arg_end = (unsigned long)p;

	current->mm->env_start = (unsigned long) p;
	for (i = bprm->envc; i > 0; i--) {
		if (put_user((unsigned long)p, sp++))
			return -EFAULT;
		len = strnlen_user(p, MAX_ARG_STRLEN);
		if (!len || len > MAX_ARG_STRLEN)
			return -EINVAL;
		p += len;
	}
	if (put_user(0, sp++))
		return -EFAULT;
	current->mm->env_end = (unsigned long)p;

	return 0;
}

/****************************************************************************/

#ifdef CONFIG_BINFMT_ZFLAT

#include <linux/zlib.h>

#define LBUFSIZE	4000

/* gzip flag byte */
#define ASCII_FLAG   0x01 /* bit 0 set: file probably ASCII text */
#define CONTINUATION 0x02 /* bit 1 set: continuation of multi-part gzip file */
#define EXTRA_FIELD  0x04 /* bit 2 set: extra field present */
#define ORIG_NAME    0x08 /* bit 3 set: original file name present */
#define COMMENT      0x10 /* bit 4 set: file comment present */
#define ENCRYPTED    0x20 /* bit 5 set: file is encrypted */
#define RESERVED     0xC0 /* bit 6,7:   reserved */

static int decompress_exec(struct linux_binprm *bprm, loff_t fpos, char *dst,
		long len, int fd)
{
	unsigned char *buf;
	z_stream strm;
	int ret, retval;

	pr_debug("decompress_exec(offset=%llx,buf=%p,len=%lx)\n", fpos, dst, len);

	memset(&strm, 0, sizeof(strm));
	strm.workspace = kmalloc(zlib_inflate_workspacesize(), GFP_KERNEL);
	if (!strm.workspace)
		return -ENOMEM;

	buf = kmalloc(LBUFSIZE, GFP_KERNEL);
	if (!buf) {
		retval = -ENOMEM;
		goto out_free;
	}

	/* Read in first chunk of data and parse gzip header. */
	ret = kernel_read(bprm->file, buf, LBUFSIZE, &fpos);

	strm.next_in = buf;
	strm.avail_in = ret;
	strm.total_in = 0;

	retval = -ENOEXEC;

	/* Check minimum size -- gzip header */
	if (ret < 10) {
		pr_debug("file too small?\n");
		goto out_free_buf;
	}

	/* Check gzip magic number */
	if ((buf[0] != 037) || ((buf[1] != 0213) && (buf[1] != 0236))) {
		pr_debug("unknown compression magic?\n");
		goto out_free_buf;
	}

	/* Check gzip method */
	if (buf[2] != 8) {
		pr_debug("unknown compression method?\n");
		goto out_free_buf;
	}
	/* Check gzip flags */
	if ((buf[3] & ENCRYPTED) || (buf[3] & CONTINUATION) ||
	    (buf[3] & RESERVED)) {
		pr_debug("unknown flags?\n");
		goto out_free_buf;
	}

	ret = 10;
	if (buf[3] & EXTRA_FIELD) {
		ret += 2 + buf[10] + (buf[11] << 8);
		if (unlikely(ret >= LBUFSIZE)) {
			pr_debug("buffer overflow (EXTRA)?\n");
			goto out_free_buf;
		}
	}
	if (buf[3] & ORIG_NAME) {
		while (ret < LBUFSIZE && buf[ret++] != 0)
			;
		if (unlikely(ret == LBUFSIZE)) {
			pr_debug("buffer overflow (ORIG_NAME)?\n");
			goto out_free_buf;
		}
	}
	if (buf[3] & COMMENT) {
		while (ret < LBUFSIZE && buf[ret++] != 0)
			;
		if (unlikely(ret == LBUFSIZE)) {
			pr_debug("buffer overflow (COMMENT)?\n");
			goto out_free_buf;
		}
	}

	strm.next_in += ret;
	strm.avail_in -= ret;

	strm.next_out = dst;
	strm.avail_out = len;
	strm.total_out = 0;

	if (zlib_inflateInit2(&strm, -MAX_WBITS) != Z_OK) {
		pr_debug("zlib init failed?\n");
		goto out_free_buf;
	}

	while ((ret = zlib_inflate(&strm, Z_NO_FLUSH)) == Z_OK) {
		ret = kernel_read(bprm->file, buf, LBUFSIZE, &fpos);
		if (ret <= 0)
			break;
		len -= ret;

		strm.next_in = buf;
		strm.avail_in = ret;
		strm.total_in = 0;
	}

	if (ret < 0) {
		pr_debug("decompression failed (%d), %s\n",
			ret, strm.msg);
		goto out_zlib;
	}

	retval = 0;
out_zlib:
	zlib_inflateEnd(&strm);
out_free_buf:
	kfree(buf);
out_free:
	kfree(strm.workspace);
	return retval;
}

#endif /* CONFIG_BINFMT_ZFLAT */

/****************************************************************************/

static unsigned long
calc_reloc(unsigned long r, struct lib_info *p)
{
	unsigned long addr;
	unsigned long start_brk;
	unsigned long start_data;
	unsigned long text_len;
	unsigned long start_code;

	start_brk = p->lib_list[0].start_brk;
	start_data = p->lib_list[0].start_data;
	start_code = p->lib_list[0].start_code;
	text_len = p->lib_list[0].text_len;

	if (r > start_brk - start_data + text_len) {
		pr_err("reloc outside program 0x%lx (0 - 0x%lx/0x%lx)",
		       r, start_brk-start_data+text_len, text_len);
		goto failed;
	}

	if (r < text_len)			/* In text segment */
		addr = r + start_code;
	else					/* In data segment */
		addr = r - text_len + start_data;

	/* Range checked already above so doing the range tests is redundant...*/
	return addr;

failed:
	pr_cont(", killing %s!\n", current->comm);
	send_sig(SIGSEGV, current, 0);

	return RELOC_FAILED;
}

/****************************************************************************/

#ifdef CONFIG_BINFMT_FLAT_OLD
static void old_reloc(unsigned long rl)
{
	static const char *segment[] = { "TEXT", "DATA", "BSS", "*UNKNOWN*" };
	flat_v2_reloc_t	r;
	unsigned long __user *ptr;
	unsigned long val;

	r.value = rl;
#if defined(CONFIG_COLDFIRE)
	ptr = (unsigned long __user *)(current->mm->start_code + r.reloc.offset);
#else
	ptr = (unsigned long __user *)(current->mm->start_data + r.reloc.offset);
#endif
	get_user(val, ptr);

	pr_debug("Relocation of variable at DATASEG+%x "
		 "(address %p, currently %lx) into segment %s\n",
		 r.reloc.offset, ptr, val, segment[r.reloc.type]);

	switch (r.reloc.type) {
	case OLD_FLAT_RELOC_TYPE_TEXT:
		val += current->mm->start_code;
		break;
	case OLD_FLAT_RELOC_TYPE_DATA:
		val += current->mm->start_data;
		break;
	case OLD_FLAT_RELOC_TYPE_BSS:
		val += current->mm->end_data;
		break;
	default:
		pr_err("Unknown relocation type=%x\n", r.reloc.type);
		break;
	}
	put_user(val, ptr);

	pr_debug("Relocation became %lx\n", val);
}
#endif /* CONFIG_BINFMT_FLAT_OLD */

/****************************************************************************/

static inline u32 __user *skip_got_header(u32 __user *rp)
{
	if (IS_ENABLED(CONFIG_RISCV)) {
		/*
		 * RISC-V has a 16 byte GOT PLT header for elf64-riscv
		 * and 8 byte GOT PLT header for elf32-riscv.
		 * Skip the whole GOT PLT header, since it is reserved
		 * for the dynamic linker (ld.so).
		 */
		u32 rp_val0, rp_val1;

		if (get_user(rp_val0, rp))
			return rp;
		if (get_user(rp_val1, rp + 1))
			return rp;

		if (rp_val0 == 0xffffffff && rp_val1 == 0xffffffff)
			rp += 4;
		else if (rp_val0 == 0xffffffff)
			rp += 2;
	}
	return rp;
}

static int load_flat_file(struct linux_binprm *bprm,
		struct lib_info *libinfo, unsigned long *extra_stack)
{
	struct flat_hdr *hdr;
	unsigned long textpos, datapos, realdatastart;
	u32 text_len, data_len, bss_len, stack_len, full_data, flags;
	unsigned long len, memp, memp_size, extra, rlim;
	__be32 __user *reloc;
	u32 __user *rp;
	int i, rev, relocs;
	loff_t fpos;
	unsigned long start_code, end_code;
	ssize_t result;
	int ret;

	hdr = ((struct flat_hdr *) bprm->buf);		/* exec-header */

	text_len  = ntohl(hdr->data_start);
	data_len  = ntohl(hdr->data_end) - ntohl(hdr->data_start);
	bss_len   = ntohl(hdr->bss_end) - ntohl(hdr->data_end);
	stack_len = ntohl(hdr->stack_size);
	if (extra_stack) {
		stack_len += *extra_stack;
		*extra_stack = stack_len;
	}
	relocs    = ntohl(hdr->reloc_count);
	flags     = ntohl(hdr->flags);
	rev       = ntohl(hdr->rev);
	full_data = data_len + relocs * sizeof(unsigned long);

	if (strncmp(hdr->magic, "bFLT", 4)) {
		/*
		 * Previously, here was a printk to tell people
		 *   "BINFMT_FLAT: bad header magic".
		 * But for the kernel which also use ELF FD-PIC format, this
		 * error message is confusing.
		 * because a lot of people do not manage to produce good
		 */
		ret = -ENOEXEC;
		goto err;
	}

	if (flags & FLAT_FLAG_KTRACE)
		pr_info("Loading file: %s\n", bprm->filename);

#ifdef CONFIG_BINFMT_FLAT_OLD
	if (rev != FLAT_VERSION && rev != OLD_FLAT_VERSION) {
		pr_err("bad flat file version 0x%x (supported 0x%lx and 0x%lx)\n",
		       rev, FLAT_VERSION, OLD_FLAT_VERSION);
		ret = -ENOEXEC;
		goto err;
	}

	/*
	 * fix up the flags for the older format,  there were all kinds
	 * of endian hacks,  this only works for the simple cases
	 */
	if (rev == OLD_FLAT_VERSION &&
	   (flags || IS_ENABLED(CONFIG_BINFMT_FLAT_OLD_ALWAYS_RAM)))
		flags = FLAT_FLAG_RAM;

#else /* CONFIG_BINFMT_FLAT_OLD */
	if (rev != FLAT_VERSION) {
		pr_err("bad flat file version 0x%x (supported 0x%lx)\n",
		       rev, FLAT_VERSION);
		ret = -ENOEXEC;
		goto err;
	}
#endif /* !CONFIG_BINFMT_FLAT_OLD */

	/*
	 * Make sure the header params are sane.
	 * 28 bits (256 MB) is way more than reasonable in this case.
	 * If some top bits are set we have probable binary corruption.
	*/
	if ((text_len | data_len | bss_len | stack_len | full_data) >> 28) {
		pr_err("bad header\n");
		ret = -ENOEXEC;
		goto err;
	}

#ifndef CONFIG_BINFMT_ZFLAT
	if (flags & (FLAT_FLAG_GZIP|FLAT_FLAG_GZDATA)) {
		pr_err("Support for ZFLAT executables is not enabled.\n");
		ret = -ENOEXEC;
		goto err;
	}
#endif

	/*
	 * Check initial limits. This avoids letting people circumvent
	 * size limits imposed on them by creating programs with large
	 * arrays in the data or bss.
	 */
	rlim = rlimit(RLIMIT_DATA);
	if (rlim >= RLIM_INFINITY)
		rlim = ~0;
	if (data_len + bss_len > rlim) {
		ret = -ENOMEM;
		goto err;
	}

	/* Flush all traces of the currently running executable */
	ret = begin_new_exec(bprm);
	if (ret)
		goto err;

	/* OK, This is the point of no return */
	set_personality(PER_LINUX_32BIT);
	setup_new_exec(bprm);

	/*
	 * calculate the extra space we need to map in
	 */
	extra = max_t(unsigned long, bss_len + stack_len,
			relocs * sizeof(unsigned long));

	/*
	 * there are a couple of cases here,  the separate code/data
	 * case,  and then the fully copied to RAM case which lumps
	 * it all together.
	 */
	if (!IS_ENABLED(CONFIG_MMU) && !(flags & (FLAT_FLAG_RAM|FLAT_FLAG_GZIP))) {
		/*
		 * this should give us a ROM ptr,  but if it doesn't we don't
		 * really care
		 */
		pr_debug("ROM mapping of file (we hope)\n");

		textpos = vm_mmap(bprm->file, 0, text_len, PROT_READ|PROT_EXEC,
				  MAP_PRIVATE, 0);
		if (!textpos || IS_ERR_VALUE(textpos)) {
			ret = textpos;
			if (!textpos)
				ret = -ENOMEM;
			pr_err("Unable to mmap process text, errno %d\n", ret);
			goto err;
		}

		len = data_len + extra +
			DATA_START_OFFSET_WORDS * sizeof(unsigned long);
		len = PAGE_ALIGN(len);
		realdatastart = vm_mmap(NULL, 0, len,
			PROT_READ|PROT_WRITE|PROT_EXEC, MAP_PRIVATE, 0);

		if (realdatastart == 0 || IS_ERR_VALUE(realdatastart)) {
			ret = realdatastart;
			if (!realdatastart)
				ret = -ENOMEM;
			pr_err("Unable to allocate RAM for process data, "
			       "errno %d\n", ret);
			vm_munmap(textpos, text_len);
			goto err;
		}
		datapos = ALIGN(realdatastart +
				DATA_START_OFFSET_WORDS * sizeof(unsigned long),
				FLAT_DATA_ALIGN);

		pr_debug("Allocated data+bss+stack (%u bytes): %lx\n",
			 data_len + bss_len + stack_len, datapos);

		fpos = ntohl(hdr->data_start);
#ifdef CONFIG_BINFMT_ZFLAT
		if (flags & FLAT_FLAG_GZDATA) {
			result = decompress_exec(bprm, fpos, (char *)datapos,
						 full_data, 0);
		} else
#endif
		{
			result = read_code(bprm->file, datapos, fpos,
					full_data);
		}
		if (IS_ERR_VALUE(result)) {
			ret = result;
			pr_err("Unable to read data+bss, errno %d\n", ret);
			vm_munmap(textpos, text_len);
			vm_munmap(realdatastart, len);
			goto err;
		}

		reloc = (__be32 __user *)
			(datapos + (ntohl(hdr->reloc_start) - text_len));
		memp = realdatastart;
		memp_size = len;
	} else {

		len = text_len + data_len + extra +
			DATA_START_OFFSET_WORDS * sizeof(u32);
		len = PAGE_ALIGN(len);
		textpos = vm_mmap(NULL, 0, len,
			PROT_READ | PROT_EXEC | PROT_WRITE, MAP_PRIVATE, 0);

		if (!textpos || IS_ERR_VALUE(textpos)) {
			ret = textpos;
			if (!textpos)
				ret = -ENOMEM;
			pr_err("Unable to allocate RAM for process text/data, "
			       "errno %d\n", ret);
			goto err;
		}

		realdatastart = textpos + ntohl(hdr->data_start);
		datapos = ALIGN(realdatastart +
				DATA_START_OFFSET_WORDS * sizeof(u32),
				FLAT_DATA_ALIGN);

		reloc = (__be32 __user *)
			(datapos + (ntohl(hdr->reloc_start) - text_len));
		memp = textpos;
		memp_size = len;
#ifdef CONFIG_BINFMT_ZFLAT
		/*
		 * load it all in and treat it like a RAM load from now on
		 */
		if (flags & FLAT_FLAG_GZIP) {
#ifndef CONFIG_MMU
			result = decompress_exec(bprm, sizeof(struct flat_hdr),
					 (((char *)textpos) + sizeof(struct flat_hdr)),
					 (text_len + full_data
						  - sizeof(struct flat_hdr)),
					 0);
			memmove((void *) datapos, (void *) realdatastart,
					full_data);
#else
			/*
			 * This is used on MMU systems mainly for testing.
			 * Let's use a kernel buffer to simplify things.
			 */
			long unz_text_len = text_len - sizeof(struct flat_hdr);
			long unz_len = unz_text_len + full_data;
			char *unz_data = vmalloc(unz_len);
			if (!unz_data) {
				result = -ENOMEM;
			} else {
				result = decompress_exec(bprm, sizeof(struct flat_hdr),
							 unz_data, unz_len, 0);
				if (result == 0 &&
				    (copy_to_user((void __user *)textpos + sizeof(struct flat_hdr),
						  unz_data, unz_text_len) ||
				     copy_to_user((void __user *)datapos,
						  unz_data + unz_text_len, full_data)))
					result = -EFAULT;
				vfree(unz_data);
			}
#endif
		} else if (flags & FLAT_FLAG_GZDATA) {
			result = read_code(bprm->file, textpos, 0, text_len);
			if (!IS_ERR_VALUE(result)) {
#ifndef CONFIG_MMU
				result = decompress_exec(bprm, text_len, (char *) datapos,
						 full_data, 0);
#else
				char *unz_data = vmalloc(full_data);
				if (!unz_data) {
					result = -ENOMEM;
				} else {
					result = decompress_exec(bprm, text_len,
						       unz_data, full_data, 0);
					if (result == 0 &&
					    copy_to_user((void __user *)datapos,
							 unz_data, full_data))
						result = -EFAULT;
					vfree(unz_data);
				}
#endif
			}
		} else
#endif /* CONFIG_BINFMT_ZFLAT */
		{
			result = read_code(bprm->file, textpos, 0, text_len);
			if (!IS_ERR_VALUE(result))
				result = read_code(bprm->file, datapos,
						   ntohl(hdr->data_start),
						   full_data);
		}
		if (IS_ERR_VALUE(result)) {
			ret = result;
			pr_err("Unable to read code+data+bss, errno %d\n", ret);
			vm_munmap(textpos, text_len + data_len + extra +
				  DATA_START_OFFSET_WORDS * sizeof(u32));
			goto err;
		}
	}

	start_code = textpos + sizeof(struct flat_hdr);
	end_code = textpos + text_len;
	text_len -= sizeof(struct flat_hdr); /* the real code len */

	/* The main program needs a little extra setup in the task structure */
	current->mm->start_code = start_code;
	current->mm->end_code = end_code;
	current->mm->start_data = datapos;
	current->mm->end_data = datapos + data_len;
	/*
	 * set up the brk stuff, uses any slack left in data/bss/stack
	 * allocation.  We put the brk after the bss (between the bss
	 * and stack) like other platforms.
	 * Userspace code relies on the stack pointer starting out at
	 * an address right at the end of a page.
	 */
	current->mm->start_brk = datapos + data_len + bss_len;
	current->mm->brk = (current->mm->start_brk + 3) & ~3;
#ifndef CONFIG_MMU
	current->mm->context.end_brk = memp + memp_size - stack_len;
#endif

	if (flags & FLAT_FLAG_KTRACE) {
		pr_info("Mapping is %lx, Entry point is %x, data_start is %x\n",
			textpos, 0x00ffffff&ntohl(hdr->entry), ntohl(hdr->data_start));
		pr_info("%s %s: TEXT=%lx-%lx DATA=%lx-%lx BSS=%lx-%lx\n",
			"Load", bprm->filename,
			start_code, end_code, datapos, datapos + data_len,
			datapos + data_len, (datapos + data_len + bss_len + 3) & ~3);
	}

	/* Store the current module values into the global library structure */
	libinfo->lib_list[0].start_code = start_code;
	libinfo->lib_list[0].start_data = datapos;
	libinfo->lib_list[0].start_brk = datapos + data_len + bss_len;
	libinfo->lib_list[0].text_len = text_len;
	libinfo->lib_list[0].loaded = 1;
	libinfo->lib_list[0].entry = (0x00ffffff & ntohl(hdr->entry)) + textpos;
	libinfo->lib_list[0].build_date = ntohl(hdr->build_date);

	/*
	 * We just load the allocations into some temporary memory to
	 * help simplify all this mumbo jumbo
	 *
	 * We've got two different sections of relocation entries.
	 * The first is the GOT which resides at the beginning of the data segment
	 * and is terminated with a -1.  This one can be relocated in place.
	 * The second is the extra relocation entries tacked after the image's
	 * data segment. These require a little more processing as the entry is
	 * really an offset into the image which contains an offset into the
	 * image.
	 */
	if (flags & FLAT_FLAG_GOTPIC) {
		rp = skip_got_header((u32 __user *) datapos);
		for (; ; rp++) {
			u32 addr, rp_val;
			if (get_user(rp_val, rp))
				return -EFAULT;
			if (rp_val == 0xffffffff)
				break;
			if (rp_val) {
				addr = calc_reloc(rp_val, libinfo);
				if (addr == RELOC_FAILED) {
					ret = -ENOEXEC;
					goto err;
				}
				if (put_user(addr, rp))
					return -EFAULT;
			}
		}
	}

	/*
	 * Now run through the relocation entries.
	 * We've got to be careful here as C++ produces relocatable zero
	 * entries in the constructor and destructor tables which are then
	 * tested for being not zero (which will always occur unless we're
	 * based from address zero).  This causes an endless loop as __start
	 * is at zero.  The solution used is to not relocate zero addresses.
	 * This has the negative side effect of not allowing a global data
	 * reference to be statically initialised to _stext (I've moved
	 * __start to address 4 so that is okay).
	 */
	if (rev > OLD_FLAT_VERSION) {
		for (i = 0; i < relocs; i++) {
			u32 addr, relval;
			__be32 tmp;

			/*
			 * Get the address of the pointer to be
			 * relocated (of course, the address has to be
			 * relocated first).
			 */
			if (get_user(tmp, reloc + i))
				return -EFAULT;
			relval = ntohl(tmp);
			addr = flat_get_relocate_addr(relval);
			rp = (u32 __user *)calc_reloc(addr, libinfo);
			if (rp == (u32 __user *)RELOC_FAILED) {
				ret = -ENOEXEC;
				goto err;
			}

			/* Get the pointer's value.  */
			ret = flat_get_addr_from_rp(rp, relval, flags, &addr);
			if (unlikely(ret))
				goto err;

			if (addr != 0) {
				/*
				 * Do the relocation.  PIC relocs in the data section are
				 * already in target order
				 */
				if ((flags & FLAT_FLAG_GOTPIC) == 0) {
					/*
					 * Meh, the same value can have a different
					 * byte order based on a flag..
					 */
					addr = ntohl((__force __be32)addr);
				}
				addr = calc_reloc(addr, libinfo);
				if (addr == RELOC_FAILED) {
					ret = -ENOEXEC;
					goto err;
				}

				/* Write back the relocated pointer.  */
				ret = flat_put_addr_at_rp(rp, addr, relval);
				if (unlikely(ret))
					goto err;
			}
		}
#ifdef CONFIG_BINFMT_FLAT_OLD
	} else {
		for (i = 0; i < relocs; i++) {
			__be32 relval;
			if (get_user(relval, reloc + i))
				return -EFAULT;
			old_reloc(ntohl(relval));
		}
#endif /* CONFIG_BINFMT_FLAT_OLD */
	}

	flush_icache_user_range(start_code, end_code);

	/* zero the BSS,  BRK and stack areas */
	if (clear_user((void __user *)(datapos + data_len), bss_len +
		       (memp + memp_size - stack_len -		/* end brk */
		       libinfo->lib_list[0].start_brk) +	/* start brk */
		       stack_len))
		return -EFAULT;

	return 0;
err:
	return ret;
}


/****************************************************************************/

/*
 * These are the functions used to load flat style executables and shared
 * libraries.  There is no binary dependent code anywhere else.
 */

static int load_flat_binary(struct linux_binprm *bprm)
{
	struct lib_info libinfo;
	struct pt_regs *regs = current_pt_regs();
	unsigned long stack_len = 0;
	unsigned long start_addr;
	int res;
	int i, j;

	memset(&libinfo, 0, sizeof(libinfo));

	/*
	 * We have to add the size of our arguments to our stack size
	 * otherwise it's too easy for users to create stack overflows
	 * by passing in a huge argument list.  And yes,  we have to be
	 * pedantic and include space for the argv/envp array as it may have
	 * a lot of entries.
	 */
#ifndef CONFIG_MMU
	stack_len += PAGE_SIZE * MAX_ARG_PAGES - bprm->p; /* the strings */
#endif
	stack_len += (bprm->argc + 1) * sizeof(char *);   /* the argv array */
	stack_len += (bprm->envc + 1) * sizeof(char *);   /* the envp array */
	stack_len = ALIGN(stack_len, FLAT_STACK_ALIGN);

	res = load_flat_file(bprm, &libinfo, &stack_len);
	if (res < 0)
		return res;

	/* Update data segment pointers for all libraries */
	for (i = 0; i < MAX_SHARED_LIBS; i++) {
		if (!libinfo.lib_list[i].loaded)
			continue;
		for (j = 0; j < MAX_SHARED_LIBS; j++) {
			unsigned long val = libinfo.lib_list[j].loaded ?
				libinfo.lib_list[j].start_data : UNLOADED_LIB;
			unsigned long __user *p = (unsigned long __user *)
				libinfo.lib_list[i].start_data;
			p -= j + 1;
			if (put_user(val, p))
				return -EFAULT;
		}
	}

	set_binfmt(&flat_format);

#ifdef CONFIG_MMU
	res = setup_arg_pages(bprm, STACK_TOP, EXSTACK_DEFAULT);
	if (!res)
		res = create_flat_tables(bprm, bprm->p);
#else
	/* Stash our initial stack pointer into the mm structure */
	current->mm->start_stack =
		((current->mm->context.end_brk + stack_len + 3) & ~3) - 4;
	pr_debug("sp=%lx\n", current->mm->start_stack);

	/* copy the arg pages onto the stack */
	res = transfer_args_to_stack(bprm, &current->mm->start_stack);
	if (!res)
		res = create_flat_tables(bprm, current->mm->start_stack);
#endif
	if (res)
		return res;

	/* Fake some return addresses to ensure the call chain will
	 * initialise library in order for us.  We are required to call
	 * lib 1 first, then 2, ... and finally the main program (id 0).
	 */
	start_addr = libinfo.lib_list[0].entry;

#ifdef FLAT_PLAT_INIT
	FLAT_PLAT_INIT(regs);
#endif

	finalize_exec(bprm);
	pr_debug("start_thread(regs=0x%p, entry=0x%lx, start_stack=0x%lx)\n",
		 regs, start_addr, current->mm->start_stack);
	start_thread(regs, start_addr, current->mm->start_stack);

	return 0;
}

/****************************************************************************/

static int __init init_flat_binfmt(void)
{
	register_binfmt(&flat_format);
	return 0;
}
core_initcall(init_flat_binfmt);

/****************************************************************************/<|MERGE_RESOLUTION|>--- conflicted
+++ resolved
@@ -37,7 +37,6 @@
 #include <linux/flat.h>
 #include <linux/uaccess.h>
 #include <linux/vmalloc.h>
-#include <linux/coredump.h>
 
 #include <asm/byteorder.h>
 #include <asm/unaligned.h>
@@ -90,41 +89,12 @@
 };
 
 static int load_flat_binary(struct linux_binprm *);
-<<<<<<< HEAD
-#ifdef CONFIG_COREDUMP
-static int flat_core_dump(struct coredump_params *cprm);
-#endif
-=======
->>>>>>> 88084a3d
 
 static struct linux_binfmt flat_format = {
 	.module		= THIS_MODULE,
 	.load_binary	= load_flat_binary,
-<<<<<<< HEAD
-#ifdef CONFIG_COREDUMP
-	.core_dump	= flat_core_dump,
-	.min_coredump	= PAGE_SIZE
-#endif
 };
 
-/****************************************************************************/
-/*
- * Routine writes a core dump image in the current directory.
- * Currently only a stub-function.
- */
-
-#ifdef CONFIG_COREDUMP
-static int flat_core_dump(struct coredump_params *cprm)
-{
-	pr_warn("Process %s:%d received signr %d and should have core dumped\n",
-		current->comm, current->pid, cprm->siginfo->si_signo);
-	return 1;
-}
-#endif
-=======
-};
-
->>>>>>> 88084a3d
 
 /****************************************************************************/
 /*
