/* SPDX-License-Identifier: (LGPL-2.1 OR BSD-2-Clause) */
/* Copyright (c) 2021 Facebook */
#ifndef __BPF_GEN_INTERNAL_H
#define __BPF_GEN_INTERNAL_H

#include "bpf.h"

struct ksym_relo_desc {
	const char *name;
	int kind;
	int insn_idx;
	bool is_weak;
	bool is_typeless;
};

struct ksym_desc {
	const char *name;
	int ref;
	int kind;
	union {
		/* used for kfunc */
		int off;
		/* used for typeless ksym */
		bool typeless;
	};
	int insn;
};

struct bpf_gen {
	struct gen_loader_opts *opts;
	void *data_start;
	void *data_cur;
	void *insn_start;
	void *insn_cur;
	ssize_t cleanup_label;
	__u32 nr_progs;
	__u32 nr_maps;
	int log_level;
	int error;
	struct ksym_relo_desc *relos;
	int relo_cnt;
	struct bpf_core_relo *core_relos;
	int core_relo_cnt;
	char attach_target[128];
	int attach_kind;
	struct ksym_desc *ksyms;
	__u32 nr_ksyms;
	int fd_array;
	int nr_fd_array;
};

void bpf_gen__init(struct bpf_gen *gen, int log_level, int nr_progs, int nr_maps);
int bpf_gen__finish(struct bpf_gen *gen, int nr_progs, int nr_maps);
void bpf_gen__free(struct bpf_gen *gen);
void bpf_gen__load_btf(struct bpf_gen *gen, const void *raw_data, __u32 raw_size);
<<<<<<< HEAD
void bpf_gen__map_create(struct bpf_gen *gen, struct bpf_create_map_params *map_attr, int map_idx);
struct bpf_prog_load_params;
void bpf_gen__prog_load(struct bpf_gen *gen, struct bpf_prog_load_params *load_attr, int prog_idx);
=======
void bpf_gen__map_create(struct bpf_gen *gen,
			 enum bpf_map_type map_type, const char *map_name,
			 __u32 key_size, __u32 value_size, __u32 max_entries,
			 struct bpf_map_create_opts *map_attr, int map_idx);
void bpf_gen__prog_load(struct bpf_gen *gen,
			enum bpf_prog_type prog_type, const char *prog_name,
			const char *license, struct bpf_insn *insns, size_t insn_cnt,
			struct bpf_prog_load_opts *load_attr, int prog_idx);
>>>>>>> 754e0b0e
void bpf_gen__map_update_elem(struct bpf_gen *gen, int map_idx, void *value, __u32 value_size);
void bpf_gen__map_freeze(struct bpf_gen *gen, int map_idx);
void bpf_gen__record_attach_target(struct bpf_gen *gen, const char *name, enum bpf_attach_type type);
void bpf_gen__record_extern(struct bpf_gen *gen, const char *name, bool is_weak,
			    bool is_typeless, int kind, int insn_idx);
<<<<<<< HEAD
=======
void bpf_gen__record_relo_core(struct bpf_gen *gen, const struct bpf_core_relo *core_relo);
void bpf_gen__populate_outer_map(struct bpf_gen *gen, int outer_map_idx, int key, int inner_map_idx);
>>>>>>> 754e0b0e

#endif<|MERGE_RESOLUTION|>--- conflicted
+++ resolved
@@ -53,11 +53,6 @@
 int bpf_gen__finish(struct bpf_gen *gen, int nr_progs, int nr_maps);
 void bpf_gen__free(struct bpf_gen *gen);
 void bpf_gen__load_btf(struct bpf_gen *gen, const void *raw_data, __u32 raw_size);
-<<<<<<< HEAD
-void bpf_gen__map_create(struct bpf_gen *gen, struct bpf_create_map_params *map_attr, int map_idx);
-struct bpf_prog_load_params;
-void bpf_gen__prog_load(struct bpf_gen *gen, struct bpf_prog_load_params *load_attr, int prog_idx);
-=======
 void bpf_gen__map_create(struct bpf_gen *gen,
 			 enum bpf_map_type map_type, const char *map_name,
 			 __u32 key_size, __u32 value_size, __u32 max_entries,
@@ -66,16 +61,12 @@
 			enum bpf_prog_type prog_type, const char *prog_name,
 			const char *license, struct bpf_insn *insns, size_t insn_cnt,
 			struct bpf_prog_load_opts *load_attr, int prog_idx);
->>>>>>> 754e0b0e
 void bpf_gen__map_update_elem(struct bpf_gen *gen, int map_idx, void *value, __u32 value_size);
 void bpf_gen__map_freeze(struct bpf_gen *gen, int map_idx);
 void bpf_gen__record_attach_target(struct bpf_gen *gen, const char *name, enum bpf_attach_type type);
 void bpf_gen__record_extern(struct bpf_gen *gen, const char *name, bool is_weak,
 			    bool is_typeless, int kind, int insn_idx);
-<<<<<<< HEAD
-=======
 void bpf_gen__record_relo_core(struct bpf_gen *gen, const struct bpf_core_relo *core_relo);
 void bpf_gen__populate_outer_map(struct bpf_gen *gen, int outer_map_idx, int key, int inner_map_idx);
->>>>>>> 754e0b0e
 
 #endif