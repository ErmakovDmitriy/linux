--- conflicted
+++ resolved
@@ -883,11 +883,7 @@
 
 config CC_NO_ARRAY_BOUNDS
 	bool
-<<<<<<< HEAD
-	default y if CC_IS_GCC && GCC_VERSION >= 100000 && GCC10_NO_ARRAY_BOUNDS
-=======
 	default y if CC_IS_GCC && GCC_VERSION >= 90000 && GCC10_NO_ARRAY_BOUNDS
->>>>>>> 0c383648
 
 # Currently, disable -Wstringop-overflow for GCC globally.
 config GCC_NO_STRINGOP_OVERFLOW
