/*
 * Copyright(c) 2011-2016 Intel Corporation. All rights reserved.
 *
 * Permission is hereby granted, free of charge, to any person obtaining a
 * copy of this software and associated documentation files (the "Software"),
 * to deal in the Software without restriction, including without limitation
 * the rights to use, copy, modify, merge, publish, distribute, sublicense,
 * and/or sell copies of the Software, and to permit persons to whom the
 * Software is furnished to do so, subject to the following conditions:
 *
 * The above copyright notice and this permission notice (including the next
 * paragraph) shall be included in all copies or substantial portions of the
 * Software.
 *
 * THE SOFTWARE IS PROVIDED "AS IS", WITHOUT WARRANTY OF ANY KIND, EXPRESS OR
 * IMPLIED, INCLUDING BUT NOT LIMITED TO THE WARRANTIES OF MERCHANTABILITY,
 * FITNESS FOR A PARTICULAR PURPOSE AND NONINFRINGEMENT.  IN NO EVENT SHALL
 * THE AUTHORS OR COPYRIGHT HOLDERS BE LIABLE FOR ANY CLAIM, DAMAGES OR OTHER
 * LIABILITY, WHETHER IN AN ACTION OF CONTRACT, TORT OR OTHERWISE, ARISING FROM,
 * OUT OF OR IN CONNECTION WITH THE SOFTWARE OR THE USE OR OTHER DEALINGS IN THE
 * SOFTWARE.
 *
 * Authors:
 *    Kevin Tian <kevin.tian@intel.com>
 *    Eddie Dong <eddie.dong@intel.com>
 *
 * Contributors:
 *    Niu Bing <bing.niu@intel.com>
 *    Zhi Wang <zhi.a.wang@intel.com>
 *
 */

#ifndef _GVT_H_
#define _GVT_H_

#include "debug.h"
#include "hypercall.h"
#include "mmio.h"
#include "reg.h"
#include "interrupt.h"
#include "gtt.h"
#include "display.h"
#include "edid.h"
#include "execlist.h"
#include "scheduler.h"
#include "sched_policy.h"
#include "mmio_context.h"
#include "cmd_parser.h"
#include "fb_decoder.h"
#include "dmabuf.h"

#define GVT_MAX_VGPU 8

enum {
	INTEL_GVT_HYPERVISOR_XEN = 0,
	INTEL_GVT_HYPERVISOR_KVM,
};

struct intel_gvt_host {
	bool initialized;
	int hypervisor_type;
	struct intel_gvt_mpt *mpt;
};

extern struct intel_gvt_host intel_gvt_host;

/* Describe per-platform limitations. */
struct intel_gvt_device_info {
	u32 max_support_vgpus;
	u32 cfg_space_size;
	u32 mmio_size;
	u32 mmio_bar;
	unsigned long msi_cap_offset;
	u32 gtt_start_offset;
	u32 gtt_entry_size;
	u32 gtt_entry_size_shift;
	int gmadr_bytes_in_cmd;
	u32 max_surface_size;
};

/* GM resources owned by a vGPU */
struct intel_vgpu_gm {
	u64 aperture_sz;
	u64 hidden_sz;
	void *aperture_va;
	struct drm_mm_node low_gm_node;
	struct drm_mm_node high_gm_node;
};

#define INTEL_GVT_MAX_NUM_FENCES 32

/* Fences owned by a vGPU */
struct intel_vgpu_fence {
	struct drm_i915_fence_reg *regs[INTEL_GVT_MAX_NUM_FENCES];
	u32 base;
	u32 size;
};

struct intel_vgpu_mmio {
	void *vreg;
	void *sreg;
	bool disable_warn_untrack;
};

#define INTEL_GVT_MAX_BAR_NUM 4

struct intel_vgpu_pci_bar {
	u64 size;
	bool tracked;
};

struct intel_vgpu_cfg_space {
	unsigned char virtual_cfg_space[PCI_CFG_SPACE_EXP_SIZE];
	struct intel_vgpu_pci_bar bar[INTEL_GVT_MAX_BAR_NUM];
};

#define vgpu_cfg_space(vgpu) ((vgpu)->cfg_space.virtual_cfg_space)

#define INTEL_GVT_MAX_PIPE 4

struct intel_vgpu_irq {
	bool irq_warn_once[INTEL_GVT_EVENT_MAX];
	DECLARE_BITMAP(flip_done_event[INTEL_GVT_MAX_PIPE],
		       INTEL_GVT_EVENT_MAX);
};

struct intel_vgpu_opregion {
	bool mapped;
	void *va;
	u32 gfn[INTEL_GVT_OPREGION_PAGES];
};

#define vgpu_opregion(vgpu) (&(vgpu->opregion))

#define INTEL_GVT_MAX_PORT 5

struct intel_vgpu_display {
	struct intel_vgpu_i2c_edid i2c_edid;
	struct intel_vgpu_port ports[INTEL_GVT_MAX_PORT];
	struct intel_vgpu_sbi sbi;
};

struct vgpu_sched_ctl {
	int weight;
};

enum {
	INTEL_VGPU_EXECLIST_SUBMISSION = 1,
	INTEL_VGPU_GUC_SUBMISSION,
};

struct intel_vgpu_submission_ops {
	const char *name;
	int (*init)(struct intel_vgpu *vgpu, unsigned long engine_mask);
	void (*clean)(struct intel_vgpu *vgpu, unsigned long engine_mask);
	void (*reset)(struct intel_vgpu *vgpu, unsigned long engine_mask);
};

struct intel_vgpu_submission {
	struct intel_vgpu_execlist execlist[I915_NUM_ENGINES];
	struct list_head workload_q_head[I915_NUM_ENGINES];
	struct kmem_cache *workloads;
	atomic_t running_workload_num;
	struct i915_gem_context *shadow_ctx;
	DECLARE_BITMAP(shadow_ctx_desc_updated, I915_NUM_ENGINES);
	DECLARE_BITMAP(tlb_handle_pending, I915_NUM_ENGINES);
	void *ring_scan_buffer[I915_NUM_ENGINES];
	int ring_scan_buffer_size[I915_NUM_ENGINES];
	const struct intel_vgpu_submission_ops *ops;
	int virtual_submission_interface;
	bool active;
};

struct intel_vgpu {
	struct intel_gvt *gvt;
	int id;
	unsigned long handle; /* vGPU handle used by hypervisor MPT modules */
	bool active;
	bool pv_notified;
	bool failsafe;
	unsigned int resetting_eng;
	void *sched_data;
	struct vgpu_sched_ctl sched_ctl;

	struct intel_vgpu_fence fence;
	struct intel_vgpu_gm gm;
	struct intel_vgpu_cfg_space cfg_space;
	struct intel_vgpu_mmio mmio;
	struct intel_vgpu_irq irq;
	struct intel_vgpu_gtt gtt;
	struct intel_vgpu_opregion opregion;
	struct intel_vgpu_display display;
<<<<<<< HEAD
	struct intel_vgpu_execlist execlist[I915_NUM_ENGINES];
	struct list_head workload_q_head[I915_NUM_ENGINES];
	struct kmem_cache *workloads;
	atomic_t running_workload_num;
	/* 1/2K for each reserve ring buffer */
	void *reserve_ring_buffer_va[I915_NUM_ENGINES];
	int reserve_ring_buffer_size[I915_NUM_ENGINES];
	DECLARE_BITMAP(tlb_handle_pending, I915_NUM_ENGINES);
	struct i915_gem_context *shadow_ctx;
	DECLARE_BITMAP(shadow_ctx_desc_updated, I915_NUM_ENGINES);
=======
	struct intel_vgpu_submission submission;
	u32 hws_pga[I915_NUM_ENGINES];

	struct dentry *debugfs;
>>>>>>> 661e50bc

#if IS_ENABLED(CONFIG_DRM_I915_GVT_KVMGT)
	struct {
		struct mdev_device *mdev;
		struct vfio_region *region;
		int num_regions;
		struct eventfd_ctx *intx_trigger;
		struct eventfd_ctx *msi_trigger;
		struct rb_root cache;
		struct mutex cache_lock;
		struct notifier_block iommu_notifier;
		struct notifier_block group_notifier;
		struct kvm *kvm;
		struct work_struct release_work;
		atomic_t released;
		struct vfio_device *vfio_device;
	} vdev;
#endif

	struct list_head dmabuf_obj_list_head;
	struct mutex dmabuf_lock;
	struct idr object_idr;

	struct completion vblank_done;

};

/* validating GM healthy status*/
#define vgpu_is_vm_unhealthy(ret_val) \
	(((ret_val) == -EBADRQC) || ((ret_val) == -EFAULT))

struct intel_gvt_gm {
	unsigned long vgpu_allocated_low_gm_size;
	unsigned long vgpu_allocated_high_gm_size;
};

struct intel_gvt_fence {
	unsigned long vgpu_allocated_fence_num;
};

/* Special MMIO blocks. */
struct gvt_mmio_block {
	unsigned int device;
	i915_reg_t   offset;
	unsigned int size;
	gvt_mmio_func read;
	gvt_mmio_func write;
};

#define INTEL_GVT_MMIO_HASH_BITS 11

struct intel_gvt_mmio {
	u8 *mmio_attribute;
/* Register contains RO bits */
#define F_RO		(1 << 0)
/* Register contains graphics address */
#define F_GMADR		(1 << 1)
/* Mode mask registers with high 16 bits as the mask bits */
#define F_MODE_MASK	(1 << 2)
/* This reg can be accessed by GPU commands */
#define F_CMD_ACCESS	(1 << 3)
/* This reg has been accessed by a VM */
#define F_ACCESSED	(1 << 4)
/* This reg has been accessed through GPU commands */
#define F_CMD_ACCESSED	(1 << 5)
/* This reg could be accessed by unaligned address */
#define F_UNALIGN	(1 << 6)

	struct gvt_mmio_block *mmio_block;
	unsigned int num_mmio_block;

	DECLARE_HASHTABLE(mmio_info_table, INTEL_GVT_MMIO_HASH_BITS);
	unsigned long num_tracked_mmio;
};

struct intel_gvt_firmware {
	void *cfg_space;
	void *mmio;
	bool firmware_loaded;
};

#define NR_MAX_INTEL_VGPU_TYPES 20
struct intel_vgpu_type {
	char name[16];
	unsigned int avail_instance;
	unsigned int low_gm_size;
	unsigned int high_gm_size;
	unsigned int fence;
	unsigned int weight;
	enum intel_vgpu_edid resolution;
};

struct intel_gvt {
	struct mutex lock;
	struct drm_i915_private *dev_priv;
	struct idr vgpu_idr;	/* vGPU IDR pool */

	struct intel_gvt_device_info device_info;
	struct intel_gvt_gm gm;
	struct intel_gvt_fence fence;
	struct intel_gvt_mmio mmio;
	struct intel_gvt_firmware firmware;
	struct intel_gvt_irq irq;
	struct intel_gvt_gtt gtt;
	struct intel_gvt_workload_scheduler scheduler;
	struct notifier_block shadow_ctx_notifier_block[I915_NUM_ENGINES];
	DECLARE_HASHTABLE(cmd_table, GVT_CMD_HASH_BITS);
	struct intel_vgpu_type *types;
	unsigned int num_types;
	struct intel_vgpu *idle_vgpu;

	struct task_struct *service_thread;
	wait_queue_head_t service_thread_wq;
	unsigned long service_request;

	struct engine_mmio *engine_mmio_list;

	struct dentry *debugfs_root;
};

static inline struct intel_gvt *to_gvt(struct drm_i915_private *i915)
{
	return i915->gvt;
}

enum {
	INTEL_GVT_REQUEST_EMULATE_VBLANK = 0,

	/* Scheduling trigger by timer */
	INTEL_GVT_REQUEST_SCHED = 1,

	/* Scheduling trigger by event */
	INTEL_GVT_REQUEST_EVENT_SCHED = 2,
};

static inline void intel_gvt_request_service(struct intel_gvt *gvt,
		int service)
{
	set_bit(service, (void *)&gvt->service_request);
	wake_up(&gvt->service_thread_wq);
}

void intel_gvt_free_firmware(struct intel_gvt *gvt);
int intel_gvt_load_firmware(struct intel_gvt *gvt);

/* Aperture/GM space definitions for GVT device */
#define MB_TO_BYTES(mb) ((mb) << 20ULL)
#define BYTES_TO_MB(b) ((b) >> 20ULL)

#define HOST_LOW_GM_SIZE MB_TO_BYTES(128)
#define HOST_HIGH_GM_SIZE MB_TO_BYTES(384)
#define HOST_FENCE 4

/* Aperture/GM space definitions for GVT device */
#define gvt_aperture_sz(gvt)	  (gvt->dev_priv->ggtt.mappable_end)
#define gvt_aperture_pa_base(gvt) (gvt->dev_priv->ggtt.gmadr.start)

#define gvt_ggtt_gm_sz(gvt)	  (gvt->dev_priv->ggtt.base.total)
#define gvt_ggtt_sz(gvt) \
	((gvt->dev_priv->ggtt.base.total >> PAGE_SHIFT) << 3)
#define gvt_hidden_sz(gvt)	  (gvt_ggtt_gm_sz(gvt) - gvt_aperture_sz(gvt))

#define gvt_aperture_gmadr_base(gvt) (0)
#define gvt_aperture_gmadr_end(gvt) (gvt_aperture_gmadr_base(gvt) \
				     + gvt_aperture_sz(gvt) - 1)

#define gvt_hidden_gmadr_base(gvt) (gvt_aperture_gmadr_base(gvt) \
				    + gvt_aperture_sz(gvt))
#define gvt_hidden_gmadr_end(gvt) (gvt_hidden_gmadr_base(gvt) \
				   + gvt_hidden_sz(gvt) - 1)

#define gvt_fence_sz(gvt) (gvt->dev_priv->num_fence_regs)

/* Aperture/GM space definitions for vGPU */
#define vgpu_aperture_offset(vgpu)	((vgpu)->gm.low_gm_node.start)
#define vgpu_hidden_offset(vgpu)	((vgpu)->gm.high_gm_node.start)
#define vgpu_aperture_sz(vgpu)		((vgpu)->gm.aperture_sz)
#define vgpu_hidden_sz(vgpu)		((vgpu)->gm.hidden_sz)

#define vgpu_aperture_pa_base(vgpu) \
	(gvt_aperture_pa_base(vgpu->gvt) + vgpu_aperture_offset(vgpu))

#define vgpu_ggtt_gm_sz(vgpu) ((vgpu)->gm.aperture_sz + (vgpu)->gm.hidden_sz)

#define vgpu_aperture_pa_end(vgpu) \
	(vgpu_aperture_pa_base(vgpu) + vgpu_aperture_sz(vgpu) - 1)

#define vgpu_aperture_gmadr_base(vgpu) (vgpu_aperture_offset(vgpu))
#define vgpu_aperture_gmadr_end(vgpu) \
	(vgpu_aperture_gmadr_base(vgpu) + vgpu_aperture_sz(vgpu) - 1)

#define vgpu_hidden_gmadr_base(vgpu) (vgpu_hidden_offset(vgpu))
#define vgpu_hidden_gmadr_end(vgpu) \
	(vgpu_hidden_gmadr_base(vgpu) + vgpu_hidden_sz(vgpu) - 1)

#define vgpu_fence_base(vgpu) (vgpu->fence.base)
#define vgpu_fence_sz(vgpu) (vgpu->fence.size)

struct intel_vgpu_creation_params {
	__u64 handle;
	__u64 low_gm_sz;  /* in MB */
	__u64 high_gm_sz; /* in MB */
	__u64 fence_sz;
	__u64 resolution;
	__s32 primary;
	__u64 vgpu_id;

	__u32 weight;
};

int intel_vgpu_alloc_resource(struct intel_vgpu *vgpu,
			      struct intel_vgpu_creation_params *param);
void intel_vgpu_reset_resource(struct intel_vgpu *vgpu);
void intel_vgpu_free_resource(struct intel_vgpu *vgpu);
void intel_vgpu_write_fence(struct intel_vgpu *vgpu,
	u32 fence, u64 value);

/* Macros for easily accessing vGPU virtual/shadow register.
   Explicitly seperate use for typed MMIO reg or real offset.*/
#define vgpu_vreg_t(vgpu, reg) \
	(*(u32 *)(vgpu->mmio.vreg + i915_mmio_reg_offset(reg)))
#define vgpu_vreg(vgpu, offset) \
	(*(u32 *)(vgpu->mmio.vreg + (offset)))
#define vgpu_vreg64_t(vgpu, reg) \
	(*(u64 *)(vgpu->mmio.vreg + i915_mmio_reg_offset(reg)))
#define vgpu_vreg64(vgpu, offset) \
	(*(u64 *)(vgpu->mmio.vreg + (offset)))
#define vgpu_sreg_t(vgpu, reg) \
	(*(u32 *)(vgpu->mmio.sreg + i915_mmio_reg_offset(reg)))
#define vgpu_sreg(vgpu, offset) \
	(*(u32 *)(vgpu->mmio.sreg + (offset)))

#define for_each_active_vgpu(gvt, vgpu, id) \
	idr_for_each_entry((&(gvt)->vgpu_idr), (vgpu), (id)) \
		for_each_if(vgpu->active)

static inline void intel_vgpu_write_pci_bar(struct intel_vgpu *vgpu,
					    u32 offset, u32 val, bool low)
{
	u32 *pval;

	/* BAR offset should be 32 bits algiend */
	offset = rounddown(offset, 4);
	pval = (u32 *)(vgpu_cfg_space(vgpu) + offset);

	if (low) {
		/*
		 * only update bit 31 - bit 4,
		 * leave the bit 3 - bit 0 unchanged.
		 */
		*pval = (val & GENMASK(31, 4)) | (*pval & GENMASK(3, 0));
	} else {
		*pval = val;
	}
}

int intel_gvt_init_vgpu_types(struct intel_gvt *gvt);
void intel_gvt_clean_vgpu_types(struct intel_gvt *gvt);

struct intel_vgpu *intel_gvt_create_idle_vgpu(struct intel_gvt *gvt);
void intel_gvt_destroy_idle_vgpu(struct intel_vgpu *vgpu);
struct intel_vgpu *intel_gvt_create_vgpu(struct intel_gvt *gvt,
					 struct intel_vgpu_type *type);
void intel_gvt_destroy_vgpu(struct intel_vgpu *vgpu);
void intel_gvt_reset_vgpu_locked(struct intel_vgpu *vgpu, bool dmlr,
				 unsigned int engine_mask);
void intel_gvt_reset_vgpu(struct intel_vgpu *vgpu);
void intel_gvt_activate_vgpu(struct intel_vgpu *vgpu);
void intel_gvt_deactivate_vgpu(struct intel_vgpu *vgpu);

/* validating GM functions */
#define vgpu_gmadr_is_aperture(vgpu, gmadr) \
	((gmadr >= vgpu_aperture_gmadr_base(vgpu)) && \
	 (gmadr <= vgpu_aperture_gmadr_end(vgpu)))

#define vgpu_gmadr_is_hidden(vgpu, gmadr) \
	((gmadr >= vgpu_hidden_gmadr_base(vgpu)) && \
	 (gmadr <= vgpu_hidden_gmadr_end(vgpu)))

#define vgpu_gmadr_is_valid(vgpu, gmadr) \
	 ((vgpu_gmadr_is_aperture(vgpu, gmadr) || \
	  (vgpu_gmadr_is_hidden(vgpu, gmadr))))

#define gvt_gmadr_is_aperture(gvt, gmadr) \
	 ((gmadr >= gvt_aperture_gmadr_base(gvt)) && \
	  (gmadr <= gvt_aperture_gmadr_end(gvt)))

#define gvt_gmadr_is_hidden(gvt, gmadr) \
	  ((gmadr >= gvt_hidden_gmadr_base(gvt)) && \
	   (gmadr <= gvt_hidden_gmadr_end(gvt)))

#define gvt_gmadr_is_valid(gvt, gmadr) \
	  (gvt_gmadr_is_aperture(gvt, gmadr) || \
	    gvt_gmadr_is_hidden(gvt, gmadr))

bool intel_gvt_ggtt_validate_range(struct intel_vgpu *vgpu, u64 addr, u32 size);
int intel_gvt_ggtt_gmadr_g2h(struct intel_vgpu *vgpu, u64 g_addr, u64 *h_addr);
int intel_gvt_ggtt_gmadr_h2g(struct intel_vgpu *vgpu, u64 h_addr, u64 *g_addr);
int intel_gvt_ggtt_index_g2h(struct intel_vgpu *vgpu, unsigned long g_index,
			     unsigned long *h_index);
int intel_gvt_ggtt_h2g_index(struct intel_vgpu *vgpu, unsigned long h_index,
			     unsigned long *g_index);

void intel_vgpu_init_cfg_space(struct intel_vgpu *vgpu,
		bool primary);
void intel_vgpu_reset_cfg_space(struct intel_vgpu *vgpu);

int intel_vgpu_emulate_cfg_read(struct intel_vgpu *vgpu, unsigned int offset,
		void *p_data, unsigned int bytes);

int intel_vgpu_emulate_cfg_write(struct intel_vgpu *vgpu, unsigned int offset,
		void *p_data, unsigned int bytes);

static inline u64 intel_vgpu_get_bar_gpa(struct intel_vgpu *vgpu, int bar)
{
	/* We are 64bit bar. */
	return (*(u64 *)(vgpu->cfg_space.virtual_cfg_space + bar)) &
			PCI_BASE_ADDRESS_MEM_MASK;
}
<<<<<<< HEAD

void intel_gvt_clean_opregion(struct intel_gvt *gvt);
int intel_gvt_init_opregion(struct intel_gvt *gvt);
=======
>>>>>>> 661e50bc

void intel_vgpu_clean_opregion(struct intel_vgpu *vgpu);
int intel_vgpu_init_opregion(struct intel_vgpu *vgpu);
int intel_vgpu_opregion_base_write_handler(struct intel_vgpu *vgpu, u32 gpa);

int intel_vgpu_emulate_opregion_request(struct intel_vgpu *vgpu, u32 swsci);
void populate_pvinfo_page(struct intel_vgpu *vgpu);

int intel_gvt_scan_and_shadow_workload(struct intel_vgpu_workload *workload);
void enter_failsafe_mode(struct intel_vgpu *vgpu, int reason);

struct intel_gvt_ops {
	int (*emulate_cfg_read)(struct intel_vgpu *, unsigned int, void *,
				unsigned int);
	int (*emulate_cfg_write)(struct intel_vgpu *, unsigned int, void *,
				unsigned int);
	int (*emulate_mmio_read)(struct intel_vgpu *, u64, void *,
				unsigned int);
	int (*emulate_mmio_write)(struct intel_vgpu *, u64, void *,
				unsigned int);
	struct intel_vgpu *(*vgpu_create)(struct intel_gvt *,
				struct intel_vgpu_type *);
	void (*vgpu_destroy)(struct intel_vgpu *);
	void (*vgpu_reset)(struct intel_vgpu *);
	void (*vgpu_activate)(struct intel_vgpu *);
	void (*vgpu_deactivate)(struct intel_vgpu *);
	struct intel_vgpu_type *(*gvt_find_vgpu_type)(struct intel_gvt *gvt,
			const char *name);
	bool (*get_gvt_attrs)(struct attribute ***type_attrs,
			struct attribute_group ***intel_vgpu_type_groups);
	int (*vgpu_query_plane)(struct intel_vgpu *vgpu, void *);
	int (*vgpu_get_dmabuf)(struct intel_vgpu *vgpu, unsigned int);
	int (*write_protect_handler)(struct intel_vgpu *, u64, void *,
				     unsigned int);
};


enum {
	GVT_FAILSAFE_UNSUPPORTED_GUEST,
	GVT_FAILSAFE_INSUFFICIENT_RESOURCE,
	GVT_FAILSAFE_GUEST_ERR,
};

static inline void mmio_hw_access_pre(struct drm_i915_private *dev_priv)
{
	intel_runtime_pm_get(dev_priv);
}

static inline void mmio_hw_access_post(struct drm_i915_private *dev_priv)
{
	intel_runtime_pm_put(dev_priv);
}

/**
 * intel_gvt_mmio_set_accessed - mark a MMIO has been accessed
 * @gvt: a GVT device
 * @offset: register offset
 *
 */
static inline void intel_gvt_mmio_set_accessed(
			struct intel_gvt *gvt, unsigned int offset)
{
	gvt->mmio.mmio_attribute[offset >> 2] |= F_ACCESSED;
}

/**
 * intel_gvt_mmio_is_cmd_accessed - mark a MMIO could be accessed by command
 * @gvt: a GVT device
 * @offset: register offset
 *
 */
static inline bool intel_gvt_mmio_is_cmd_access(
			struct intel_gvt *gvt, unsigned int offset)
{
	return gvt->mmio.mmio_attribute[offset >> 2] & F_CMD_ACCESS;
}

/**
 * intel_gvt_mmio_is_unalign - mark a MMIO could be accessed unaligned
 * @gvt: a GVT device
 * @offset: register offset
 *
 */
static inline bool intel_gvt_mmio_is_unalign(
			struct intel_gvt *gvt, unsigned int offset)
{
	return gvt->mmio.mmio_attribute[offset >> 2] & F_UNALIGN;
}

/**
 * intel_gvt_mmio_set_cmd_accessed - mark a MMIO has been accessed by command
 * @gvt: a GVT device
 * @offset: register offset
 *
 */
static inline void intel_gvt_mmio_set_cmd_accessed(
			struct intel_gvt *gvt, unsigned int offset)
{
	gvt->mmio.mmio_attribute[offset >> 2] |= F_CMD_ACCESSED;
}

/**
 * intel_gvt_mmio_has_mode_mask - if a MMIO has a mode mask
 * @gvt: a GVT device
 * @offset: register offset
 *
 * Returns:
 * True if a MMIO has a mode mask in its higher 16 bits, false if it isn't.
 *
 */
static inline bool intel_gvt_mmio_has_mode_mask(
			struct intel_gvt *gvt, unsigned int offset)
{
	return gvt->mmio.mmio_attribute[offset >> 2] & F_MODE_MASK;
}

int intel_gvt_debugfs_add_vgpu(struct intel_vgpu *vgpu);
void intel_gvt_debugfs_remove_vgpu(struct intel_vgpu *vgpu);
int intel_gvt_debugfs_init(struct intel_gvt *gvt);
void intel_gvt_debugfs_clean(struct intel_gvt *gvt);


#include "trace.h"
#include "mpt.h"

#endif<|MERGE_RESOLUTION|>--- conflicted
+++ resolved
@@ -82,7 +82,6 @@
 struct intel_vgpu_gm {
 	u64 aperture_sz;
 	u64 hidden_sz;
-	void *aperture_va;
 	struct drm_mm_node low_gm_node;
 	struct drm_mm_node high_gm_node;
 };
@@ -190,23 +189,10 @@
 	struct intel_vgpu_gtt gtt;
 	struct intel_vgpu_opregion opregion;
 	struct intel_vgpu_display display;
-<<<<<<< HEAD
-	struct intel_vgpu_execlist execlist[I915_NUM_ENGINES];
-	struct list_head workload_q_head[I915_NUM_ENGINES];
-	struct kmem_cache *workloads;
-	atomic_t running_workload_num;
-	/* 1/2K for each reserve ring buffer */
-	void *reserve_ring_buffer_va[I915_NUM_ENGINES];
-	int reserve_ring_buffer_size[I915_NUM_ENGINES];
-	DECLARE_BITMAP(tlb_handle_pending, I915_NUM_ENGINES);
-	struct i915_gem_context *shadow_ctx;
-	DECLARE_BITMAP(shadow_ctx_desc_updated, I915_NUM_ENGINES);
-=======
 	struct intel_vgpu_submission submission;
 	u32 hws_pga[I915_NUM_ENGINES];
 
 	struct dentry *debugfs;
->>>>>>> 661e50bc
 
 #if IS_ENABLED(CONFIG_DRM_I915_GVT_KVMGT)
 	struct {
@@ -526,12 +512,6 @@
 	return (*(u64 *)(vgpu->cfg_space.virtual_cfg_space + bar)) &
 			PCI_BASE_ADDRESS_MEM_MASK;
 }
-<<<<<<< HEAD
-
-void intel_gvt_clean_opregion(struct intel_gvt *gvt);
-int intel_gvt_init_opregion(struct intel_gvt *gvt);
-=======
->>>>>>> 661e50bc
 
 void intel_vgpu_clean_opregion(struct intel_vgpu *vgpu);
 int intel_vgpu_init_opregion(struct intel_vgpu *vgpu);
