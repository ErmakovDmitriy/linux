/*
* Copyright 2018 Advanced Micro Devices, Inc.
 * Copyright 2019 Raptor Engineering, LLC
 *
 * Permission is hereby granted, free of charge, to any person obtaining a
 * copy of this software and associated documentation files (the "Software"),
 * to deal in the Software without restriction, including without limitation
 * the rights to use, copy, modify, merge, publish, distribute, sublicense,
 * and/or sell copies of the Software, and to permit persons to whom the
 * Software is furnished to do so, subject to the following conditions:
 *
 * The above copyright notice and this permission notice shall be included in
 * all copies or substantial portions of the Software.
 *
 * THE SOFTWARE IS PROVIDED "AS IS", WITHOUT WARRANTY OF ANY KIND, EXPRESS OR
 * IMPLIED, INCLUDING BUT NOT LIMITED TO THE WARRANTIES OF MERCHANTABILITY,
 * FITNESS FOR A PARTICULAR PURPOSE AND NONINFRINGEMENT.  IN NO EVENT SHALL
 * THE COPYRIGHT HOLDER(S) OR AUTHOR(S) BE LIABLE FOR ANY CLAIM, DAMAGES OR
 * OTHER LIABILITY, WHETHER IN AN ACTION OF CONTRACT, TORT OR OTHERWISE,
 * ARISING FROM, OUT OF OR IN CONNECTION WITH THE SOFTWARE OR THE USE OR
 * OTHER DEALINGS IN THE SOFTWARE.
 *
 * Authors: AMD
 *
 */

#include <linux/slab.h>

#include "dm_services.h"
#include "dc.h"

#include "dcn21_init.h"

#include "resource.h"
#include "include/irq_service_interface.h"
#include "dcn20/dcn20_resource.h"

#include "clk_mgr.h"
#include "dcn10/dcn10_hubp.h"
#include "dcn10/dcn10_ipp.h"
#include "dcn20/dcn20_hubbub.h"
#include "dcn20/dcn20_mpc.h"
#include "dcn20/dcn20_hubp.h"
#include "dcn21_hubp.h"
#include "irq/dcn21/irq_service_dcn21.h"
#include "dcn20/dcn20_dpp.h"
#include "dcn20/dcn20_optc.h"
#include "dcn21/dcn21_hwseq.h"
#include "dce110/dce110_hw_sequencer.h"
#include "dcn20/dcn20_opp.h"
#include "dcn20/dcn20_dsc.h"
#include "dcn21/dcn21_link_encoder.h"
#include "dcn20/dcn20_stream_encoder.h"
#include "dce/dce_clock_source.h"
#include "dce/dce_audio.h"
#include "dce/dce_hwseq.h"
#include "virtual/virtual_stream_encoder.h"
#include "dce110/dce110_resource.h"
#include "dml/display_mode_vba.h"
#include "dcn20/dcn20_dccg.h"
#include "dcn21/dcn21_dccg.h"
#include "dcn21_hubbub.h"
#include "dcn10/dcn10_resource.h"
#include "dce110/dce110_resource.h"
#include "dce/dce_panel_cntl.h"

#include "dcn20/dcn20_dwb.h"
#include "dcn20/dcn20_mmhubbub.h"
#include "dpcs/dpcs_2_1_0_offset.h"
#include "dpcs/dpcs_2_1_0_sh_mask.h"

#include "renoir_ip_offset.h"
#include "dcn/dcn_2_1_0_offset.h"
#include "dcn/dcn_2_1_0_sh_mask.h"

#include "nbio/nbio_7_0_offset.h"

#include "mmhub/mmhub_2_0_0_offset.h"
#include "mmhub/mmhub_2_0_0_sh_mask.h"

#include "reg_helper.h"
#include "dce/dce_abm.h"
#include "dce/dce_dmcu.h"
#include "dce/dce_aux.h"
#include "dce/dce_i2c.h"
#include "dcn21_resource.h"
#include "vm_helper.h"
#include "dcn20/dcn20_vmid.h"
#include "dce/dmub_psr.h"
#include "dce/dmub_abm.h"

#define DC_LOGGER_INIT(logger)


struct _vcs_dpi_ip_params_st dcn2_1_ip = {
	.odm_capable = 1,
	.gpuvm_enable = 1,
	.hostvm_enable = 1,
	.gpuvm_max_page_table_levels = 1,
	.hostvm_max_page_table_levels = 4,
	.hostvm_cached_page_table_levels = 2,
	.num_dsc = 3,
	.rob_buffer_size_kbytes = 168,
	.det_buffer_size_kbytes = 164,
	.dpte_buffer_size_in_pte_reqs_luma = 44,
	.dpte_buffer_size_in_pte_reqs_chroma = 42,//todo
	.dpp_output_buffer_pixels = 2560,
	.opp_output_buffer_lines = 1,
	.pixel_chunk_size_kbytes = 8,
	.pte_enable = 1,
	.max_page_table_levels = 4,
	.pte_chunk_size_kbytes = 2,
	.meta_chunk_size_kbytes = 2,
	.writeback_chunk_size_kbytes = 2,
	.line_buffer_size_bits = 789504,
	.is_line_buffer_bpp_fixed = 0,
	.line_buffer_fixed_bpp = 0,
	.dcc_supported = true,
	.max_line_buffer_lines = 12,
	.writeback_luma_buffer_size_kbytes = 12,
	.writeback_chroma_buffer_size_kbytes = 8,
	.writeback_chroma_line_buffer_width_pixels = 4,
	.writeback_max_hscl_ratio = 1,
	.writeback_max_vscl_ratio = 1,
	.writeback_min_hscl_ratio = 1,
	.writeback_min_vscl_ratio = 1,
	.writeback_max_hscl_taps = 12,
	.writeback_max_vscl_taps = 12,
	.writeback_line_buffer_luma_buffer_size = 0,
	.writeback_line_buffer_chroma_buffer_size = 14643,
	.cursor_buffer_size = 8,
	.cursor_chunk_size = 2,
	.max_num_otg = 4,
	.max_num_dpp = 4,
	.max_num_wb = 1,
	.max_dchub_pscl_bw_pix_per_clk = 4,
	.max_pscl_lb_bw_pix_per_clk = 2,
	.max_lb_vscl_bw_pix_per_clk = 4,
	.max_vscl_hscl_bw_pix_per_clk = 4,
	.max_hscl_ratio = 4,
	.max_vscl_ratio = 4,
	.hscl_mults = 4,
	.vscl_mults = 4,
	.max_hscl_taps = 8,
	.max_vscl_taps = 8,
	.dispclk_ramp_margin_percent = 1,
	.underscan_factor = 1.10,
	.min_vblank_lines = 32, //
	.dppclk_delay_subtotal = 77, //
	.dppclk_delay_scl_lb_only = 16,
	.dppclk_delay_scl = 50,
	.dppclk_delay_cnvc_formatter = 8,
	.dppclk_delay_cnvc_cursor = 6,
	.dispclk_delay_subtotal = 87, //
	.dcfclk_cstate_latency = 10, // SRExitTime
	.max_inter_dcn_tile_repeaters = 8,

	.xfc_supported = false,
	.xfc_fill_bw_overhead_percent = 10.0,
	.xfc_fill_constant_bytes = 0,
	.ptoi_supported = 0,
	.number_of_cursors = 1,
};

struct _vcs_dpi_soc_bounding_box_st dcn2_1_soc = {
	.clock_limits = {
			{
				.state = 0,
				.dcfclk_mhz = 400.0,
				.fabricclk_mhz = 400.0,
				.dispclk_mhz = 600.0,
				.dppclk_mhz = 400.00,
				.phyclk_mhz = 600.0,
				.socclk_mhz = 278.0,
				.dscclk_mhz = 205.67,
				.dram_speed_mts = 1600.0,
			},
			{
				.state = 1,
				.dcfclk_mhz = 464.52,
				.fabricclk_mhz = 800.0,
				.dispclk_mhz = 654.55,
				.dppclk_mhz = 626.09,
				.phyclk_mhz = 600.0,
				.socclk_mhz = 278.0,
				.dscclk_mhz = 205.67,
				.dram_speed_mts = 1600.0,
			},
			{
				.state = 2,
				.dcfclk_mhz = 514.29,
				.fabricclk_mhz = 933.0,
				.dispclk_mhz = 757.89,
				.dppclk_mhz = 685.71,
				.phyclk_mhz = 600.0,
				.socclk_mhz = 278.0,
				.dscclk_mhz = 287.67,
				.dram_speed_mts = 1866.0,
			},
			{
				.state = 3,
				.dcfclk_mhz = 576.00,
				.fabricclk_mhz = 1067.0,
				.dispclk_mhz = 847.06,
				.dppclk_mhz = 757.89,
				.phyclk_mhz = 600.0,
				.socclk_mhz = 715.0,
				.dscclk_mhz = 318.334,
				.dram_speed_mts = 2134.0,
			},
			{
				.state = 4,
				.dcfclk_mhz = 626.09,
				.fabricclk_mhz = 1200.0,
				.dispclk_mhz = 900.00,
				.dppclk_mhz = 847.06,
				.phyclk_mhz = 810.0,
				.socclk_mhz = 953.0,
				.dscclk_mhz = 489.0,
				.dram_speed_mts = 2400.0,
			},
			{
				.state = 5,
				.dcfclk_mhz = 685.71,
				.fabricclk_mhz = 1333.0,
				.dispclk_mhz = 1028.57,
				.dppclk_mhz = 960.00,
				.phyclk_mhz = 810.0,
				.socclk_mhz = 278.0,
				.dscclk_mhz = 287.67,
				.dram_speed_mts = 2666.0,
			},
			{
				.state = 6,
				.dcfclk_mhz = 757.89,
				.fabricclk_mhz = 1467.0,
				.dispclk_mhz = 1107.69,
				.dppclk_mhz = 1028.57,
				.phyclk_mhz = 810.0,
				.socclk_mhz = 715.0,
				.dscclk_mhz = 318.334,
				.dram_speed_mts = 3200.0,
			},
			{
				.state = 7,
				.dcfclk_mhz = 847.06,
				.fabricclk_mhz = 1600.0,
				.dispclk_mhz = 1395.0,
				.dppclk_mhz = 1285.00,
				.phyclk_mhz = 1325.0,
				.socclk_mhz = 953.0,
				.dscclk_mhz = 489.0,
				.dram_speed_mts = 4266.0,
			},
			/*Extra state, no dispclk ramping*/
			{
				.state = 8,
				.dcfclk_mhz = 847.06,
				.fabricclk_mhz = 1600.0,
				.dispclk_mhz = 1395.0,
				.dppclk_mhz = 1285.0,
				.phyclk_mhz = 1325.0,
				.socclk_mhz = 953.0,
				.dscclk_mhz = 489.0,
				.dram_speed_mts = 4266.0,
			},

		},

	.sr_exit_time_us = 12.5,
	.sr_enter_plus_exit_time_us = 17.0,
	.urgent_latency_us = 4.0,
	.urgent_latency_pixel_data_only_us = 4.0,
	.urgent_latency_pixel_mixed_with_vm_data_us = 4.0,
	.urgent_latency_vm_data_only_us = 4.0,
	.urgent_out_of_order_return_per_channel_pixel_only_bytes = 4096,
	.urgent_out_of_order_return_per_channel_pixel_and_vm_bytes = 4096,
	.urgent_out_of_order_return_per_channel_vm_only_bytes = 4096,
	.pct_ideal_dram_sdp_bw_after_urgent_pixel_only = 80.0,
	.pct_ideal_dram_sdp_bw_after_urgent_pixel_and_vm = 75.0,
	.pct_ideal_dram_sdp_bw_after_urgent_vm_only = 40.0,
	.max_avg_sdp_bw_use_normal_percent = 60.0,
	.max_avg_dram_bw_use_normal_percent = 100.0,
	.writeback_latency_us = 12.0,
	.max_request_size_bytes = 256,
	.dram_channel_width_bytes = 4,
	.fabric_datapath_to_dcn_data_return_bytes = 32,
	.dcn_downspread_percent = 0.5,
	.downspread_percent = 0.38,
	.dram_page_open_time_ns = 50.0,
	.dram_rw_turnaround_time_ns = 17.5,
	.dram_return_buffer_per_channel_bytes = 8192,
	.round_trip_ping_latency_dcfclk_cycles = 128,
	.urgent_out_of_order_return_per_channel_bytes = 4096,
	.channel_interleave_bytes = 256,
	.num_banks = 8,
	.num_chans = 4,
	.vmm_page_size_bytes = 4096,
	.dram_clock_change_latency_us = 23.84,
	.return_bus_width_bytes = 64,
	.dispclk_dppclk_vco_speed_mhz = 3600,
	.xfc_bus_transport_time_us = 4,
	.xfc_xbuf_latency_tolerance_us = 4,
	.use_urgent_burst_bw = 1,
	.num_states = 8
};

#ifndef MAX
#define MAX(X, Y) ((X) > (Y) ? (X) : (Y))
#endif
#ifndef MIN
#define MIN(X, Y) ((X) < (Y) ? (X) : (Y))
#endif

/* begin *********************
 * macros to expend register list macro defined in HW object header file */

/* DCN */
/* TODO awful hack. fixup dcn20_dwb.h */
#undef BASE_INNER
#define BASE_INNER(seg) DMU_BASE__INST0_SEG ## seg

#define BASE(seg) BASE_INNER(seg)

#define SR(reg_name)\
		.reg_name = BASE(mm ## reg_name ## _BASE_IDX) +  \
					mm ## reg_name

#define SRI(reg_name, block, id)\
	.reg_name = BASE(mm ## block ## id ## _ ## reg_name ## _BASE_IDX) + \
					mm ## block ## id ## _ ## reg_name

#define SRIR(var_name, reg_name, block, id)\
	.var_name = BASE(mm ## block ## id ## _ ## reg_name ## _BASE_IDX) + \
					mm ## block ## id ## _ ## reg_name

#define SRII(reg_name, block, id)\
	.reg_name[id] = BASE(mm ## block ## id ## _ ## reg_name ## _BASE_IDX) + \
					mm ## block ## id ## _ ## reg_name

#define DCCG_SRII(reg_name, block, id)\
	.block ## _ ## reg_name[id] = BASE(mm ## block ## id ## _ ## reg_name ## _BASE_IDX) + \
					mm ## block ## id ## _ ## reg_name

#define VUPDATE_SRII(reg_name, block, id)\
	.reg_name[id] = BASE(mm ## reg_name ## _ ## block ## id ## _BASE_IDX) + \
					mm ## reg_name ## _ ## block ## id

/* NBIO */
#define NBIO_BASE_INNER(seg) \
	NBIF0_BASE__INST0_SEG ## seg

#define NBIO_BASE(seg) \
	NBIO_BASE_INNER(seg)

#define NBIO_SR(reg_name)\
		.reg_name = NBIO_BASE(mm ## reg_name ## _BASE_IDX) + \
					mm ## reg_name

/* MMHUB */
#define MMHUB_BASE_INNER(seg) \
	MMHUB_BASE__INST0_SEG ## seg

#define MMHUB_BASE(seg) \
	MMHUB_BASE_INNER(seg)

#define MMHUB_SR(reg_name)\
		.reg_name = MMHUB_BASE(mmMM ## reg_name ## _BASE_IDX) + \
					mmMM ## reg_name

#define clk_src_regs(index, pllid)\
[index] = {\
	CS_COMMON_REG_LIST_DCN2_1(index, pllid),\
}

static const struct dce110_clk_src_regs clk_src_regs[] = {
	clk_src_regs(0, A),
	clk_src_regs(1, B),
	clk_src_regs(2, C),
	clk_src_regs(3, D),
	clk_src_regs(4, E),
};

static const struct dce110_clk_src_shift cs_shift = {
		CS_COMMON_MASK_SH_LIST_DCN2_0(__SHIFT)
};

static const struct dce110_clk_src_mask cs_mask = {
		CS_COMMON_MASK_SH_LIST_DCN2_0(_MASK)
};

static const struct bios_registers bios_regs = {
		NBIO_SR(BIOS_SCRATCH_3),
		NBIO_SR(BIOS_SCRATCH_6)
};

static const struct dce_dmcu_registers dmcu_regs = {
		DMCU_DCN20_REG_LIST()
};

static const struct dce_dmcu_shift dmcu_shift = {
		DMCU_MASK_SH_LIST_DCN10(__SHIFT)
};

static const struct dce_dmcu_mask dmcu_mask = {
		DMCU_MASK_SH_LIST_DCN10(_MASK)
};

static const struct dce_abm_registers abm_regs = {
		ABM_DCN20_REG_LIST()
};

static const struct dce_abm_shift abm_shift = {
		ABM_MASK_SH_LIST_DCN20(__SHIFT)
};

static const struct dce_abm_mask abm_mask = {
		ABM_MASK_SH_LIST_DCN20(_MASK)
};

#define audio_regs(id)\
[id] = {\
		AUD_COMMON_REG_LIST(id)\
}

static const struct dce_audio_registers audio_regs[] = {
	audio_regs(0),
	audio_regs(1),
	audio_regs(2),
	audio_regs(3),
	audio_regs(4),
	audio_regs(5),
};

#define DCE120_AUD_COMMON_MASK_SH_LIST(mask_sh)\
		SF(AZF0ENDPOINT0_AZALIA_F0_CODEC_ENDPOINT_INDEX, AZALIA_ENDPOINT_REG_INDEX, mask_sh),\
		SF(AZF0ENDPOINT0_AZALIA_F0_CODEC_ENDPOINT_DATA, AZALIA_ENDPOINT_REG_DATA, mask_sh),\
		AUD_COMMON_MASK_SH_LIST_BASE(mask_sh)

static const struct dce_audio_shift audio_shift = {
		DCE120_AUD_COMMON_MASK_SH_LIST(__SHIFT)
};

static const struct dce_audio_mask audio_mask = {
		DCE120_AUD_COMMON_MASK_SH_LIST(_MASK)
};

static const struct dccg_registers dccg_regs = {
		DCCG_COMMON_REG_LIST_DCN_BASE()
};

static const struct dccg_shift dccg_shift = {
		DCCG_MASK_SH_LIST_DCN2(__SHIFT)
};

static const struct dccg_mask dccg_mask = {
		DCCG_MASK_SH_LIST_DCN2(_MASK)
};

#define opp_regs(id)\
[id] = {\
	OPP_REG_LIST_DCN20(id),\
}

static const struct dcn20_opp_registers opp_regs[] = {
	opp_regs(0),
	opp_regs(1),
	opp_regs(2),
	opp_regs(3),
	opp_regs(4),
	opp_regs(5),
};

static const struct dcn20_opp_shift opp_shift = {
		OPP_MASK_SH_LIST_DCN20(__SHIFT)
};

static const struct dcn20_opp_mask opp_mask = {
		OPP_MASK_SH_LIST_DCN20(_MASK)
};

#define tg_regs(id)\
[id] = {TG_COMMON_REG_LIST_DCN2_0(id)}

static const struct dcn_optc_registers tg_regs[] = {
	tg_regs(0),
	tg_regs(1),
	tg_regs(2),
	tg_regs(3)
};

static const struct dcn_optc_shift tg_shift = {
	TG_COMMON_MASK_SH_LIST_DCN2_0(__SHIFT)
};

static const struct dcn_optc_mask tg_mask = {
	TG_COMMON_MASK_SH_LIST_DCN2_0(_MASK)
};

static const struct dcn20_mpc_registers mpc_regs = {
		MPC_REG_LIST_DCN2_0(0),
		MPC_REG_LIST_DCN2_0(1),
		MPC_REG_LIST_DCN2_0(2),
		MPC_REG_LIST_DCN2_0(3),
		MPC_REG_LIST_DCN2_0(4),
		MPC_REG_LIST_DCN2_0(5),
		MPC_OUT_MUX_REG_LIST_DCN2_0(0),
		MPC_OUT_MUX_REG_LIST_DCN2_0(1),
		MPC_OUT_MUX_REG_LIST_DCN2_0(2),
		MPC_OUT_MUX_REG_LIST_DCN2_0(3),
		MPC_DBG_REG_LIST_DCN2_0()
};

static const struct dcn20_mpc_shift mpc_shift = {
	MPC_COMMON_MASK_SH_LIST_DCN2_0(__SHIFT),
	MPC_DEBUG_REG_LIST_SH_DCN20
};

static const struct dcn20_mpc_mask mpc_mask = {
	MPC_COMMON_MASK_SH_LIST_DCN2_0(_MASK),
	MPC_DEBUG_REG_LIST_MASK_DCN20
};

#define hubp_regs(id)\
[id] = {\
	HUBP_REG_LIST_DCN21(id)\
}

static const struct dcn_hubp2_registers hubp_regs[] = {
		hubp_regs(0),
		hubp_regs(1),
		hubp_regs(2),
		hubp_regs(3)
};

static const struct dcn_hubp2_shift hubp_shift = {
		HUBP_MASK_SH_LIST_DCN21(__SHIFT)
};

static const struct dcn_hubp2_mask hubp_mask = {
		HUBP_MASK_SH_LIST_DCN21(_MASK)
};

static const struct dcn_hubbub_registers hubbub_reg = {
		HUBBUB_REG_LIST_DCN21()
};

static const struct dcn_hubbub_shift hubbub_shift = {
		HUBBUB_MASK_SH_LIST_DCN21(__SHIFT)
};

static const struct dcn_hubbub_mask hubbub_mask = {
		HUBBUB_MASK_SH_LIST_DCN21(_MASK)
};


#define vmid_regs(id)\
[id] = {\
		DCN20_VMID_REG_LIST(id)\
}

static const struct dcn_vmid_registers vmid_regs[] = {
	vmid_regs(0),
	vmid_regs(1),
	vmid_regs(2),
	vmid_regs(3),
	vmid_regs(4),
	vmid_regs(5),
	vmid_regs(6),
	vmid_regs(7),
	vmid_regs(8),
	vmid_regs(9),
	vmid_regs(10),
	vmid_regs(11),
	vmid_regs(12),
	vmid_regs(13),
	vmid_regs(14),
	vmid_regs(15)
};

static const struct dcn20_vmid_shift vmid_shifts = {
		DCN20_VMID_MASK_SH_LIST(__SHIFT)
};

static const struct dcn20_vmid_mask vmid_masks = {
		DCN20_VMID_MASK_SH_LIST(_MASK)
};

#define dsc_regsDCN20(id)\
[id] = {\
	DSC_REG_LIST_DCN20(id)\
}

static const struct dcn20_dsc_registers dsc_regs[] = {
	dsc_regsDCN20(0),
	dsc_regsDCN20(1),
	dsc_regsDCN20(2),
	dsc_regsDCN20(3),
	dsc_regsDCN20(4),
	dsc_regsDCN20(5)
};

static const struct dcn20_dsc_shift dsc_shift = {
	DSC_REG_LIST_SH_MASK_DCN20(__SHIFT)
};

static const struct dcn20_dsc_mask dsc_mask = {
	DSC_REG_LIST_SH_MASK_DCN20(_MASK)
};

#define ipp_regs(id)\
[id] = {\
	IPP_REG_LIST_DCN20(id),\
}

static const struct dcn10_ipp_registers ipp_regs[] = {
	ipp_regs(0),
	ipp_regs(1),
	ipp_regs(2),
	ipp_regs(3),
};

static const struct dcn10_ipp_shift ipp_shift = {
		IPP_MASK_SH_LIST_DCN20(__SHIFT)
};

static const struct dcn10_ipp_mask ipp_mask = {
		IPP_MASK_SH_LIST_DCN20(_MASK),
};

#define opp_regs(id)\
[id] = {\
	OPP_REG_LIST_DCN20(id),\
}


#define aux_engine_regs(id)\
[id] = {\
	AUX_COMMON_REG_LIST0(id), \
	.AUXN_IMPCAL = 0, \
	.AUXP_IMPCAL = 0, \
	.AUX_RESET_MASK = DP_AUX0_AUX_CONTROL__AUX_RESET_MASK, \
}

static const struct dce110_aux_registers aux_engine_regs[] = {
		aux_engine_regs(0),
		aux_engine_regs(1),
		aux_engine_regs(2),
		aux_engine_regs(3),
		aux_engine_regs(4),
};

#define tf_regs(id)\
[id] = {\
	TF_REG_LIST_DCN20(id),\
	TF_REG_LIST_DCN20_COMMON_APPEND(id),\
}

static const struct dcn2_dpp_registers tf_regs[] = {
	tf_regs(0),
	tf_regs(1),
	tf_regs(2),
	tf_regs(3),
};

static const struct dcn2_dpp_shift tf_shift = {
		TF_REG_LIST_SH_MASK_DCN20(__SHIFT),
		TF_DEBUG_REG_LIST_SH_DCN20
};

static const struct dcn2_dpp_mask tf_mask = {
		TF_REG_LIST_SH_MASK_DCN20(_MASK),
		TF_DEBUG_REG_LIST_MASK_DCN20
};

#define stream_enc_regs(id)\
[id] = {\
	SE_DCN2_REG_LIST(id)\
}

static const struct dcn10_stream_enc_registers stream_enc_regs[] = {
	stream_enc_regs(0),
	stream_enc_regs(1),
	stream_enc_regs(2),
	stream_enc_regs(3),
	stream_enc_regs(4),
};

static const struct dce110_aux_registers_shift aux_shift = {
	DCN_AUX_MASK_SH_LIST(__SHIFT)
};

static const struct dce110_aux_registers_mask aux_mask = {
	DCN_AUX_MASK_SH_LIST(_MASK)
};

static const struct dcn10_stream_encoder_shift se_shift = {
		SE_COMMON_MASK_SH_LIST_DCN20(__SHIFT)
};

static const struct dcn10_stream_encoder_mask se_mask = {
		SE_COMMON_MASK_SH_LIST_DCN20(_MASK)
};

static void dcn21_pp_smu_destroy(struct pp_smu_funcs **pp_smu);

static int dcn21_populate_dml_pipes_from_context(
		struct dc *dc,
		struct dc_state *context,
		display_e2e_pipe_params_st *pipes,
		bool fast_validate);

static struct input_pixel_processor *dcn21_ipp_create(
	struct dc_context *ctx, uint32_t inst)
{
	struct dcn10_ipp *ipp =
		kzalloc(sizeof(struct dcn10_ipp), GFP_KERNEL);

	if (!ipp) {
		BREAK_TO_DEBUGGER();
		return NULL;
	}

	dcn20_ipp_construct(ipp, ctx, inst,
			&ipp_regs[inst], &ipp_shift, &ipp_mask);
	return &ipp->base;
}

static struct dpp *dcn21_dpp_create(
	struct dc_context *ctx,
	uint32_t inst)
{
	struct dcn20_dpp *dpp =
		kzalloc(sizeof(struct dcn20_dpp), GFP_KERNEL);

	if (!dpp)
		return NULL;

	if (dpp2_construct(dpp, ctx, inst,
			&tf_regs[inst], &tf_shift, &tf_mask))
		return &dpp->base;

	BREAK_TO_DEBUGGER();
	kfree(dpp);
	return NULL;
}

static struct dce_aux *dcn21_aux_engine_create(
	struct dc_context *ctx,
	uint32_t inst)
{
	struct aux_engine_dce110 *aux_engine =
		kzalloc(sizeof(struct aux_engine_dce110), GFP_KERNEL);

	if (!aux_engine)
		return NULL;

	dce110_aux_engine_construct(aux_engine, ctx, inst,
				    SW_AUX_TIMEOUT_PERIOD_MULTIPLIER * AUX_TIMEOUT_PERIOD,
				    &aux_engine_regs[inst],
					&aux_mask,
					&aux_shift,
					ctx->dc->caps.extended_aux_timeout_support);

	return &aux_engine->base;
}

#define i2c_inst_regs(id) { I2C_HW_ENGINE_COMMON_REG_LIST(id) }

static const struct dce_i2c_registers i2c_hw_regs[] = {
		i2c_inst_regs(1),
		i2c_inst_regs(2),
		i2c_inst_regs(3),
		i2c_inst_regs(4),
		i2c_inst_regs(5),
};

static const struct dce_i2c_shift i2c_shifts = {
		I2C_COMMON_MASK_SH_LIST_DCN2(__SHIFT)
};

static const struct dce_i2c_mask i2c_masks = {
		I2C_COMMON_MASK_SH_LIST_DCN2(_MASK)
};

struct dce_i2c_hw *dcn21_i2c_hw_create(
	struct dc_context *ctx,
	uint32_t inst)
{
	struct dce_i2c_hw *dce_i2c_hw =
		kzalloc(sizeof(struct dce_i2c_hw), GFP_KERNEL);

	if (!dce_i2c_hw)
		return NULL;

	dcn2_i2c_hw_construct(dce_i2c_hw, ctx, inst,
				    &i2c_hw_regs[inst], &i2c_shifts, &i2c_masks);

	return dce_i2c_hw;
}

static const struct resource_caps res_cap_rn = {
		.num_timing_generator = 4,
		.num_opp = 4,
		.num_video_plane = 4,
		.num_audio = 4, // 4 audio endpoints.  4 audio streams
		.num_stream_encoder = 5,
		.num_pll = 5,  // maybe 3 because the last two used for USB-c
		.num_dwb = 1,
		.num_ddc = 5,
		.num_vmid = 16,
		.num_dsc = 3,
};

#ifdef DIAGS_BUILD
static const struct resource_caps res_cap_rn_FPGA_4pipe = {
		.num_timing_generator = 4,
		.num_opp = 4,
		.num_video_plane = 4,
		.num_audio = 7,
		.num_stream_encoder = 4,
		.num_pll = 4,
		.num_dwb = 1,
		.num_ddc = 4,
		.num_dsc = 0,
};

static const struct resource_caps res_cap_rn_FPGA_2pipe_dsc = {
		.num_timing_generator = 2,
		.num_opp = 2,
		.num_video_plane = 2,
		.num_audio = 7,
		.num_stream_encoder = 2,
		.num_pll = 4,
		.num_dwb = 1,
		.num_ddc = 4,
		.num_dsc = 2,
};
#endif

static const struct dc_plane_cap plane_cap = {
	.type = DC_PLANE_TYPE_DCN_UNIVERSAL,
	.blends_with_above = true,
	.blends_with_below = true,
	.per_pixel_alpha = true,

	.pixel_format_support = {
			.argb8888 = true,
			.nv12 = true,
			.fp16 = true,
			.p010 = true
	},

	.max_upscale_factor = {
			.argb8888 = 16000,
			.nv12 = 16000,
			.fp16 = 16000
	},

	.max_downscale_factor = {
			.argb8888 = 250,
			.nv12 = 250,
			.fp16 = 250
	},
	64,
	64
};

static const struct dc_debug_options debug_defaults_drv = {
		.disable_dmcu = false,
		.force_abm_enable = false,
		.timing_trace = false,
		.clock_trace = true,
		.disable_pplib_clock_request = true,
		.min_disp_clk_khz = 100000,
		.pipe_split_policy = MPC_SPLIT_AVOID_MULT_DISP,
		.force_single_disp_pipe_split = false,
		.disable_dcc = DCC_ENABLE,
		.vsr_support = true,
		.performance_trace = false,
		.max_downscale_src_width = 4096,
		.disable_pplib_wm_range = false,
		.scl_reset_length10 = true,
		.sanity_checks = true,
		.disable_48mhz_pwrdwn = false,
		.usbc_combo_phy_reset_wa = true
};

static const struct dc_debug_options debug_defaults_diags = {
		.disable_dmcu = false,
		.force_abm_enable = false,
		.timing_trace = true,
		.clock_trace = true,
		.disable_dpp_power_gate = true,
		.disable_hubp_power_gate = true,
		.disable_clock_gate = true,
		.disable_pplib_clock_request = true,
		.disable_pplib_wm_range = true,
		.disable_stutter = true,
		.disable_48mhz_pwrdwn = true,
		.disable_psr = true,
		.enable_tri_buf = true
};

enum dcn20_clk_src_array_id {
	DCN20_CLK_SRC_PLL0,
	DCN20_CLK_SRC_PLL1,
	DCN20_CLK_SRC_PLL2,
	DCN20_CLK_SRC_PLL3,
	DCN20_CLK_SRC_PLL4,
	DCN20_CLK_SRC_TOTAL_DCN21
};

static void dcn21_resource_destruct(struct dcn21_resource_pool *pool)
{
	unsigned int i;

	for (i = 0; i < pool->base.stream_enc_count; i++) {
		if (pool->base.stream_enc[i] != NULL) {
			kfree(DCN10STRENC_FROM_STRENC(pool->base.stream_enc[i]));
			pool->base.stream_enc[i] = NULL;
		}
	}

	for (i = 0; i < pool->base.res_cap->num_dsc; i++) {
		if (pool->base.dscs[i] != NULL)
			dcn20_dsc_destroy(&pool->base.dscs[i]);
	}

	if (pool->base.mpc != NULL) {
		kfree(TO_DCN20_MPC(pool->base.mpc));
		pool->base.mpc = NULL;
	}
	if (pool->base.hubbub != NULL) {
		kfree(pool->base.hubbub);
		pool->base.hubbub = NULL;
	}
	for (i = 0; i < pool->base.pipe_count; i++) {
		if (pool->base.dpps[i] != NULL)
			dcn20_dpp_destroy(&pool->base.dpps[i]);

		if (pool->base.ipps[i] != NULL)
			pool->base.ipps[i]->funcs->ipp_destroy(&pool->base.ipps[i]);

		if (pool->base.hubps[i] != NULL) {
			kfree(TO_DCN20_HUBP(pool->base.hubps[i]));
			pool->base.hubps[i] = NULL;
		}

		if (pool->base.irqs != NULL) {
			dal_irq_service_destroy(&pool->base.irqs);
		}
	}

	for (i = 0; i < pool->base.res_cap->num_ddc; i++) {
		if (pool->base.engines[i] != NULL)
			dce110_engine_destroy(&pool->base.engines[i]);
		if (pool->base.hw_i2cs[i] != NULL) {
			kfree(pool->base.hw_i2cs[i]);
			pool->base.hw_i2cs[i] = NULL;
		}
		if (pool->base.sw_i2cs[i] != NULL) {
			kfree(pool->base.sw_i2cs[i]);
			pool->base.sw_i2cs[i] = NULL;
		}
	}

	for (i = 0; i < pool->base.res_cap->num_opp; i++) {
		if (pool->base.opps[i] != NULL)
			pool->base.opps[i]->funcs->opp_destroy(&pool->base.opps[i]);
	}

	for (i = 0; i < pool->base.res_cap->num_timing_generator; i++) {
		if (pool->base.timing_generators[i] != NULL)	{
			kfree(DCN10TG_FROM_TG(pool->base.timing_generators[i]));
			pool->base.timing_generators[i] = NULL;
		}
	}

	for (i = 0; i < pool->base.res_cap->num_dwb; i++) {
		if (pool->base.dwbc[i] != NULL) {
			kfree(TO_DCN20_DWBC(pool->base.dwbc[i]));
			pool->base.dwbc[i] = NULL;
		}
		if (pool->base.mcif_wb[i] != NULL) {
			kfree(TO_DCN20_MMHUBBUB(pool->base.mcif_wb[i]));
			pool->base.mcif_wb[i] = NULL;
		}
	}

	for (i = 0; i < pool->base.audio_count; i++) {
		if (pool->base.audios[i])
			dce_aud_destroy(&pool->base.audios[i]);
	}

	for (i = 0; i < pool->base.clk_src_count; i++) {
		if (pool->base.clock_sources[i] != NULL) {
			dcn20_clock_source_destroy(&pool->base.clock_sources[i]);
			pool->base.clock_sources[i] = NULL;
		}
	}

	if (pool->base.dp_clock_source != NULL) {
		dcn20_clock_source_destroy(&pool->base.dp_clock_source);
		pool->base.dp_clock_source = NULL;
	}

	if (pool->base.abm != NULL) {
		if (pool->base.abm->ctx->dc->config.disable_dmcu)
			dmub_abm_destroy(&pool->base.abm);
		else
			dce_abm_destroy(&pool->base.abm);
	}

	if (pool->base.dmcu != NULL)
		dce_dmcu_destroy(&pool->base.dmcu);

	if (pool->base.psr != NULL)
		dmub_psr_destroy(&pool->base.psr);

	if (pool->base.dccg != NULL)
		dcn_dccg_destroy(&pool->base.dccg);

	if (pool->base.pp_smu != NULL)
		dcn21_pp_smu_destroy(&pool->base.pp_smu);
}


static void calculate_wm_set_for_vlevel(
		int vlevel,
		struct wm_range_table_entry *table_entry,
		struct dcn_watermarks *wm_set,
		struct display_mode_lib *dml,
		display_e2e_pipe_params_st *pipes,
		int pipe_cnt)
{
	double dram_clock_change_latency_cached = dml->soc.dram_clock_change_latency_us;

	ASSERT(vlevel < dml->soc.num_states);
	/* only pipe 0 is read for voltage and dcf/soc clocks */
	pipes[0].clks_cfg.voltage = vlevel;
	pipes[0].clks_cfg.dcfclk_mhz = dml->soc.clock_limits[vlevel].dcfclk_mhz;
	pipes[0].clks_cfg.socclk_mhz = dml->soc.clock_limits[vlevel].socclk_mhz;

	dml->soc.dram_clock_change_latency_us = table_entry->pstate_latency_us;
	dml->soc.sr_exit_time_us = table_entry->sr_exit_time_us;
	dml->soc.sr_enter_plus_exit_time_us = table_entry->sr_enter_plus_exit_time_us;

	wm_set->urgent_ns = get_wm_urgent(dml, pipes, pipe_cnt) * 1000;
	wm_set->cstate_pstate.cstate_enter_plus_exit_ns = get_wm_stutter_enter_exit(dml, pipes, pipe_cnt) * 1000;
	wm_set->cstate_pstate.cstate_exit_ns = get_wm_stutter_exit(dml, pipes, pipe_cnt) * 1000;
	wm_set->cstate_pstate.pstate_change_ns = get_wm_dram_clock_change(dml, pipes, pipe_cnt) * 1000;
	wm_set->pte_meta_urgent_ns = get_wm_memory_trip(dml, pipes, pipe_cnt) * 1000;
	wm_set->frac_urg_bw_nom = get_fraction_of_urgent_bandwidth(dml, pipes, pipe_cnt) * 1000;
	wm_set->frac_urg_bw_flip = get_fraction_of_urgent_bandwidth_imm_flip(dml, pipes, pipe_cnt) * 1000;
	wm_set->urgent_latency_ns = get_urgent_latency(dml, pipes, pipe_cnt) * 1000;
	dml->soc.dram_clock_change_latency_us = dram_clock_change_latency_cached;

}

static void patch_bounding_box(struct dc *dc, struct _vcs_dpi_soc_bounding_box_st *bb)
{
	int i;

	if (dc->bb_overrides.sr_exit_time_ns) {
		for (i = 0; i < WM_SET_COUNT; i++) {
			  dc->clk_mgr->bw_params->wm_table.entries[i].sr_exit_time_us =
					  dc->bb_overrides.sr_exit_time_ns / 1000.0;
		}
	}

	if (dc->bb_overrides.sr_enter_plus_exit_time_ns) {
		for (i = 0; i < WM_SET_COUNT; i++) {
			  dc->clk_mgr->bw_params->wm_table.entries[i].sr_enter_plus_exit_time_us =
					  dc->bb_overrides.sr_enter_plus_exit_time_ns / 1000.0;
		}
	}

	if (dc->bb_overrides.urgent_latency_ns) {
		bb->urgent_latency_us = dc->bb_overrides.urgent_latency_ns / 1000.0;
	}

	if (dc->bb_overrides.dram_clock_change_latency_ns) {
		for (i = 0; i < WM_SET_COUNT; i++) {
			dc->clk_mgr->bw_params->wm_table.entries[i].pstate_latency_us =
				dc->bb_overrides.dram_clock_change_latency_ns / 1000.0;
		}
	}
}

void dcn21_calculate_wm(
		struct dc *dc, struct dc_state *context,
		display_e2e_pipe_params_st *pipes,
		int *out_pipe_cnt,
		int *pipe_split_from,
		int vlevel_req,
		bool fast_validate)
{
	int pipe_cnt, i, pipe_idx;
	int vlevel, vlevel_max;
	struct wm_range_table_entry *table_entry;
	struct clk_bw_params *bw_params = dc->clk_mgr->bw_params;

	ASSERT(bw_params);

	patch_bounding_box(dc, &context->bw_ctx.dml.soc);

	for (i = 0, pipe_idx = 0, pipe_cnt = 0; i < dc->res_pool->pipe_count; i++) {
			if (!context->res_ctx.pipe_ctx[i].stream)
				continue;

			pipes[pipe_cnt].clks_cfg.refclk_mhz = dc->res_pool->ref_clocks.dchub_ref_clock_inKhz / 1000.0;
			pipes[pipe_cnt].clks_cfg.dispclk_mhz = context->bw_ctx.dml.vba.RequiredDISPCLK[vlevel_req][context->bw_ctx.dml.vba.maxMpcComb];

			if (pipe_split_from[i] < 0) {
				pipes[pipe_cnt].clks_cfg.dppclk_mhz =
						context->bw_ctx.dml.vba.RequiredDPPCLK[vlevel_req][context->bw_ctx.dml.vba.maxMpcComb][pipe_idx];
				if (context->bw_ctx.dml.vba.BlendingAndTiming[pipe_idx] == pipe_idx)
					pipes[pipe_cnt].pipe.dest.odm_combine =
							context->bw_ctx.dml.vba.ODMCombineEnablePerState[vlevel_req][pipe_idx];
				else
					pipes[pipe_cnt].pipe.dest.odm_combine = 0;
				pipe_idx++;
			} else {
				pipes[pipe_cnt].clks_cfg.dppclk_mhz =
						context->bw_ctx.dml.vba.RequiredDPPCLK[vlevel_req][context->bw_ctx.dml.vba.maxMpcComb][pipe_split_from[i]];
				if (context->bw_ctx.dml.vba.BlendingAndTiming[pipe_split_from[i]] == pipe_split_from[i])
					pipes[pipe_cnt].pipe.dest.odm_combine =
							context->bw_ctx.dml.vba.ODMCombineEnablePerState[vlevel_req][pipe_split_from[i]];
				else
					pipes[pipe_cnt].pipe.dest.odm_combine = 0;
			}
			pipe_cnt++;
	}

	if (pipe_cnt != pipe_idx) {
		if (dc->res_pool->funcs->populate_dml_pipes)
			pipe_cnt = dc->res_pool->funcs->populate_dml_pipes(dc,
				context, pipes, fast_validate);
		else
			pipe_cnt = dcn21_populate_dml_pipes_from_context(dc,
				context, pipes, fast_validate);
	}

	*out_pipe_cnt = pipe_cnt;

	vlevel_max = bw_params->clk_table.num_entries - 1;


	/* WM Set D */
	table_entry = &bw_params->wm_table.entries[WM_D];
	if (table_entry->wm_type == WM_TYPE_RETRAINING)
		vlevel = 0;
	else
		vlevel = vlevel_max;
	calculate_wm_set_for_vlevel(vlevel, table_entry, &context->bw_ctx.bw.dcn.watermarks.d,
						&context->bw_ctx.dml, pipes, pipe_cnt);
	/* WM Set C */
	table_entry = &bw_params->wm_table.entries[WM_C];
	vlevel = MIN(MAX(vlevel_req, 3), vlevel_max);
	calculate_wm_set_for_vlevel(vlevel, table_entry, &context->bw_ctx.bw.dcn.watermarks.c,
						&context->bw_ctx.dml, pipes, pipe_cnt);
	/* WM Set B */
	table_entry = &bw_params->wm_table.entries[WM_B];
	vlevel = MIN(MAX(vlevel_req, 2), vlevel_max);
	calculate_wm_set_for_vlevel(vlevel, table_entry, &context->bw_ctx.bw.dcn.watermarks.b,
						&context->bw_ctx.dml, pipes, pipe_cnt);

	/* WM Set A */
	table_entry = &bw_params->wm_table.entries[WM_A];
	vlevel = MIN(vlevel_req, vlevel_max);
	calculate_wm_set_for_vlevel(vlevel, table_entry, &context->bw_ctx.bw.dcn.watermarks.a,
						&context->bw_ctx.dml, pipes, pipe_cnt);
}


static bool dcn21_fast_validate_bw(
		struct dc *dc,
		struct dc_state *context,
		display_e2e_pipe_params_st *pipes,
		int *pipe_cnt_out,
		int *pipe_split_from,
		int *vlevel_out,
		bool fast_validate)
{
	bool out = false;
	int split[MAX_PIPES] = { 0 };
	int pipe_cnt, i, pipe_idx, vlevel;

	ASSERT(pipes);
	if (!pipes)
		return false;

	dcn20_merge_pipes_for_validate(dc, context);

	pipe_cnt = dc->res_pool->funcs->populate_dml_pipes(dc, context, pipes, fast_validate);

	*pipe_cnt_out = pipe_cnt;

	if (!pipe_cnt) {
		out = true;
		goto validate_out;
	}
	/*
	 * DML favors voltage over p-state, but we're more interested in
	 * supporting p-state over voltage. We can't support p-state in
	 * prefetch mode > 0 so try capping the prefetch mode to start.
	 */
	context->bw_ctx.dml.soc.allow_dram_self_refresh_or_dram_clock_change_in_vblank =
				dm_allow_self_refresh_and_mclk_switch;
	vlevel = dml_get_voltage_level(&context->bw_ctx.dml, pipes, pipe_cnt);

	if (vlevel > context->bw_ctx.dml.soc.num_states) {
		/*
		 * If mode is unsupported or there's still no p-state support then
		 * fall back to favoring voltage.
		 *
		 * We don't actually support prefetch mode 2, so require that we
		 * at least support prefetch mode 1.
		 */
		context->bw_ctx.dml.soc.allow_dram_self_refresh_or_dram_clock_change_in_vblank =
					dm_allow_self_refresh;
		vlevel = dml_get_voltage_level(&context->bw_ctx.dml, pipes, pipe_cnt);
		if (vlevel > context->bw_ctx.dml.soc.num_states)
			goto validate_fail;
	}

	vlevel = dcn20_validate_apply_pipe_split_flags(dc, context, vlevel, split, NULL);

	for (i = 0, pipe_idx = 0; i < dc->res_pool->pipe_count; i++) {
		struct pipe_ctx *pipe = &context->res_ctx.pipe_ctx[i];
		struct pipe_ctx *mpo_pipe = pipe->bottom_pipe;
		struct vba_vars_st *vba = &context->bw_ctx.dml.vba;

		if (!pipe->stream)
			continue;

		/* We only support full screen mpo with ODM */
		if (vba->ODMCombineEnabled[vba->pipe_plane[pipe_idx]] != dm_odm_combine_mode_disabled
				&& pipe->plane_state && mpo_pipe
				&& memcmp(&mpo_pipe->plane_res.scl_data.recout,
						&pipe->plane_res.scl_data.recout,
						sizeof(struct rect)) != 0) {
			ASSERT(mpo_pipe->plane_state != pipe->plane_state);
			goto validate_fail;
		}
		pipe_idx++;
	}

	/*initialize pipe_just_split_from to invalid idx*/
	for (i = 0; i < MAX_PIPES; i++)
		pipe_split_from[i] = -1;

	for (i = 0, pipe_idx = -1; i < dc->res_pool->pipe_count; i++) {
		struct pipe_ctx *pipe = &context->res_ctx.pipe_ctx[i];
		struct pipe_ctx *hsplit_pipe = pipe->bottom_pipe;

		if (!pipe->stream || pipe_split_from[i] >= 0)
			continue;

		pipe_idx++;

		if (!pipe->top_pipe && !pipe->plane_state && context->bw_ctx.dml.vba.ODMCombineEnabled[pipe_idx]) {
			hsplit_pipe = dcn20_find_secondary_pipe(dc, &context->res_ctx, dc->res_pool, pipe);
			ASSERT(hsplit_pipe);
			if (!dcn20_split_stream_for_odm(
					dc, &context->res_ctx,
					pipe, hsplit_pipe))
				goto validate_fail;
			pipe_split_from[hsplit_pipe->pipe_idx] = pipe_idx;
			dcn20_build_mapped_resource(dc, context, pipe->stream);
		}

		if (!pipe->plane_state)
			continue;
		/* Skip 2nd half of already split pipe */
		if (pipe->top_pipe && pipe->plane_state == pipe->top_pipe->plane_state)
			continue;

		if (split[i] == 2) {
			if (!hsplit_pipe || hsplit_pipe->plane_state != pipe->plane_state) {
				/* pipe not split previously needs split */
				hsplit_pipe = dcn20_find_secondary_pipe(dc, &context->res_ctx, dc->res_pool, pipe);
				ASSERT(hsplit_pipe);
				if (!hsplit_pipe) {
					context->bw_ctx.dml.vba.RequiredDPPCLK[vlevel][context->bw_ctx.dml.vba.maxMpcComb][pipe_idx] *= 2;
					continue;
				}
				if (context->bw_ctx.dml.vba.ODMCombineEnabled[pipe_idx]) {
					if (!dcn20_split_stream_for_odm(
							dc, &context->res_ctx,
							pipe, hsplit_pipe))
						goto validate_fail;
					dcn20_build_mapped_resource(dc, context, pipe->stream);
				} else {
					dcn20_split_stream_for_mpc(
							&context->res_ctx, dc->res_pool,
							pipe, hsplit_pipe);
					resource_build_scaling_params(pipe);
					resource_build_scaling_params(hsplit_pipe);
				}
				pipe_split_from[hsplit_pipe->pipe_idx] = pipe_idx;
			}
		} else if (hsplit_pipe && hsplit_pipe->plane_state == pipe->plane_state) {
			/* merge should already have been done */
			ASSERT(0);
		}
	}
	/* Actual dsc count per stream dsc validation*/
	if (!dcn20_validate_dsc(dc, context)) {
		context->bw_ctx.dml.vba.ValidationStatus[context->bw_ctx.dml.vba.soc.num_states] =
				DML_FAIL_DSC_VALIDATION_FAILURE;
		goto validate_fail;
	}

	*vlevel_out = vlevel;

	out = true;
	goto validate_out;

validate_fail:
	out = false;

validate_out:
	return out;
}

static noinline bool dcn21_validate_bandwidth_fp(struct dc *dc,
		struct dc_state *context, bool fast_validate)
{
	bool out = false;

	BW_VAL_TRACE_SETUP();

	int vlevel = 0;
	int pipe_split_from[MAX_PIPES];
	int pipe_cnt = 0;
	display_e2e_pipe_params_st *pipes = kzalloc(dc->res_pool->pipe_count * sizeof(display_e2e_pipe_params_st), GFP_ATOMIC);
	DC_LOGGER_INIT(dc->ctx->logger);

	BW_VAL_TRACE_COUNT();

	/*Unsafe due to current pipe merge and split logic*/
	ASSERT(context != dc->current_state);

	out = dcn21_fast_validate_bw(dc, context, pipes, &pipe_cnt, pipe_split_from, &vlevel, fast_validate);

	if (pipe_cnt == 0)
		goto validate_out;

	if (!out)
		goto validate_fail;

	BW_VAL_TRACE_END_VOLTAGE_LEVEL();

	if (fast_validate) {
		BW_VAL_TRACE_SKIP(fast);
		goto validate_out;
	}

	dcn21_calculate_wm(dc, context, pipes, &pipe_cnt, pipe_split_from, vlevel, fast_validate);
	dcn20_calculate_dlg_params(dc, context, pipes, pipe_cnt, vlevel);

	BW_VAL_TRACE_END_WATERMARKS();

	goto validate_out;

validate_fail:
	DC_LOG_WARNING("Mode Validation Warning: %s failed validation.\n",
		dml_get_status_message(context->bw_ctx.dml.vba.ValidationStatus[context->bw_ctx.dml.vba.soc.num_states]));

	BW_VAL_TRACE_SKIP(fail);
	out = false;

validate_out:
	kfree(pipes);

	BW_VAL_TRACE_FINISH();

	return out;
}

/*
 * Some of the functions further below use the FPU, so we need to wrap this
 * with DC_FP_START()/DC_FP_END(). Use the same approach as for
 * dcn20_validate_bandwidth in dcn20_resource.c.
 */
bool dcn21_validate_bandwidth(struct dc *dc, struct dc_state *context,
		bool fast_validate)
{
	bool voltage_supported;
	DC_FP_START();
	voltage_supported = dcn21_validate_bandwidth_fp(dc, context, fast_validate);
	DC_FP_END();
	return voltage_supported;
}

static void dcn21_destroy_resource_pool(struct resource_pool **pool)
{
	struct dcn21_resource_pool *dcn21_pool = TO_DCN21_RES_POOL(*pool);

	dcn21_resource_destruct(dcn21_pool);
	kfree(dcn21_pool);
	*pool = NULL;
}

static struct clock_source *dcn21_clock_source_create(
		struct dc_context *ctx,
		struct dc_bios *bios,
		enum clock_source_id id,
		const struct dce110_clk_src_regs *regs,
		bool dp_clk_src)
{
	struct dce110_clk_src *clk_src =
		kzalloc(sizeof(struct dce110_clk_src), GFP_KERNEL);

	if (!clk_src)
		return NULL;

	if (dcn20_clk_src_construct(clk_src, ctx, bios, id,
			regs, &cs_shift, &cs_mask)) {
		clk_src->base.dp_clk_src = dp_clk_src;
		return &clk_src->base;
	}

	BREAK_TO_DEBUGGER();
	return NULL;
}

static struct hubp *dcn21_hubp_create(
	struct dc_context *ctx,
	uint32_t inst)
{
	struct dcn21_hubp *hubp21 =
		kzalloc(sizeof(struct dcn21_hubp), GFP_KERNEL);

	if (!hubp21)
		return NULL;

	if (hubp21_construct(hubp21, ctx, inst,
			&hubp_regs[inst], &hubp_shift, &hubp_mask))
		return &hubp21->base;

	BREAK_TO_DEBUGGER();
	kfree(hubp21);
	return NULL;
}

static struct hubbub *dcn21_hubbub_create(struct dc_context *ctx)
{
	int i;

	struct dcn20_hubbub *hubbub = kzalloc(sizeof(struct dcn20_hubbub),
					  GFP_KERNEL);

	if (!hubbub)
		return NULL;

	hubbub21_construct(hubbub, ctx,
			&hubbub_reg,
			&hubbub_shift,
			&hubbub_mask);

	for (i = 0; i < res_cap_rn.num_vmid; i++) {
		struct dcn20_vmid *vmid = &hubbub->vmid[i];

		vmid->ctx = ctx;

		vmid->regs = &vmid_regs[i];
		vmid->shifts = &vmid_shifts;
		vmid->masks = &vmid_masks;
	}
	hubbub->num_vmid = res_cap_rn.num_vmid;

	return &hubbub->base;
}

struct output_pixel_processor *dcn21_opp_create(
	struct dc_context *ctx, uint32_t inst)
{
	struct dcn20_opp *opp =
		kzalloc(sizeof(struct dcn20_opp), GFP_KERNEL);

	if (!opp) {
		BREAK_TO_DEBUGGER();
		return NULL;
	}

	dcn20_opp_construct(opp, ctx, inst,
			&opp_regs[inst], &opp_shift, &opp_mask);
	return &opp->base;
}

struct timing_generator *dcn21_timing_generator_create(
		struct dc_context *ctx,
		uint32_t instance)
{
	struct optc *tgn10 =
		kzalloc(sizeof(struct optc), GFP_KERNEL);

	if (!tgn10)
		return NULL;

	tgn10->base.inst = instance;
	tgn10->base.ctx = ctx;

	tgn10->tg_regs = &tg_regs[instance];
	tgn10->tg_shift = &tg_shift;
	tgn10->tg_mask = &tg_mask;

	dcn20_timing_generator_init(tgn10);

	return &tgn10->base;
}

struct mpc *dcn21_mpc_create(struct dc_context *ctx)
{
	struct dcn20_mpc *mpc20 = kzalloc(sizeof(struct dcn20_mpc),
					  GFP_KERNEL);

	if (!mpc20)
		return NULL;

	dcn20_mpc_construct(mpc20, ctx,
			&mpc_regs,
			&mpc_shift,
			&mpc_mask,
			6);

	return &mpc20->base;
}

static void read_dce_straps(
	struct dc_context *ctx,
	struct resource_straps *straps)
{
	generic_reg_get(ctx, mmDC_PINSTRAPS + BASE(mmDC_PINSTRAPS_BASE_IDX),
		FN(DC_PINSTRAPS, DC_PINSTRAPS_AUDIO), &straps->dc_pinstraps_audio);

}


struct display_stream_compressor *dcn21_dsc_create(
	struct dc_context *ctx, uint32_t inst)
{
	struct dcn20_dsc *dsc =
		kzalloc(sizeof(struct dcn20_dsc), GFP_KERNEL);

	if (!dsc) {
		BREAK_TO_DEBUGGER();
		return NULL;
	}

	dsc2_construct(dsc, ctx, inst, &dsc_regs[inst], &dsc_shift, &dsc_mask);
	return &dsc->base;
}

static struct _vcs_dpi_voltage_scaling_st construct_low_pstate_lvl(struct clk_limit_table *clk_table, unsigned int high_voltage_lvl)
{
	struct _vcs_dpi_voltage_scaling_st low_pstate_lvl;
	int i;

	low_pstate_lvl.state = 1;
	low_pstate_lvl.dcfclk_mhz = clk_table->entries[0].dcfclk_mhz;
	low_pstate_lvl.fabricclk_mhz = clk_table->entries[0].fclk_mhz;
	low_pstate_lvl.socclk_mhz = clk_table->entries[0].socclk_mhz;
	low_pstate_lvl.dram_speed_mts = clk_table->entries[0].memclk_mhz * 2;

	low_pstate_lvl.dispclk_mhz = dcn2_1_soc.clock_limits[high_voltage_lvl].dispclk_mhz;
	low_pstate_lvl.dppclk_mhz = dcn2_1_soc.clock_limits[high_voltage_lvl].dppclk_mhz;
	low_pstate_lvl.dram_bw_per_chan_gbps = dcn2_1_soc.clock_limits[high_voltage_lvl].dram_bw_per_chan_gbps;
	low_pstate_lvl.dscclk_mhz = dcn2_1_soc.clock_limits[high_voltage_lvl].dscclk_mhz;
	low_pstate_lvl.dtbclk_mhz = dcn2_1_soc.clock_limits[high_voltage_lvl].dtbclk_mhz;
	low_pstate_lvl.phyclk_d18_mhz = dcn2_1_soc.clock_limits[high_voltage_lvl].phyclk_d18_mhz;
	low_pstate_lvl.phyclk_mhz = dcn2_1_soc.clock_limits[high_voltage_lvl].phyclk_mhz;

	for (i = clk_table->num_entries; i > 1; i--)
		clk_table->entries[i] = clk_table->entries[i-1];
	clk_table->entries[1] = clk_table->entries[0];
	clk_table->num_entries++;

	return low_pstate_lvl;
}

static void update_bw_bounding_box(struct dc *dc, struct clk_bw_params *bw_params)
{
	struct dcn21_resource_pool *pool = TO_DCN21_RES_POOL(dc->res_pool);
	struct clk_limit_table *clk_table = &bw_params->clk_table;
	struct _vcs_dpi_voltage_scaling_st clock_limits[DC__VOLTAGE_STATES];
	unsigned int i, closest_clk_lvl = 0, k = 0;
	int j;

	dcn2_1_ip.max_num_otg = pool->base.res_cap->num_timing_generator;
	dcn2_1_ip.max_num_dpp = pool->base.pipe_count;
	dcn2_1_soc.num_chans = bw_params->num_channels;

	ASSERT(clk_table->num_entries);
<<<<<<< HEAD
	for (i = 0; i < clk_table->num_entries; i++) {
		/* loop backwards*/
		for (closest_clk_lvl = 0, j = dcn2_1_soc.num_states - 1; j >= 0; j--) {
			if ((unsigned int) dcn2_1_soc.clock_limits[j].dcfclk_mhz <= clk_table->entries[i].dcfclk_mhz) {
				closest_clk_lvl = j;
				break;
			}
		}

		/* clk_table[1] is reserved for min DF PState.  skip here to fill in later. */
		if (i == 1)
			k++;

		clock_limits[k].state = k;
		clock_limits[k].dcfclk_mhz = clk_table->entries[i].dcfclk_mhz;
		clock_limits[k].fabricclk_mhz = clk_table->entries[i].fclk_mhz;
		clock_limits[k].socclk_mhz = clk_table->entries[i].socclk_mhz;
		clock_limits[k].dram_speed_mts = clk_table->entries[i].memclk_mhz * 2;

		clock_limits[k].dispclk_mhz = dcn2_1_soc.clock_limits[closest_clk_lvl].dispclk_mhz;
		clock_limits[k].dppclk_mhz = dcn2_1_soc.clock_limits[closest_clk_lvl].dppclk_mhz;
		clock_limits[k].dram_bw_per_chan_gbps = dcn2_1_soc.clock_limits[closest_clk_lvl].dram_bw_per_chan_gbps;
		clock_limits[k].dscclk_mhz = dcn2_1_soc.clock_limits[closest_clk_lvl].dscclk_mhz;
		clock_limits[k].dtbclk_mhz = dcn2_1_soc.clock_limits[closest_clk_lvl].dtbclk_mhz;
		clock_limits[k].phyclk_d18_mhz = dcn2_1_soc.clock_limits[closest_clk_lvl].phyclk_d18_mhz;
		clock_limits[k].phyclk_mhz = dcn2_1_soc.clock_limits[closest_clk_lvl].phyclk_mhz;

		k++;
	}
	for (i = 0; i < clk_table->num_entries + 1; i++)
		dcn2_1_soc.clock_limits[i] = clock_limits[i];
	if (clk_table->num_entries) {
		dcn2_1_soc.num_states = clk_table->num_entries + 1;
		/* duplicate last level */
		dcn2_1_soc.clock_limits[dcn2_1_soc.num_states] = dcn2_1_soc.clock_limits[dcn2_1_soc.num_states - 1];
		dcn2_1_soc.clock_limits[dcn2_1_soc.num_states].state = dcn2_1_soc.num_states;
		/* fill in min DF PState */
		dcn2_1_soc.clock_limits[1] = construct_low_pstate_lvl(clk_table, closest_clk_lvl);
=======
	/* Copy dcn2_1_soc.clock_limits to clock_limits to avoid copying over null states later */
	for (i = 0; i < dcn2_1_soc.num_states + 1; i++) {
		clock_limits[i] = dcn2_1_soc.clock_limits[i];
>>>>>>> 7aef27f0
	}

	for (i = 0; i < clk_table->num_entries; i++) {
		/* loop backwards*/
		for (closest_clk_lvl = 0, j = dcn2_1_soc.num_states - 1; j >= 0; j--) {
			if ((unsigned int) dcn2_1_soc.clock_limits[j].dcfclk_mhz <= clk_table->entries[i].dcfclk_mhz) {
				closest_clk_lvl = j;
				break;
			}
		}

<<<<<<< HEAD
=======
		/* clk_table[1] is reserved for min DF PState.  skip here to fill in later. */
		if (i == 1)
			k++;

		clock_limits[k].state = k;
		clock_limits[k].dcfclk_mhz = clk_table->entries[i].dcfclk_mhz;
		clock_limits[k].fabricclk_mhz = clk_table->entries[i].fclk_mhz;
		clock_limits[k].socclk_mhz = clk_table->entries[i].socclk_mhz;
		clock_limits[k].dram_speed_mts = clk_table->entries[i].memclk_mhz * 2;

		clock_limits[k].dispclk_mhz = dcn2_1_soc.clock_limits[closest_clk_lvl].dispclk_mhz;
		clock_limits[k].dppclk_mhz = dcn2_1_soc.clock_limits[closest_clk_lvl].dppclk_mhz;
		clock_limits[k].dram_bw_per_chan_gbps = dcn2_1_soc.clock_limits[closest_clk_lvl].dram_bw_per_chan_gbps;
		clock_limits[k].dscclk_mhz = dcn2_1_soc.clock_limits[closest_clk_lvl].dscclk_mhz;
		clock_limits[k].dtbclk_mhz = dcn2_1_soc.clock_limits[closest_clk_lvl].dtbclk_mhz;
		clock_limits[k].phyclk_d18_mhz = dcn2_1_soc.clock_limits[closest_clk_lvl].phyclk_d18_mhz;
		clock_limits[k].phyclk_mhz = dcn2_1_soc.clock_limits[closest_clk_lvl].phyclk_mhz;

		k++;
	}
	for (i = 0; i < clk_table->num_entries + 1; i++)
		dcn2_1_soc.clock_limits[i] = clock_limits[i];
	if (clk_table->num_entries) {
		dcn2_1_soc.num_states = clk_table->num_entries + 1;
		/* duplicate last level */
		dcn2_1_soc.clock_limits[dcn2_1_soc.num_states] = dcn2_1_soc.clock_limits[dcn2_1_soc.num_states - 1];
		dcn2_1_soc.clock_limits[dcn2_1_soc.num_states].state = dcn2_1_soc.num_states;
		/* fill in min DF PState */
		dcn2_1_soc.clock_limits[1] = construct_low_pstate_lvl(clk_table, closest_clk_lvl);
	}

	dml_init_instance(&dc->dml, &dcn2_1_soc, &dcn2_1_ip, DML_PROJECT_DCN21);
}

>>>>>>> 7aef27f0
static struct pp_smu_funcs *dcn21_pp_smu_create(struct dc_context *ctx)
{
	struct pp_smu_funcs *pp_smu = kzalloc(sizeof(*pp_smu), GFP_KERNEL);

	if (!pp_smu)
		return pp_smu;

	dm_pp_get_funcs(ctx, pp_smu);

	if (pp_smu->ctx.ver != PP_SMU_VER_RN)
		pp_smu = memset(pp_smu, 0, sizeof(struct pp_smu_funcs));


	return pp_smu;
}

static void dcn21_pp_smu_destroy(struct pp_smu_funcs **pp_smu)
{
	if (pp_smu && *pp_smu) {
		kfree(*pp_smu);
		*pp_smu = NULL;
	}
}

static struct audio *dcn21_create_audio(
		struct dc_context *ctx, unsigned int inst)
{
	return dce_audio_create(ctx, inst,
			&audio_regs[inst], &audio_shift, &audio_mask);
}

static struct dc_cap_funcs cap_funcs = {
	.get_dcc_compression_cap = dcn20_get_dcc_compression_cap
};

struct stream_encoder *dcn21_stream_encoder_create(
	enum engine_id eng_id,
	struct dc_context *ctx)
{
	struct dcn10_stream_encoder *enc1 =
		kzalloc(sizeof(struct dcn10_stream_encoder), GFP_KERNEL);

	if (!enc1)
		return NULL;

	dcn20_stream_encoder_construct(enc1, ctx, ctx->dc_bios, eng_id,
					&stream_enc_regs[eng_id],
					&se_shift, &se_mask);

	return &enc1->base;
}

static const struct dce_hwseq_registers hwseq_reg = {
		HWSEQ_DCN21_REG_LIST()
};

static const struct dce_hwseq_shift hwseq_shift = {
		HWSEQ_DCN21_MASK_SH_LIST(__SHIFT)
};

static const struct dce_hwseq_mask hwseq_mask = {
		HWSEQ_DCN21_MASK_SH_LIST(_MASK)
};

static struct dce_hwseq *dcn21_hwseq_create(
	struct dc_context *ctx)
{
	struct dce_hwseq *hws = kzalloc(sizeof(struct dce_hwseq), GFP_KERNEL);

	if (hws) {
		hws->ctx = ctx;
		hws->regs = &hwseq_reg;
		hws->shifts = &hwseq_shift;
		hws->masks = &hwseq_mask;
		hws->wa.DEGVIDCN21 = true;
		hws->wa.disallow_self_refresh_during_multi_plane_transition = true;
	}
	return hws;
}

static const struct resource_create_funcs res_create_funcs = {
	.read_dce_straps = read_dce_straps,
	.create_audio = dcn21_create_audio,
	.create_stream_encoder = dcn21_stream_encoder_create,
	.create_hwseq = dcn21_hwseq_create,
};

static const struct resource_create_funcs res_create_maximus_funcs = {
	.read_dce_straps = NULL,
	.create_audio = NULL,
	.create_stream_encoder = NULL,
	.create_hwseq = dcn21_hwseq_create,
};

static const struct encoder_feature_support link_enc_feature = {
		.max_hdmi_deep_color = COLOR_DEPTH_121212,
		.max_hdmi_pixel_clock = 600000,
		.hdmi_ycbcr420_supported = true,
		.dp_ycbcr420_supported = true,
		.fec_supported = true,
		.flags.bits.IS_HBR2_CAPABLE = true,
		.flags.bits.IS_HBR3_CAPABLE = true,
		.flags.bits.IS_TPS3_CAPABLE = true,
		.flags.bits.IS_TPS4_CAPABLE = true
};


#define link_regs(id, phyid)\
[id] = {\
	LE_DCN2_REG_LIST(id), \
	UNIPHY_DCN2_REG_LIST(phyid), \
	DPCS_DCN21_REG_LIST(id), \
	SRI(DP_DPHY_INTERNAL_CTRL, DP, id) \
}

static const struct dcn10_link_enc_registers link_enc_regs[] = {
	link_regs(0, A),
	link_regs(1, B),
	link_regs(2, C),
	link_regs(3, D),
	link_regs(4, E),
};

static const struct dce_panel_cntl_registers panel_cntl_regs[] = {
	{ DCN_PANEL_CNTL_REG_LIST() }
};

static const struct dce_panel_cntl_shift panel_cntl_shift = {
	DCE_PANEL_CNTL_MASK_SH_LIST(__SHIFT)
};

static const struct dce_panel_cntl_mask panel_cntl_mask = {
	DCE_PANEL_CNTL_MASK_SH_LIST(_MASK)
};

#define aux_regs(id)\
[id] = {\
	DCN2_AUX_REG_LIST(id)\
}

static const struct dcn10_link_enc_aux_registers link_enc_aux_regs[] = {
		aux_regs(0),
		aux_regs(1),
		aux_regs(2),
		aux_regs(3),
		aux_regs(4)
};

#define hpd_regs(id)\
[id] = {\
	HPD_REG_LIST(id)\
}

static const struct dcn10_link_enc_hpd_registers link_enc_hpd_regs[] = {
		hpd_regs(0),
		hpd_regs(1),
		hpd_regs(2),
		hpd_regs(3),
		hpd_regs(4)
};

static const struct dcn10_link_enc_shift le_shift = {
	LINK_ENCODER_MASK_SH_LIST_DCN20(__SHIFT),\
	DPCS_DCN21_MASK_SH_LIST(__SHIFT)
};

static const struct dcn10_link_enc_mask le_mask = {
	LINK_ENCODER_MASK_SH_LIST_DCN20(_MASK),\
	DPCS_DCN21_MASK_SH_LIST(_MASK)
};

static int map_transmitter_id_to_phy_instance(
	enum transmitter transmitter)
{
	switch (transmitter) {
	case TRANSMITTER_UNIPHY_A:
		return 0;
	break;
	case TRANSMITTER_UNIPHY_B:
		return 1;
	break;
	case TRANSMITTER_UNIPHY_C:
		return 2;
	break;
	case TRANSMITTER_UNIPHY_D:
		return 3;
	break;
	case TRANSMITTER_UNIPHY_E:
		return 4;
	break;
	default:
		ASSERT(0);
		return 0;
	}
}

static struct link_encoder *dcn21_link_encoder_create(
	const struct encoder_init_data *enc_init_data)
{
	struct dcn21_link_encoder *enc21 =
		kzalloc(sizeof(struct dcn21_link_encoder), GFP_KERNEL);
	int link_regs_id;

	if (!enc21)
		return NULL;

	link_regs_id =
		map_transmitter_id_to_phy_instance(enc_init_data->transmitter);

	dcn21_link_encoder_construct(enc21,
				      enc_init_data,
				      &link_enc_feature,
				      &link_enc_regs[link_regs_id],
				      &link_enc_aux_regs[enc_init_data->channel - 1],
				      &link_enc_hpd_regs[enc_init_data->hpd_source],
				      &le_shift,
				      &le_mask);

	return &enc21->enc10.base;
}

static struct panel_cntl *dcn21_panel_cntl_create(const struct panel_cntl_init_data *init_data)
{
	struct dce_panel_cntl *panel_cntl =
		kzalloc(sizeof(struct dce_panel_cntl), GFP_KERNEL);

	if (!panel_cntl)
		return NULL;

	dce_panel_cntl_construct(panel_cntl,
			init_data,
			&panel_cntl_regs[init_data->inst],
			&panel_cntl_shift,
			&panel_cntl_mask);

	return &panel_cntl->base;
}

#define CTX ctx

#define REG(reg_name) \
	(DCN_BASE.instance[0].segment[mm ## reg_name ## _BASE_IDX] + mm ## reg_name)

static uint32_t read_pipe_fuses(struct dc_context *ctx)
{
	uint32_t value = REG_READ(CC_DC_PIPE_DIS);
	/* RV1 support max 4 pipes */
	value = value & 0xf;
	return value;
}

static int dcn21_populate_dml_pipes_from_context(
		struct dc *dc,
		struct dc_state *context,
		display_e2e_pipe_params_st *pipes,
		bool fast_validate)
{
	uint32_t pipe_cnt = dcn20_populate_dml_pipes_from_context(dc, context, pipes, fast_validate);
	int i;

	for (i = 0; i < pipe_cnt; i++) {

		pipes[i].pipe.src.hostvm = dc->res_pool->hubbub->riommu_active;
		pipes[i].pipe.src.gpuvm = 1;
	}

	return pipe_cnt;
}

enum dc_status dcn21_patch_unknown_plane_state(struct dc_plane_state *plane_state)
{
	enum dc_status result = DC_OK;

	if (plane_state->ctx->dc->debug.disable_dcc == DCC_ENABLE) {
		plane_state->dcc.enable = 1;
		/* align to our worst case block width */
		plane_state->dcc.meta_pitch = ((plane_state->src_rect.width + 1023) / 1024) * 1024;
	}
	result = dcn20_patch_unknown_plane_state(plane_state);
	return result;
}

static const struct resource_funcs dcn21_res_pool_funcs = {
	.destroy = dcn21_destroy_resource_pool,
	.link_enc_create = dcn21_link_encoder_create,
	.panel_cntl_create = dcn21_panel_cntl_create,
	.validate_bandwidth = dcn21_validate_bandwidth,
	.populate_dml_pipes = dcn21_populate_dml_pipes_from_context,
	.add_stream_to_ctx = dcn20_add_stream_to_ctx,
	.add_dsc_to_stream_resource = dcn20_add_dsc_to_stream_resource,
	.remove_stream_from_ctx = dcn20_remove_stream_from_ctx,
	.acquire_idle_pipe_for_layer = dcn20_acquire_idle_pipe_for_layer,
	.populate_dml_writeback_from_context = dcn20_populate_dml_writeback_from_context,
	.patch_unknown_plane_state = dcn21_patch_unknown_plane_state,
	.set_mcif_arb_params = dcn20_set_mcif_arb_params,
	.find_first_free_match_stream_enc_for_link = dcn10_find_first_free_match_stream_enc_for_link,
	.update_bw_bounding_box = update_bw_bounding_box
};

static bool dcn21_resource_construct(
	uint8_t num_virtual_links,
	struct dc *dc,
	struct dcn21_resource_pool *pool)
{
	int i, j;
	struct dc_context *ctx = dc->ctx;
	struct irq_service_init_data init_data;
	uint32_t pipe_fuses = read_pipe_fuses(ctx);
	uint32_t num_pipes;

	ctx->dc_bios->regs = &bios_regs;

	pool->base.res_cap = &res_cap_rn;
#ifdef DIAGS_BUILD
	if (IS_FPGA_MAXIMUS_DC(dc->ctx->dce_environment))
		//pool->base.res_cap = &res_cap_nv10_FPGA_2pipe_dsc;
		pool->base.res_cap = &res_cap_rn_FPGA_4pipe;
#endif

	pool->base.funcs = &dcn21_res_pool_funcs;

	/*************************************************
	 *  Resource + asic cap harcoding                *
	 *************************************************/
	pool->base.underlay_pipe_index = NO_UNDERLAY_PIPE;

	/* max pipe num for ASIC before check pipe fuses */
	pool->base.pipe_count = pool->base.res_cap->num_timing_generator;

	dc->caps.max_downscale_ratio = 200;
	dc->caps.i2c_speed_in_khz = 100;
	dc->caps.i2c_speed_in_khz_hdcp = 5; /*1.4 w/a applied by default*/
	dc->caps.max_cursor_size = 256;
	dc->caps.min_horizontal_blanking_period = 80;
	dc->caps.dmdata_alloc_size = 2048;

	dc->caps.max_slave_planes = 1;
	dc->caps.post_blend_color_processing = true;
	dc->caps.force_dp_tps4_for_cp2520 = true;
	dc->caps.extended_aux_timeout_support = true;
	dc->caps.dmcub_support = true;
	dc->caps.is_apu = true;

	/* Color pipeline capabilities */
	dc->caps.color.dpp.dcn_arch = 1;
	dc->caps.color.dpp.input_lut_shared = 0;
	dc->caps.color.dpp.icsc = 1;
	dc->caps.color.dpp.dgam_ram = 1;
	dc->caps.color.dpp.dgam_rom_caps.srgb = 1;
	dc->caps.color.dpp.dgam_rom_caps.bt2020 = 1;
	dc->caps.color.dpp.dgam_rom_caps.gamma2_2 = 0;
	dc->caps.color.dpp.dgam_rom_caps.pq = 0;
	dc->caps.color.dpp.dgam_rom_caps.hlg = 0;
	dc->caps.color.dpp.post_csc = 0;
	dc->caps.color.dpp.gamma_corr = 0;
	dc->caps.color.dpp.dgam_rom_for_yuv = 1;

	dc->caps.color.dpp.hw_3d_lut = 1;
	dc->caps.color.dpp.ogam_ram = 1;
	// no OGAM ROM on DCN2
	dc->caps.color.dpp.ogam_rom_caps.srgb = 0;
	dc->caps.color.dpp.ogam_rom_caps.bt2020 = 0;
	dc->caps.color.dpp.ogam_rom_caps.gamma2_2 = 0;
	dc->caps.color.dpp.ogam_rom_caps.pq = 0;
	dc->caps.color.dpp.ogam_rom_caps.hlg = 0;
	dc->caps.color.dpp.ocsc = 0;

	dc->caps.color.mpc.gamut_remap = 0;
	dc->caps.color.mpc.num_3dluts = 0;
	dc->caps.color.mpc.shared_3d_lut = 0;
	dc->caps.color.mpc.ogam_ram = 1;
	dc->caps.color.mpc.ogam_rom_caps.srgb = 0;
	dc->caps.color.mpc.ogam_rom_caps.bt2020 = 0;
	dc->caps.color.mpc.ogam_rom_caps.gamma2_2 = 0;
	dc->caps.color.mpc.ogam_rom_caps.pq = 0;
	dc->caps.color.mpc.ogam_rom_caps.hlg = 0;
	dc->caps.color.mpc.ocsc = 1;

	if (dc->ctx->dce_environment == DCE_ENV_PRODUCTION_DRV)
		dc->debug = debug_defaults_drv;
	else if (dc->ctx->dce_environment == DCE_ENV_FPGA_MAXIMUS) {
		pool->base.pipe_count = 4;
		dc->debug = debug_defaults_diags;
	} else
		dc->debug = debug_defaults_diags;

	// Init the vm_helper
	if (dc->vm_helper)
		vm_helper_init(dc->vm_helper, 16);

	/*************************************************
	 *  Create resources                             *
	 *************************************************/

	pool->base.clock_sources[DCN20_CLK_SRC_PLL0] =
			dcn21_clock_source_create(ctx, ctx->dc_bios,
				CLOCK_SOURCE_COMBO_PHY_PLL0,
				&clk_src_regs[0], false);
	pool->base.clock_sources[DCN20_CLK_SRC_PLL1] =
			dcn21_clock_source_create(ctx, ctx->dc_bios,
				CLOCK_SOURCE_COMBO_PHY_PLL1,
				&clk_src_regs[1], false);
	pool->base.clock_sources[DCN20_CLK_SRC_PLL2] =
			dcn21_clock_source_create(ctx, ctx->dc_bios,
				CLOCK_SOURCE_COMBO_PHY_PLL2,
				&clk_src_regs[2], false);
	pool->base.clock_sources[DCN20_CLK_SRC_PLL3] =
			dcn21_clock_source_create(ctx, ctx->dc_bios,
				CLOCK_SOURCE_COMBO_PHY_PLL3,
				&clk_src_regs[3], false);
	pool->base.clock_sources[DCN20_CLK_SRC_PLL4] =
			dcn21_clock_source_create(ctx, ctx->dc_bios,
				CLOCK_SOURCE_COMBO_PHY_PLL4,
				&clk_src_regs[4], false);

	pool->base.clk_src_count = DCN20_CLK_SRC_TOTAL_DCN21;

	/* todo: not reuse phy_pll registers */
	pool->base.dp_clock_source =
			dcn21_clock_source_create(ctx, ctx->dc_bios,
				CLOCK_SOURCE_ID_DP_DTO,
				&clk_src_regs[0], true);

	for (i = 0; i < pool->base.clk_src_count; i++) {
		if (pool->base.clock_sources[i] == NULL) {
			dm_error("DC: failed to create clock sources!\n");
			BREAK_TO_DEBUGGER();
			goto create_fail;
		}
	}

	pool->base.dccg = dccg21_create(ctx, &dccg_regs, &dccg_shift, &dccg_mask);
	if (pool->base.dccg == NULL) {
		dm_error("DC: failed to create dccg!\n");
		BREAK_TO_DEBUGGER();
		goto create_fail;
	}

	if (!dc->config.disable_dmcu) {
		pool->base.dmcu = dcn21_dmcu_create(ctx,
				&dmcu_regs,
				&dmcu_shift,
				&dmcu_mask);
		if (pool->base.dmcu == NULL) {
			dm_error("DC: failed to create dmcu!\n");
			BREAK_TO_DEBUGGER();
			goto create_fail;
		}

		dc->debug.dmub_command_table = false;
	}

	if (dc->config.disable_dmcu) {
		pool->base.psr = dmub_psr_create(ctx);

		if (pool->base.psr == NULL) {
			dm_error("DC: failed to create psr obj!\n");
			BREAK_TO_DEBUGGER();
			goto create_fail;
		}
	}

	if (dc->config.disable_dmcu)
		pool->base.abm = dmub_abm_create(ctx,
			&abm_regs,
			&abm_shift,
			&abm_mask);
	else
		pool->base.abm = dce_abm_create(ctx,
			&abm_regs,
			&abm_shift,
			&abm_mask);

	pool->base.pp_smu = dcn21_pp_smu_create(ctx);

	num_pipes = dcn2_1_ip.max_num_dpp;

	for (i = 0; i < dcn2_1_ip.max_num_dpp; i++)
		if (pipe_fuses & 1 << i)
			num_pipes--;
	dcn2_1_ip.max_num_dpp = num_pipes;
	dcn2_1_ip.max_num_otg = num_pipes;

	dml_init_instance(&dc->dml, &dcn2_1_soc, &dcn2_1_ip, DML_PROJECT_DCN21);

	init_data.ctx = dc->ctx;
	pool->base.irqs = dal_irq_service_dcn21_create(&init_data);
	if (!pool->base.irqs)
		goto create_fail;

	j = 0;
	/* mem input -> ipp -> dpp -> opp -> TG */
	for (i = 0; i < pool->base.pipe_count; i++) {
		/* if pipe is disabled, skip instance of HW pipe,
		 * i.e, skip ASIC register instance
		 */
		if ((pipe_fuses & (1 << i)) != 0)
			continue;

		pool->base.hubps[j] = dcn21_hubp_create(ctx, i);
		if (pool->base.hubps[j] == NULL) {
			BREAK_TO_DEBUGGER();
			dm_error(
				"DC: failed to create memory input!\n");
			goto create_fail;
		}

		pool->base.ipps[j] = dcn21_ipp_create(ctx, i);
		if (pool->base.ipps[j] == NULL) {
			BREAK_TO_DEBUGGER();
			dm_error(
				"DC: failed to create input pixel processor!\n");
			goto create_fail;
		}

		pool->base.dpps[j] = dcn21_dpp_create(ctx, i);
		if (pool->base.dpps[j] == NULL) {
			BREAK_TO_DEBUGGER();
			dm_error(
				"DC: failed to create dpps!\n");
			goto create_fail;
		}

		pool->base.opps[j] = dcn21_opp_create(ctx, i);
		if (pool->base.opps[j] == NULL) {
			BREAK_TO_DEBUGGER();
			dm_error(
				"DC: failed to create output pixel processor!\n");
			goto create_fail;
		}

		pool->base.timing_generators[j] = dcn21_timing_generator_create(
				ctx, i);
		if (pool->base.timing_generators[j] == NULL) {
			BREAK_TO_DEBUGGER();
			dm_error("DC: failed to create tg!\n");
			goto create_fail;
		}
		j++;
	}

	for (i = 0; i < pool->base.res_cap->num_ddc; i++) {
		pool->base.engines[i] = dcn21_aux_engine_create(ctx, i);
		if (pool->base.engines[i] == NULL) {
			BREAK_TO_DEBUGGER();
			dm_error(
				"DC:failed to create aux engine!!\n");
			goto create_fail;
		}
		pool->base.hw_i2cs[i] = dcn21_i2c_hw_create(ctx, i);
		if (pool->base.hw_i2cs[i] == NULL) {
			BREAK_TO_DEBUGGER();
			dm_error(
				"DC:failed to create hw i2c!!\n");
			goto create_fail;
		}
		pool->base.sw_i2cs[i] = NULL;
	}

	pool->base.timing_generator_count = j;
	pool->base.pipe_count = j;
	pool->base.mpcc_count = j;

	pool->base.mpc = dcn21_mpc_create(ctx);
	if (pool->base.mpc == NULL) {
		BREAK_TO_DEBUGGER();
		dm_error("DC: failed to create mpc!\n");
		goto create_fail;
	}

	pool->base.hubbub = dcn21_hubbub_create(ctx);
	if (pool->base.hubbub == NULL) {
		BREAK_TO_DEBUGGER();
		dm_error("DC: failed to create hubbub!\n");
		goto create_fail;
	}

	for (i = 0; i < pool->base.res_cap->num_dsc; i++) {
		pool->base.dscs[i] = dcn21_dsc_create(ctx, i);
		if (pool->base.dscs[i] == NULL) {
			BREAK_TO_DEBUGGER();
			dm_error("DC: failed to create display stream compressor %d!\n", i);
			goto create_fail;
		}
	}

	if (!dcn20_dwbc_create(ctx, &pool->base)) {
		BREAK_TO_DEBUGGER();
		dm_error("DC: failed to create dwbc!\n");
		goto create_fail;
	}
	if (!dcn20_mmhubbub_create(ctx, &pool->base)) {
		BREAK_TO_DEBUGGER();
		dm_error("DC: failed to create mcif_wb!\n");
		goto create_fail;
	}

	if (!resource_construct(num_virtual_links, dc, &pool->base,
			(!IS_FPGA_MAXIMUS_DC(dc->ctx->dce_environment) ?
			&res_create_funcs : &res_create_maximus_funcs)))
			goto create_fail;

	dcn21_hw_sequencer_construct(dc);

	dc->caps.max_planes =  pool->base.pipe_count;

	for (i = 0; i < dc->caps.max_planes; ++i)
		dc->caps.planes[i] = plane_cap;

	dc->cap_funcs = cap_funcs;

	return true;

create_fail:

	dcn21_resource_destruct(pool);

	return false;
}

struct resource_pool *dcn21_create_resource_pool(
		const struct dc_init_data *init_data,
		struct dc *dc)
{
	struct dcn21_resource_pool *pool =
		kzalloc(sizeof(struct dcn21_resource_pool), GFP_KERNEL);

	if (!pool)
		return NULL;

	if (dcn21_resource_construct(init_data->num_virtual_links, dc, pool))
		return &pool->base;

	BREAK_TO_DEBUGGER();
	kfree(pool);
	return NULL;
}<|MERGE_RESOLUTION|>--- conflicted
+++ resolved
@@ -1595,7 +1595,11 @@
 	dcn2_1_soc.num_chans = bw_params->num_channels;
 
 	ASSERT(clk_table->num_entries);
-<<<<<<< HEAD
+	/* Copy dcn2_1_soc.clock_limits to clock_limits to avoid copying over null states later */
+	for (i = 0; i < dcn2_1_soc.num_states + 1; i++) {
+		clock_limits[i] = dcn2_1_soc.clock_limits[i];
+	}
+
 	for (i = 0; i < clk_table->num_entries; i++) {
 		/* loop backwards*/
 		for (closest_clk_lvl = 0, j = dcn2_1_soc.num_states - 1; j >= 0; j--) {
@@ -1634,59 +1638,11 @@
 		dcn2_1_soc.clock_limits[dcn2_1_soc.num_states].state = dcn2_1_soc.num_states;
 		/* fill in min DF PState */
 		dcn2_1_soc.clock_limits[1] = construct_low_pstate_lvl(clk_table, closest_clk_lvl);
-=======
-	/* Copy dcn2_1_soc.clock_limits to clock_limits to avoid copying over null states later */
-	for (i = 0; i < dcn2_1_soc.num_states + 1; i++) {
-		clock_limits[i] = dcn2_1_soc.clock_limits[i];
->>>>>>> 7aef27f0
-	}
-
-	for (i = 0; i < clk_table->num_entries; i++) {
-		/* loop backwards*/
-		for (closest_clk_lvl = 0, j = dcn2_1_soc.num_states - 1; j >= 0; j--) {
-			if ((unsigned int) dcn2_1_soc.clock_limits[j].dcfclk_mhz <= clk_table->entries[i].dcfclk_mhz) {
-				closest_clk_lvl = j;
-				break;
-			}
-		}
-
-<<<<<<< HEAD
-=======
-		/* clk_table[1] is reserved for min DF PState.  skip here to fill in later. */
-		if (i == 1)
-			k++;
-
-		clock_limits[k].state = k;
-		clock_limits[k].dcfclk_mhz = clk_table->entries[i].dcfclk_mhz;
-		clock_limits[k].fabricclk_mhz = clk_table->entries[i].fclk_mhz;
-		clock_limits[k].socclk_mhz = clk_table->entries[i].socclk_mhz;
-		clock_limits[k].dram_speed_mts = clk_table->entries[i].memclk_mhz * 2;
-
-		clock_limits[k].dispclk_mhz = dcn2_1_soc.clock_limits[closest_clk_lvl].dispclk_mhz;
-		clock_limits[k].dppclk_mhz = dcn2_1_soc.clock_limits[closest_clk_lvl].dppclk_mhz;
-		clock_limits[k].dram_bw_per_chan_gbps = dcn2_1_soc.clock_limits[closest_clk_lvl].dram_bw_per_chan_gbps;
-		clock_limits[k].dscclk_mhz = dcn2_1_soc.clock_limits[closest_clk_lvl].dscclk_mhz;
-		clock_limits[k].dtbclk_mhz = dcn2_1_soc.clock_limits[closest_clk_lvl].dtbclk_mhz;
-		clock_limits[k].phyclk_d18_mhz = dcn2_1_soc.clock_limits[closest_clk_lvl].phyclk_d18_mhz;
-		clock_limits[k].phyclk_mhz = dcn2_1_soc.clock_limits[closest_clk_lvl].phyclk_mhz;
-
-		k++;
-	}
-	for (i = 0; i < clk_table->num_entries + 1; i++)
-		dcn2_1_soc.clock_limits[i] = clock_limits[i];
-	if (clk_table->num_entries) {
-		dcn2_1_soc.num_states = clk_table->num_entries + 1;
-		/* duplicate last level */
-		dcn2_1_soc.clock_limits[dcn2_1_soc.num_states] = dcn2_1_soc.clock_limits[dcn2_1_soc.num_states - 1];
-		dcn2_1_soc.clock_limits[dcn2_1_soc.num_states].state = dcn2_1_soc.num_states;
-		/* fill in min DF PState */
-		dcn2_1_soc.clock_limits[1] = construct_low_pstate_lvl(clk_table, closest_clk_lvl);
 	}
 
 	dml_init_instance(&dc->dml, &dcn2_1_soc, &dcn2_1_ip, DML_PROJECT_DCN21);
 }
 
->>>>>>> 7aef27f0
 static struct pp_smu_funcs *dcn21_pp_smu_create(struct dc_context *ctx)
 {
 	struct pp_smu_funcs *pp_smu = kzalloc(sizeof(*pp_smu), GFP_KERNEL);
