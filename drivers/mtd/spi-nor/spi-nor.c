// SPDX-License-Identifier: GPL-2.0
/*
 * Based on m25p80.c, by Mike Lavender (mike@steroidmicros.com), with
 * influence from lart.c (Abraham Van Der Merwe) and mtd_dataflash.c
 *
 * Copyright (C) 2005, Intec Automation Inc.
 * Copyright (C) 2014, Freescale Semiconductor, Inc.
 */

#include <linux/err.h>
#include <linux/errno.h>
#include <linux/module.h>
#include <linux/device.h>
#include <linux/mutex.h>
#include <linux/math64.h>
#include <linux/sizes.h>
#include <linux/slab.h>
#include <linux/sort.h>

#include <linux/mtd/mtd.h>
#include <linux/of_platform.h>
#include <linux/spi/flash.h>
#include <linux/mtd/spi-nor.h>

/* Define max times to check status register before we give up. */

/*
 * For everything but full-chip erase; probably could be much smaller, but kept
 * around for safety for now
 */
#define DEFAULT_READY_WAIT_JIFFIES		(40UL * HZ)

/*
 * For full-chip erase, calibrated to a 2MB flash (M25P16); should be scaled up
 * for larger flash
 */
#define CHIP_ERASE_2MB_READY_WAIT_JIFFIES	(40UL * HZ)

#define SPI_NOR_MAX_ID_LEN	6
#define SPI_NOR_MAX_ADDR_WIDTH	4

struct spi_nor_read_command {
	u8			num_mode_clocks;
	u8			num_wait_states;
	u8			opcode;
	enum spi_nor_protocol	proto;
};

struct spi_nor_pp_command {
	u8			opcode;
	enum spi_nor_protocol	proto;
};

enum spi_nor_read_command_index {
	SNOR_CMD_READ,
	SNOR_CMD_READ_FAST,
	SNOR_CMD_READ_1_1_1_DTR,

	/* Dual SPI */
	SNOR_CMD_READ_1_1_2,
	SNOR_CMD_READ_1_2_2,
	SNOR_CMD_READ_2_2_2,
	SNOR_CMD_READ_1_2_2_DTR,

	/* Quad SPI */
	SNOR_CMD_READ_1_1_4,
	SNOR_CMD_READ_1_4_4,
	SNOR_CMD_READ_4_4_4,
	SNOR_CMD_READ_1_4_4_DTR,

	/* Octal SPI */
	SNOR_CMD_READ_1_1_8,
	SNOR_CMD_READ_1_8_8,
	SNOR_CMD_READ_8_8_8,
	SNOR_CMD_READ_1_8_8_DTR,

	SNOR_CMD_READ_MAX
};

enum spi_nor_pp_command_index {
	SNOR_CMD_PP,

	/* Quad SPI */
	SNOR_CMD_PP_1_1_4,
	SNOR_CMD_PP_1_4_4,
	SNOR_CMD_PP_4_4_4,

	/* Octal SPI */
	SNOR_CMD_PP_1_1_8,
	SNOR_CMD_PP_1_8_8,
	SNOR_CMD_PP_8_8_8,

	SNOR_CMD_PP_MAX
};

struct spi_nor_flash_parameter {
	u64				size;
	u32				page_size;

	struct spi_nor_hwcaps		hwcaps;
	struct spi_nor_read_command	reads[SNOR_CMD_READ_MAX];
	struct spi_nor_pp_command	page_programs[SNOR_CMD_PP_MAX];

	int (*quad_enable)(struct spi_nor *nor);
};

struct sfdp_parameter_header {
	u8		id_lsb;
	u8		minor;
	u8		major;
	u8		length; /* in double words */
	u8		parameter_table_pointer[3]; /* byte address */
	u8		id_msb;
};

#define SFDP_PARAM_HEADER_ID(p)	(((p)->id_msb << 8) | (p)->id_lsb)
#define SFDP_PARAM_HEADER_PTP(p) \
	(((p)->parameter_table_pointer[2] << 16) | \
	 ((p)->parameter_table_pointer[1] <<  8) | \
	 ((p)->parameter_table_pointer[0] <<  0))

#define SFDP_BFPT_ID		0xff00	/* Basic Flash Parameter Table */
#define SFDP_SECTOR_MAP_ID	0xff81	/* Sector Map Table */
#define SFDP_4BAIT_ID		0xff84  /* 4-byte Address Instruction Table */

#define SFDP_SIGNATURE		0x50444653U
#define SFDP_JESD216_MAJOR	1
#define SFDP_JESD216_MINOR	0
#define SFDP_JESD216A_MINOR	5
#define SFDP_JESD216B_MINOR	6

struct sfdp_header {
	u32		signature; /* Ox50444653U <=> "SFDP" */
	u8		minor;
	u8		major;
	u8		nph; /* 0-base number of parameter headers */
	u8		unused;

	/* Basic Flash Parameter Table. */
	struct sfdp_parameter_header	bfpt_header;
};

/* Basic Flash Parameter Table */

/*
 * JESD216 rev B defines a Basic Flash Parameter Table of 16 DWORDs.
 * They are indexed from 1 but C arrays are indexed from 0.
 */
#define BFPT_DWORD(i)		((i) - 1)
#define BFPT_DWORD_MAX		16

/* The first version of JESB216 defined only 9 DWORDs. */
#define BFPT_DWORD_MAX_JESD216			9

/* 1st DWORD. */
#define BFPT_DWORD1_FAST_READ_1_1_2		BIT(16)
#define BFPT_DWORD1_ADDRESS_BYTES_MASK		GENMASK(18, 17)
#define BFPT_DWORD1_ADDRESS_BYTES_3_ONLY	(0x0UL << 17)
#define BFPT_DWORD1_ADDRESS_BYTES_3_OR_4	(0x1UL << 17)
#define BFPT_DWORD1_ADDRESS_BYTES_4_ONLY	(0x2UL << 17)
#define BFPT_DWORD1_DTR				BIT(19)
#define BFPT_DWORD1_FAST_READ_1_2_2		BIT(20)
#define BFPT_DWORD1_FAST_READ_1_4_4		BIT(21)
#define BFPT_DWORD1_FAST_READ_1_1_4		BIT(22)

/* 5th DWORD. */
#define BFPT_DWORD5_FAST_READ_2_2_2		BIT(0)
#define BFPT_DWORD5_FAST_READ_4_4_4		BIT(4)

/* 11th DWORD. */
#define BFPT_DWORD11_PAGE_SIZE_SHIFT		4
#define BFPT_DWORD11_PAGE_SIZE_MASK		GENMASK(7, 4)

/* 15th DWORD. */

/*
 * (from JESD216 rev B)
 * Quad Enable Requirements (QER):
 * - 000b: Device does not have a QE bit. Device detects 1-1-4 and 1-4-4
 *         reads based on instruction. DQ3/HOLD# functions are hold during
 *         instruction phase.
 * - 001b: QE is bit 1 of status register 2. It is set via Write Status with
 *         two data bytes where bit 1 of the second byte is one.
 *         [...]
 *         Writing only one byte to the status register has the side-effect of
 *         clearing status register 2, including the QE bit. The 100b code is
 *         used if writing one byte to the status register does not modify
 *         status register 2.
 * - 010b: QE is bit 6 of status register 1. It is set via Write Status with
 *         one data byte where bit 6 is one.
 *         [...]
 * - 011b: QE is bit 7 of status register 2. It is set via Write status
 *         register 2 instruction 3Eh with one data byte where bit 7 is one.
 *         [...]
 *         The status register 2 is read using instruction 3Fh.
 * - 100b: QE is bit 1 of status register 2. It is set via Write Status with
 *         two data bytes where bit 1 of the second byte is one.
 *         [...]
 *         In contrast to the 001b code, writing one byte to the status
 *         register does not modify status register 2.
 * - 101b: QE is bit 1 of status register 2. Status register 1 is read using
 *         Read Status instruction 05h. Status register2 is read using
 *         instruction 35h. QE is set via Writ Status instruction 01h with
 *         two data bytes where bit 1 of the second byte is one.
 *         [...]
 */
#define BFPT_DWORD15_QER_MASK			GENMASK(22, 20)
#define BFPT_DWORD15_QER_NONE			(0x0UL << 20) /* Micron */
#define BFPT_DWORD15_QER_SR2_BIT1_BUGGY		(0x1UL << 20)
#define BFPT_DWORD15_QER_SR1_BIT6		(0x2UL << 20) /* Macronix */
#define BFPT_DWORD15_QER_SR2_BIT7		(0x3UL << 20)
#define BFPT_DWORD15_QER_SR2_BIT1_NO_RD		(0x4UL << 20)
#define BFPT_DWORD15_QER_SR2_BIT1		(0x5UL << 20) /* Spansion */

struct sfdp_bfpt {
	u32	dwords[BFPT_DWORD_MAX];
};

/**
 * struct spi_nor_fixups - SPI NOR fixup hooks
 * @post_bfpt: called after the BFPT table has been parsed
 *
 * Those hooks can be used to tweak the SPI NOR configuration when the SFDP
 * table is broken or not available.
 */
struct spi_nor_fixups {
	int (*post_bfpt)(struct spi_nor *nor,
			 const struct sfdp_parameter_header *bfpt_header,
			 const struct sfdp_bfpt *bfpt,
			 struct spi_nor_flash_parameter *params);
};

struct flash_info {
	char		*name;

	/*
	 * This array stores the ID bytes.
	 * The first three bytes are the JEDIC ID.
	 * JEDEC ID zero means "no ID" (mostly older chips).
	 */
	u8		id[SPI_NOR_MAX_ID_LEN];
	u8		id_len;

	/* The size listed here is what works with SPINOR_OP_SE, which isn't
	 * necessarily called a "sector" by the vendor.
	 */
	unsigned	sector_size;
	u16		n_sectors;

	u16		page_size;
	u16		addr_width;

	u16		flags;
#define SECT_4K			BIT(0)	/* SPINOR_OP_BE_4K works uniformly */
#define SPI_NOR_NO_ERASE	BIT(1)	/* No erase command needed */
#define SST_WRITE		BIT(2)	/* use SST byte programming */
#define SPI_NOR_NO_FR		BIT(3)	/* Can't do fastread */
#define SECT_4K_PMC		BIT(4)	/* SPINOR_OP_BE_4K_PMC works uniformly */
#define SPI_NOR_DUAL_READ	BIT(5)	/* Flash supports Dual Read */
#define SPI_NOR_QUAD_READ	BIT(6)	/* Flash supports Quad Read */
#define USE_FSR			BIT(7)	/* use flag status register */
#define SPI_NOR_HAS_LOCK	BIT(8)	/* Flash supports lock/unlock via SR */
#define SPI_NOR_HAS_TB		BIT(9)	/*
					 * Flash SR has Top/Bottom (TB) protect
					 * bit. Must be used with
					 * SPI_NOR_HAS_LOCK.
					 */
#define	SPI_S3AN		BIT(10)	/*
					 * Xilinx Spartan 3AN In-System Flash
					 * (MFR cannot be used for probing
					 * because it has the same value as
					 * ATMEL flashes)
					 */
#define SPI_NOR_4B_OPCODES	BIT(11)	/*
					 * Use dedicated 4byte address op codes
					 * to support memory size above 128Mib.
					 */
#define NO_CHIP_ERASE		BIT(12) /* Chip does not support chip erase */
#define SPI_NOR_SKIP_SFDP	BIT(13)	/* Skip parsing of SFDP tables */
#define USE_CLSR		BIT(14)	/* use CLSR command */
#define SPI_NOR_OCTAL_READ	BIT(15)	/* Flash supports Octal Read */

	/* Part specific fixup hooks. */
	const struct spi_nor_fixups *fixups;

	int	(*quad_enable)(struct spi_nor *nor);
};

#define JEDEC_MFR(info)	((info)->id[0])

/*
 * Read the status register, returning its value in the location
 * Return the status register value.
 * Returns negative if error occurred.
 */
static int read_sr(struct spi_nor *nor)
{
	int ret;
	u8 val;

	ret = nor->read_reg(nor, SPINOR_OP_RDSR, &val, 1);
	if (ret < 0) {
		pr_err("error %d reading SR\n", (int) ret);
		return ret;
	}

	return val;
}

/*
 * Read the flag status register, returning its value in the location
 * Return the status register value.
 * Returns negative if error occurred.
 */
static int read_fsr(struct spi_nor *nor)
{
	int ret;
	u8 val;

	ret = nor->read_reg(nor, SPINOR_OP_RDFSR, &val, 1);
	if (ret < 0) {
		pr_err("error %d reading FSR\n", ret);
		return ret;
	}

	return val;
}

/*
 * Read configuration register, returning its value in the
 * location. Return the configuration register value.
 * Returns negative if error occurred.
 */
static int read_cr(struct spi_nor *nor)
{
	int ret;
	u8 val;

	ret = nor->read_reg(nor, SPINOR_OP_RDCR, &val, 1);
	if (ret < 0) {
		dev_err(nor->dev, "error %d reading CR\n", ret);
		return ret;
	}

	return val;
}

/*
 * Write status register 1 byte
 * Returns negative if error occurred.
 */
static int write_sr(struct spi_nor *nor, u8 val)
{
	nor->cmd_buf[0] = val;
	return nor->write_reg(nor, SPINOR_OP_WRSR, nor->cmd_buf, 1);
}

/*
 * Set write enable latch with Write Enable command.
 * Returns negative if error occurred.
 */
static int write_enable(struct spi_nor *nor)
{
	return nor->write_reg(nor, SPINOR_OP_WREN, NULL, 0);
}

/*
 * Send write disable instruction to the chip.
 */
static int write_disable(struct spi_nor *nor)
{
	return nor->write_reg(nor, SPINOR_OP_WRDI, NULL, 0);
}

static struct spi_nor *mtd_to_spi_nor(struct mtd_info *mtd)
{
	return mtd->priv;
}


static u8 spi_nor_convert_opcode(u8 opcode, const u8 table[][2], size_t size)
{
	size_t i;

	for (i = 0; i < size; i++)
		if (table[i][0] == opcode)
			return table[i][1];

	/* No conversion found, keep input op code. */
	return opcode;
}

static u8 spi_nor_convert_3to4_read(u8 opcode)
{
	static const u8 spi_nor_3to4_read[][2] = {
		{ SPINOR_OP_READ,	SPINOR_OP_READ_4B },
		{ SPINOR_OP_READ_FAST,	SPINOR_OP_READ_FAST_4B },
		{ SPINOR_OP_READ_1_1_2,	SPINOR_OP_READ_1_1_2_4B },
		{ SPINOR_OP_READ_1_2_2,	SPINOR_OP_READ_1_2_2_4B },
		{ SPINOR_OP_READ_1_1_4,	SPINOR_OP_READ_1_1_4_4B },
		{ SPINOR_OP_READ_1_4_4,	SPINOR_OP_READ_1_4_4_4B },
		{ SPINOR_OP_READ_1_1_8,	SPINOR_OP_READ_1_1_8_4B },
		{ SPINOR_OP_READ_1_8_8,	SPINOR_OP_READ_1_8_8_4B },

		{ SPINOR_OP_READ_1_1_1_DTR,	SPINOR_OP_READ_1_1_1_DTR_4B },
		{ SPINOR_OP_READ_1_2_2_DTR,	SPINOR_OP_READ_1_2_2_DTR_4B },
		{ SPINOR_OP_READ_1_4_4_DTR,	SPINOR_OP_READ_1_4_4_DTR_4B },
	};

	return spi_nor_convert_opcode(opcode, spi_nor_3to4_read,
				      ARRAY_SIZE(spi_nor_3to4_read));
}

static u8 spi_nor_convert_3to4_program(u8 opcode)
{
	static const u8 spi_nor_3to4_program[][2] = {
		{ SPINOR_OP_PP,		SPINOR_OP_PP_4B },
		{ SPINOR_OP_PP_1_1_4,	SPINOR_OP_PP_1_1_4_4B },
		{ SPINOR_OP_PP_1_4_4,	SPINOR_OP_PP_1_4_4_4B },
		{ SPINOR_OP_PP_1_1_8,	SPINOR_OP_PP_1_1_8_4B },
		{ SPINOR_OP_PP_1_8_8,	SPINOR_OP_PP_1_8_8_4B },
	};

	return spi_nor_convert_opcode(opcode, spi_nor_3to4_program,
				      ARRAY_SIZE(spi_nor_3to4_program));
}

static u8 spi_nor_convert_3to4_erase(u8 opcode)
{
	static const u8 spi_nor_3to4_erase[][2] = {
		{ SPINOR_OP_BE_4K,	SPINOR_OP_BE_4K_4B },
		{ SPINOR_OP_BE_32K,	SPINOR_OP_BE_32K_4B },
		{ SPINOR_OP_SE,		SPINOR_OP_SE_4B },
	};

	return spi_nor_convert_opcode(opcode, spi_nor_3to4_erase,
				      ARRAY_SIZE(spi_nor_3to4_erase));
}

static void spi_nor_set_4byte_opcodes(struct spi_nor *nor)
{
	/* Do some manufacturer fixups first */
	switch (JEDEC_MFR(nor->info)) {
	case SNOR_MFR_SPANSION:
		/* No small sector erase for 4-byte command set */
		nor->erase_opcode = SPINOR_OP_SE;
		nor->mtd.erasesize = nor->info->sector_size;
		break;

	default:
		break;
	}

	nor->read_opcode = spi_nor_convert_3to4_read(nor->read_opcode);
	nor->program_opcode = spi_nor_convert_3to4_program(nor->program_opcode);
	nor->erase_opcode = spi_nor_convert_3to4_erase(nor->erase_opcode);

	if (!spi_nor_has_uniform_erase(nor)) {
		struct spi_nor_erase_map *map = &nor->erase_map;
		struct spi_nor_erase_type *erase;
		int i;

		for (i = 0; i < SNOR_ERASE_TYPE_MAX; i++) {
			erase = &map->erase_type[i];
			erase->opcode =
				spi_nor_convert_3to4_erase(erase->opcode);
		}
	}
}

/* Enable/disable 4-byte addressing mode. */
static int set_4byte(struct spi_nor *nor, bool enable)
{
	int status;
	bool need_wren = false;
	u8 cmd;

	switch (JEDEC_MFR(nor->info)) {
	case SNOR_MFR_ST:
	case SNOR_MFR_MICRON:
		/* Some Micron need WREN command; all will accept it */
		need_wren = true;
		/* fall through */
	case SNOR_MFR_MACRONIX:
	case SNOR_MFR_WINBOND:
		if (need_wren)
			write_enable(nor);

		cmd = enable ? SPINOR_OP_EN4B : SPINOR_OP_EX4B;
		status = nor->write_reg(nor, cmd, NULL, 0);
		if (need_wren)
			write_disable(nor);

		if (!status && !enable &&
		    JEDEC_MFR(nor->info) == SNOR_MFR_WINBOND) {
			/*
			 * On Winbond W25Q256FV, leaving 4byte mode causes
			 * the Extended Address Register to be set to 1, so all
			 * 3-byte-address reads come from the second 16M.
			 * We must clear the register to enable normal behavior.
			 */
			write_enable(nor);
			nor->cmd_buf[0] = 0;
			nor->write_reg(nor, SPINOR_OP_WREAR, nor->cmd_buf, 1);
			write_disable(nor);
		}

		return status;
	default:
		/* Spansion style */
		nor->cmd_buf[0] = enable << 7;
		return nor->write_reg(nor, SPINOR_OP_BRWR, nor->cmd_buf, 1);
	}
}

static int s3an_sr_ready(struct spi_nor *nor)
{
	int ret;
	u8 val;

	ret = nor->read_reg(nor, SPINOR_OP_XRDSR, &val, 1);
	if (ret < 0) {
		dev_err(nor->dev, "error %d reading XRDSR\n", (int) ret);
		return ret;
	}

	return !!(val & XSR_RDY);
}

static int spi_nor_sr_ready(struct spi_nor *nor)
{
	int sr = read_sr(nor);
	if (sr < 0)
		return sr;

	if (nor->flags & SNOR_F_USE_CLSR && sr & (SR_E_ERR | SR_P_ERR)) {
		if (sr & SR_E_ERR)
			dev_err(nor->dev, "Erase Error occurred\n");
		else
			dev_err(nor->dev, "Programming Error occurred\n");

		nor->write_reg(nor, SPINOR_OP_CLSR, NULL, 0);
		return -EIO;
	}

	return !(sr & SR_WIP);
}

static int spi_nor_fsr_ready(struct spi_nor *nor)
{
	int fsr = read_fsr(nor);
	if (fsr < 0)
		return fsr;

	if (fsr & (FSR_E_ERR | FSR_P_ERR)) {
		if (fsr & FSR_E_ERR)
			dev_err(nor->dev, "Erase operation failed.\n");
		else
			dev_err(nor->dev, "Program operation failed.\n");

		if (fsr & FSR_PT_ERR)
			dev_err(nor->dev,
			"Attempted to modify a protected sector.\n");

		nor->write_reg(nor, SPINOR_OP_CLFSR, NULL, 0);
		return -EIO;
	}

	return fsr & FSR_READY;
}

static int spi_nor_ready(struct spi_nor *nor)
{
	int sr, fsr;

	if (nor->flags & SNOR_F_READY_XSR_RDY)
		sr = s3an_sr_ready(nor);
	else
		sr = spi_nor_sr_ready(nor);
	if (sr < 0)
		return sr;
	fsr = nor->flags & SNOR_F_USE_FSR ? spi_nor_fsr_ready(nor) : 1;
	if (fsr < 0)
		return fsr;
	return sr && fsr;
}

/*
 * Service routine to read status register until ready, or timeout occurs.
 * Returns non-zero if error.
 */
static int spi_nor_wait_till_ready_with_timeout(struct spi_nor *nor,
						unsigned long timeout_jiffies)
{
	unsigned long deadline;
	int timeout = 0, ret;

	deadline = jiffies + timeout_jiffies;

	while (!timeout) {
		if (time_after_eq(jiffies, deadline))
			timeout = 1;

		ret = spi_nor_ready(nor);
		if (ret < 0)
			return ret;
		if (ret)
			return 0;

		cond_resched();
	}

	dev_err(nor->dev, "flash operation timed out\n");

	return -ETIMEDOUT;
}

static int spi_nor_wait_till_ready(struct spi_nor *nor)
{
	return spi_nor_wait_till_ready_with_timeout(nor,
						    DEFAULT_READY_WAIT_JIFFIES);
}

/*
 * Erase the whole flash memory
 *
 * Returns 0 if successful, non-zero otherwise.
 */
static int erase_chip(struct spi_nor *nor)
{
	dev_dbg(nor->dev, " %lldKiB\n", (long long)(nor->mtd.size >> 10));

	return nor->write_reg(nor, SPINOR_OP_CHIP_ERASE, NULL, 0);
}

static int spi_nor_lock_and_prep(struct spi_nor *nor, enum spi_nor_ops ops)
{
	int ret = 0;

	mutex_lock(&nor->lock);

	if (nor->prepare) {
		ret = nor->prepare(nor, ops);
		if (ret) {
			dev_err(nor->dev, "failed in the preparation.\n");
			mutex_unlock(&nor->lock);
			return ret;
		}
	}
	return ret;
}

static void spi_nor_unlock_and_unprep(struct spi_nor *nor, enum spi_nor_ops ops)
{
	if (nor->unprepare)
		nor->unprepare(nor, ops);
	mutex_unlock(&nor->lock);
}

/*
 * This code converts an address to the Default Address Mode, that has non
 * power of two page sizes. We must support this mode because it is the default
 * mode supported by Xilinx tools, it can access the whole flash area and
 * changing over to the Power-of-two mode is irreversible and corrupts the
 * original data.
 * Addr can safely be unsigned int, the biggest S3AN device is smaller than
 * 4 MiB.
 */
static loff_t spi_nor_s3an_addr_convert(struct spi_nor *nor, unsigned int addr)
{
	unsigned int offset;
	unsigned int page;

	offset = addr % nor->page_size;
	page = addr / nor->page_size;
	page <<= (nor->page_size > 512) ? 10 : 9;

	return page | offset;
}

/*
 * Initiate the erasure of a single sector
 */
static int spi_nor_erase_sector(struct spi_nor *nor, u32 addr)
{
	u8 buf[SPI_NOR_MAX_ADDR_WIDTH];
	int i;

	if (nor->flags & SNOR_F_S3AN_ADDR_DEFAULT)
		addr = spi_nor_s3an_addr_convert(nor, addr);

	if (nor->erase)
		return nor->erase(nor, addr);

	/*
	 * Default implementation, if driver doesn't have a specialized HW
	 * control
	 */
	for (i = nor->addr_width - 1; i >= 0; i--) {
		buf[i] = addr & 0xff;
		addr >>= 8;
	}

	return nor->write_reg(nor, nor->erase_opcode, buf, nor->addr_width);
}

/**
 * spi_nor_div_by_erase_size() - calculate remainder and update new dividend
 * @erase:	pointer to a structure that describes a SPI NOR erase type
 * @dividend:	dividend value
 * @remainder:	pointer to u32 remainder (will be updated)
 *
 * Return: the result of the division
 */
static u64 spi_nor_div_by_erase_size(const struct spi_nor_erase_type *erase,
				     u64 dividend, u32 *remainder)
{
	/* JEDEC JESD216B Standard imposes erase sizes to be power of 2. */
	*remainder = (u32)dividend & erase->size_mask;
	return dividend >> erase->size_shift;
}

/**
 * spi_nor_find_best_erase_type() - find the best erase type for the given
 *				    offset in the serial flash memory and the
 *				    number of bytes to erase. The region in
 *				    which the address fits is expected to be
 *				    provided.
 * @map:	the erase map of the SPI NOR
 * @region:	pointer to a structure that describes a SPI NOR erase region
 * @addr:	offset in the serial flash memory
 * @len:	number of bytes to erase
 *
 * Return: a pointer to the best fitted erase type, NULL otherwise.
 */
static const struct spi_nor_erase_type *
spi_nor_find_best_erase_type(const struct spi_nor_erase_map *map,
			     const struct spi_nor_erase_region *region,
			     u64 addr, u32 len)
{
	const struct spi_nor_erase_type *erase;
	u32 rem;
	int i;
	u8 erase_mask = region->offset & SNOR_ERASE_TYPE_MASK;

	/*
	 * Erase types are ordered by size, with the smallest erase type at
	 * index 0.
	 */
	for (i = SNOR_ERASE_TYPE_MAX - 1; i >= 0; i--) {
		/* Does the erase region support the tested erase type? */
		if (!(erase_mask & BIT(i)))
			continue;

		erase = &map->erase_type[i];

		/* Don't erase more than what the user has asked for. */
		if (erase->size > len)
			continue;

		/* Alignment is not mandatory for overlaid regions */
		if (region->offset & SNOR_OVERLAID_REGION)
			return erase;

		spi_nor_div_by_erase_size(erase, addr, &rem);
		if (rem)
			continue;
		else
			return erase;
	}

	return NULL;
}

/**
 * spi_nor_region_next() - get the next spi nor region
 * @region:	pointer to a structure that describes a SPI NOR erase region
 *
 * Return: the next spi nor region or NULL if last region.
 */
static struct spi_nor_erase_region *
spi_nor_region_next(struct spi_nor_erase_region *region)
{
	if (spi_nor_region_is_last(region))
		return NULL;
	region++;
	return region;
}

/**
 * spi_nor_find_erase_region() - find the region of the serial flash memory in
 *				 which the offset fits
 * @map:	the erase map of the SPI NOR
 * @addr:	offset in the serial flash memory
 *
 * Return: a pointer to the spi_nor_erase_region struct, ERR_PTR(-errno)
 *	   otherwise.
 */
static struct spi_nor_erase_region *
spi_nor_find_erase_region(const struct spi_nor_erase_map *map, u64 addr)
{
	struct spi_nor_erase_region *region = map->regions;
	u64 region_start = region->offset & ~SNOR_ERASE_FLAGS_MASK;
	u64 region_end = region_start + region->size;

	while (addr < region_start || addr >= region_end) {
		region = spi_nor_region_next(region);
		if (!region)
			return ERR_PTR(-EINVAL);

		region_start = region->offset & ~SNOR_ERASE_FLAGS_MASK;
		region_end = region_start + region->size;
	}

	return region;
}

/**
 * spi_nor_init_erase_cmd() - initialize an erase command
 * @region:	pointer to a structure that describes a SPI NOR erase region
 * @erase:	pointer to a structure that describes a SPI NOR erase type
 *
 * Return: the pointer to the allocated erase command, ERR_PTR(-errno)
 *	   otherwise.
 */
static struct spi_nor_erase_command *
spi_nor_init_erase_cmd(const struct spi_nor_erase_region *region,
		       const struct spi_nor_erase_type *erase)
{
	struct spi_nor_erase_command *cmd;

	cmd = kmalloc(sizeof(*cmd), GFP_KERNEL);
	if (!cmd)
		return ERR_PTR(-ENOMEM);

	INIT_LIST_HEAD(&cmd->list);
	cmd->opcode = erase->opcode;
	cmd->count = 1;

	if (region->offset & SNOR_OVERLAID_REGION)
		cmd->size = region->size;
	else
		cmd->size = erase->size;

	return cmd;
}

/**
 * spi_nor_destroy_erase_cmd_list() - destroy erase command list
 * @erase_list:	list of erase commands
 */
static void spi_nor_destroy_erase_cmd_list(struct list_head *erase_list)
{
	struct spi_nor_erase_command *cmd, *next;

	list_for_each_entry_safe(cmd, next, erase_list, list) {
		list_del(&cmd->list);
		kfree(cmd);
	}
}

/**
 * spi_nor_init_erase_cmd_list() - initialize erase command list
 * @nor:	pointer to a 'struct spi_nor'
 * @erase_list:	list of erase commands to be executed once we validate that the
 *		erase can be performed
 * @addr:	offset in the serial flash memory
 * @len:	number of bytes to erase
 *
 * Builds the list of best fitted erase commands and verifies if the erase can
 * be performed.
 *
 * Return: 0 on success, -errno otherwise.
 */
static int spi_nor_init_erase_cmd_list(struct spi_nor *nor,
				       struct list_head *erase_list,
				       u64 addr, u32 len)
{
	const struct spi_nor_erase_map *map = &nor->erase_map;
	const struct spi_nor_erase_type *erase, *prev_erase = NULL;
	struct spi_nor_erase_region *region;
	struct spi_nor_erase_command *cmd = NULL;
	u64 region_end;
	int ret = -EINVAL;

	region = spi_nor_find_erase_region(map, addr);
	if (IS_ERR(region))
		return PTR_ERR(region);

	region_end = spi_nor_region_end(region);

	while (len) {
		erase = spi_nor_find_best_erase_type(map, region, addr, len);
		if (!erase)
			goto destroy_erase_cmd_list;

		if (prev_erase != erase ||
		    region->offset & SNOR_OVERLAID_REGION) {
			cmd = spi_nor_init_erase_cmd(region, erase);
			if (IS_ERR(cmd)) {
				ret = PTR_ERR(cmd);
				goto destroy_erase_cmd_list;
			}

			list_add_tail(&cmd->list, erase_list);
		} else {
			cmd->count++;
		}

		addr += cmd->size;
		len -= cmd->size;

		if (len && addr >= region_end) {
			region = spi_nor_region_next(region);
			if (!region)
				goto destroy_erase_cmd_list;
			region_end = spi_nor_region_end(region);
		}

		prev_erase = erase;
	}

	return 0;

destroy_erase_cmd_list:
	spi_nor_destroy_erase_cmd_list(erase_list);
	return ret;
}

/**
 * spi_nor_erase_multi_sectors() - perform a non-uniform erase
 * @nor:	pointer to a 'struct spi_nor'
 * @addr:	offset in the serial flash memory
 * @len:	number of bytes to erase
 *
 * Build a list of best fitted erase commands and execute it once we validate
 * that the erase can be performed.
 *
 * Return: 0 on success, -errno otherwise.
 */
static int spi_nor_erase_multi_sectors(struct spi_nor *nor, u64 addr, u32 len)
{
	LIST_HEAD(erase_list);
	struct spi_nor_erase_command *cmd, *next;
	int ret;

	ret = spi_nor_init_erase_cmd_list(nor, &erase_list, addr, len);
	if (ret)
		return ret;

	list_for_each_entry_safe(cmd, next, &erase_list, list) {
		nor->erase_opcode = cmd->opcode;
		while (cmd->count) {
			write_enable(nor);

			ret = spi_nor_erase_sector(nor, addr);
			if (ret)
				goto destroy_erase_cmd_list;

			addr += cmd->size;
			cmd->count--;

			ret = spi_nor_wait_till_ready(nor);
			if (ret)
				goto destroy_erase_cmd_list;
		}
		list_del(&cmd->list);
		kfree(cmd);
	}

	return 0;

destroy_erase_cmd_list:
	spi_nor_destroy_erase_cmd_list(&erase_list);
	return ret;
}

/*
 * Erase an address range on the nor chip.  The address range may extend
 * one or more erase sectors.  Return an error is there is a problem erasing.
 */
static int spi_nor_erase(struct mtd_info *mtd, struct erase_info *instr)
{
	struct spi_nor *nor = mtd_to_spi_nor(mtd);
	u32 addr, len;
	uint32_t rem;
	int ret;

	dev_dbg(nor->dev, "at 0x%llx, len %lld\n", (long long)instr->addr,
			(long long)instr->len);

	if (spi_nor_has_uniform_erase(nor)) {
		div_u64_rem(instr->len, mtd->erasesize, &rem);
		if (rem)
			return -EINVAL;
	}

	addr = instr->addr;
	len = instr->len;

	ret = spi_nor_lock_and_prep(nor, SPI_NOR_OPS_ERASE);
	if (ret)
		return ret;

	/* whole-chip erase? */
	if (len == mtd->size && !(nor->flags & SNOR_F_NO_OP_CHIP_ERASE)) {
		unsigned long timeout;

		write_enable(nor);

		if (erase_chip(nor)) {
			ret = -EIO;
			goto erase_err;
		}

		/*
		 * Scale the timeout linearly with the size of the flash, with
		 * a minimum calibrated to an old 2MB flash. We could try to
		 * pull these from CFI/SFDP, but these values should be good
		 * enough for now.
		 */
		timeout = max(CHIP_ERASE_2MB_READY_WAIT_JIFFIES,
			      CHIP_ERASE_2MB_READY_WAIT_JIFFIES *
			      (unsigned long)(mtd->size / SZ_2M));
		ret = spi_nor_wait_till_ready_with_timeout(nor, timeout);
		if (ret)
			goto erase_err;

	/* REVISIT in some cases we could speed up erasing large regions
	 * by using SPINOR_OP_SE instead of SPINOR_OP_BE_4K.  We may have set up
	 * to use "small sector erase", but that's not always optimal.
	 */

	/* "sector"-at-a-time erase */
	} else if (spi_nor_has_uniform_erase(nor)) {
		while (len) {
			write_enable(nor);

			ret = spi_nor_erase_sector(nor, addr);
			if (ret)
				goto erase_err;

			addr += mtd->erasesize;
			len -= mtd->erasesize;

			ret = spi_nor_wait_till_ready(nor);
			if (ret)
				goto erase_err;
		}

	/* erase multiple sectors */
	} else {
		ret = spi_nor_erase_multi_sectors(nor, addr, len);
		if (ret)
			goto erase_err;
	}

	write_disable(nor);

erase_err:
	spi_nor_unlock_and_unprep(nor, SPI_NOR_OPS_ERASE);

	return ret;
}

/* Write status register and ensure bits in mask match written values */
static int write_sr_and_check(struct spi_nor *nor, u8 status_new, u8 mask)
{
	int ret;

	write_enable(nor);
	ret = write_sr(nor, status_new);
	if (ret)
		return ret;

	ret = spi_nor_wait_till_ready(nor);
	if (ret)
		return ret;

	ret = read_sr(nor);
	if (ret < 0)
		return ret;

	return ((ret & mask) != (status_new & mask)) ? -EIO : 0;
}

static void stm_get_locked_range(struct spi_nor *nor, u8 sr, loff_t *ofs,
				 uint64_t *len)
{
	struct mtd_info *mtd = &nor->mtd;
	u8 mask = SR_BP2 | SR_BP1 | SR_BP0;
	int shift = ffs(mask) - 1;
	int pow;

	if (!(sr & mask)) {
		/* No protection */
		*ofs = 0;
		*len = 0;
	} else {
		pow = ((sr & mask) ^ mask) >> shift;
		*len = mtd->size >> pow;
		if (nor->flags & SNOR_F_HAS_SR_TB && sr & SR_TB)
			*ofs = 0;
		else
			*ofs = mtd->size - *len;
	}
}

/*
 * Return 1 if the entire region is locked (if @locked is true) or unlocked (if
 * @locked is false); 0 otherwise
 */
static int stm_check_lock_status_sr(struct spi_nor *nor, loff_t ofs, uint64_t len,
				    u8 sr, bool locked)
{
	loff_t lock_offs;
	uint64_t lock_len;

	if (!len)
		return 1;

	stm_get_locked_range(nor, sr, &lock_offs, &lock_len);

	if (locked)
		/* Requested range is a sub-range of locked range */
		return (ofs + len <= lock_offs + lock_len) && (ofs >= lock_offs);
	else
		/* Requested range does not overlap with locked range */
		return (ofs >= lock_offs + lock_len) || (ofs + len <= lock_offs);
}

static int stm_is_locked_sr(struct spi_nor *nor, loff_t ofs, uint64_t len,
			    u8 sr)
{
	return stm_check_lock_status_sr(nor, ofs, len, sr, true);
}

static int stm_is_unlocked_sr(struct spi_nor *nor, loff_t ofs, uint64_t len,
			      u8 sr)
{
	return stm_check_lock_status_sr(nor, ofs, len, sr, false);
}

/*
 * Lock a region of the flash. Compatible with ST Micro and similar flash.
 * Supports the block protection bits BP{0,1,2} in the status register
 * (SR). Does not support these features found in newer SR bitfields:
 *   - SEC: sector/block protect - only handle SEC=0 (block protect)
 *   - CMP: complement protect - only support CMP=0 (range is not complemented)
 *
 * Support for the following is provided conditionally for some flash:
 *   - TB: top/bottom protect
 *
 * Sample table portion for 8MB flash (Winbond w25q64fw):
 *
 *   SEC  |  TB   |  BP2  |  BP1  |  BP0  |  Prot Length  | Protected Portion
 *  --------------------------------------------------------------------------
 *    X   |   X   |   0   |   0   |   0   |  NONE         | NONE
 *    0   |   0   |   0   |   0   |   1   |  128 KB       | Upper 1/64
 *    0   |   0   |   0   |   1   |   0   |  256 KB       | Upper 1/32
 *    0   |   0   |   0   |   1   |   1   |  512 KB       | Upper 1/16
 *    0   |   0   |   1   |   0   |   0   |  1 MB         | Upper 1/8
 *    0   |   0   |   1   |   0   |   1   |  2 MB         | Upper 1/4
 *    0   |   0   |   1   |   1   |   0   |  4 MB         | Upper 1/2
 *    X   |   X   |   1   |   1   |   1   |  8 MB         | ALL
 *  ------|-------|-------|-------|-------|---------------|-------------------
 *    0   |   1   |   0   |   0   |   1   |  128 KB       | Lower 1/64
 *    0   |   1   |   0   |   1   |   0   |  256 KB       | Lower 1/32
 *    0   |   1   |   0   |   1   |   1   |  512 KB       | Lower 1/16
 *    0   |   1   |   1   |   0   |   0   |  1 MB         | Lower 1/8
 *    0   |   1   |   1   |   0   |   1   |  2 MB         | Lower 1/4
 *    0   |   1   |   1   |   1   |   0   |  4 MB         | Lower 1/2
 *
 * Returns negative on errors, 0 on success.
 */
static int stm_lock(struct spi_nor *nor, loff_t ofs, uint64_t len)
{
	struct mtd_info *mtd = &nor->mtd;
	int status_old, status_new;
	u8 mask = SR_BP2 | SR_BP1 | SR_BP0;
	u8 shift = ffs(mask) - 1, pow, val;
	loff_t lock_len;
	bool can_be_top = true, can_be_bottom = nor->flags & SNOR_F_HAS_SR_TB;
	bool use_top;

	status_old = read_sr(nor);
	if (status_old < 0)
		return status_old;

	/* If nothing in our range is unlocked, we don't need to do anything */
	if (stm_is_locked_sr(nor, ofs, len, status_old))
		return 0;

	/* If anything below us is unlocked, we can't use 'bottom' protection */
	if (!stm_is_locked_sr(nor, 0, ofs, status_old))
		can_be_bottom = false;

	/* If anything above us is unlocked, we can't use 'top' protection */
	if (!stm_is_locked_sr(nor, ofs + len, mtd->size - (ofs + len),
				status_old))
		can_be_top = false;

	if (!can_be_bottom && !can_be_top)
		return -EINVAL;

	/* Prefer top, if both are valid */
	use_top = can_be_top;

	/* lock_len: length of region that should end up locked */
	if (use_top)
		lock_len = mtd->size - ofs;
	else
		lock_len = ofs + len;

	/*
	 * Need smallest pow such that:
	 *
	 *   1 / (2^pow) <= (len / size)
	 *
	 * so (assuming power-of-2 size) we do:
	 *
	 *   pow = ceil(log2(size / len)) = log2(size) - floor(log2(len))
	 */
	pow = ilog2(mtd->size) - ilog2(lock_len);
	val = mask - (pow << shift);
	if (val & ~mask)
		return -EINVAL;
	/* Don't "lock" with no region! */
	if (!(val & mask))
		return -EINVAL;

	status_new = (status_old & ~mask & ~SR_TB) | val;

	/* Disallow further writes if WP pin is asserted */
	status_new |= SR_SRWD;

	if (!use_top)
		status_new |= SR_TB;

	/* Don't bother if they're the same */
	if (status_new == status_old)
		return 0;

	/* Only modify protection if it will not unlock other areas */
	if ((status_new & mask) < (status_old & mask))
		return -EINVAL;

	return write_sr_and_check(nor, status_new, mask);
}

/*
 * Unlock a region of the flash. See stm_lock() for more info
 *
 * Returns negative on errors, 0 on success.
 */
static int stm_unlock(struct spi_nor *nor, loff_t ofs, uint64_t len)
{
	struct mtd_info *mtd = &nor->mtd;
	int status_old, status_new;
	u8 mask = SR_BP2 | SR_BP1 | SR_BP0;
	u8 shift = ffs(mask) - 1, pow, val;
	loff_t lock_len;
	bool can_be_top = true, can_be_bottom = nor->flags & SNOR_F_HAS_SR_TB;
	bool use_top;

	status_old = read_sr(nor);
	if (status_old < 0)
		return status_old;

	/* If nothing in our range is locked, we don't need to do anything */
	if (stm_is_unlocked_sr(nor, ofs, len, status_old))
		return 0;

	/* If anything below us is locked, we can't use 'top' protection */
	if (!stm_is_unlocked_sr(nor, 0, ofs, status_old))
		can_be_top = false;

	/* If anything above us is locked, we can't use 'bottom' protection */
	if (!stm_is_unlocked_sr(nor, ofs + len, mtd->size - (ofs + len),
				status_old))
		can_be_bottom = false;

	if (!can_be_bottom && !can_be_top)
		return -EINVAL;

	/* Prefer top, if both are valid */
	use_top = can_be_top;

	/* lock_len: length of region that should remain locked */
	if (use_top)
		lock_len = mtd->size - (ofs + len);
	else
		lock_len = ofs;

	/*
	 * Need largest pow such that:
	 *
	 *   1 / (2^pow) >= (len / size)
	 *
	 * so (assuming power-of-2 size) we do:
	 *
	 *   pow = floor(log2(size / len)) = log2(size) - ceil(log2(len))
	 */
	pow = ilog2(mtd->size) - order_base_2(lock_len);
	if (lock_len == 0) {
		val = 0; /* fully unlocked */
	} else {
		val = mask - (pow << shift);
		/* Some power-of-two sizes are not supported */
		if (val & ~mask)
			return -EINVAL;
	}

	status_new = (status_old & ~mask & ~SR_TB) | val;

	/* Don't protect status register if we're fully unlocked */
	if (lock_len == 0)
		status_new &= ~SR_SRWD;

	if (!use_top)
		status_new |= SR_TB;

	/* Don't bother if they're the same */
	if (status_new == status_old)
		return 0;

	/* Only modify protection if it will not lock other areas */
	if ((status_new & mask) > (status_old & mask))
		return -EINVAL;

	return write_sr_and_check(nor, status_new, mask);
}

/*
 * Check if a region of the flash is (completely) locked. See stm_lock() for
 * more info.
 *
 * Returns 1 if entire region is locked, 0 if any portion is unlocked, and
 * negative on errors.
 */
static int stm_is_locked(struct spi_nor *nor, loff_t ofs, uint64_t len)
{
	int status;

	status = read_sr(nor);
	if (status < 0)
		return status;

	return stm_is_locked_sr(nor, ofs, len, status);
}

static int spi_nor_lock(struct mtd_info *mtd, loff_t ofs, uint64_t len)
{
	struct spi_nor *nor = mtd_to_spi_nor(mtd);
	int ret;

	ret = spi_nor_lock_and_prep(nor, SPI_NOR_OPS_LOCK);
	if (ret)
		return ret;

	ret = nor->flash_lock(nor, ofs, len);

	spi_nor_unlock_and_unprep(nor, SPI_NOR_OPS_UNLOCK);
	return ret;
}

static int spi_nor_unlock(struct mtd_info *mtd, loff_t ofs, uint64_t len)
{
	struct spi_nor *nor = mtd_to_spi_nor(mtd);
	int ret;

	ret = spi_nor_lock_and_prep(nor, SPI_NOR_OPS_UNLOCK);
	if (ret)
		return ret;

	ret = nor->flash_unlock(nor, ofs, len);

	spi_nor_unlock_and_unprep(nor, SPI_NOR_OPS_LOCK);
	return ret;
}

static int spi_nor_is_locked(struct mtd_info *mtd, loff_t ofs, uint64_t len)
{
	struct spi_nor *nor = mtd_to_spi_nor(mtd);
	int ret;

	ret = spi_nor_lock_and_prep(nor, SPI_NOR_OPS_UNLOCK);
	if (ret)
		return ret;

	ret = nor->flash_is_locked(nor, ofs, len);

	spi_nor_unlock_and_unprep(nor, SPI_NOR_OPS_LOCK);
	return ret;
}

/*
 * Write status Register and configuration register with 2 bytes
 * The first byte will be written to the status register, while the
 * second byte will be written to the configuration register.
 * Return negative if error occurred.
 */
static int write_sr_cr(struct spi_nor *nor, u8 *sr_cr)
{
	int ret;

	write_enable(nor);

	ret = nor->write_reg(nor, SPINOR_OP_WRSR, sr_cr, 2);
	if (ret < 0) {
		dev_err(nor->dev,
			"error while writing configuration register\n");
		return -EINVAL;
	}

	ret = spi_nor_wait_till_ready(nor);
	if (ret) {
		dev_err(nor->dev,
			"timeout while writing configuration register\n");
		return ret;
	}

	return 0;
}

/**
 * macronix_quad_enable() - set QE bit in Status Register.
 * @nor:	pointer to a 'struct spi_nor'
 *
 * Set the Quad Enable (QE) bit in the Status Register.
 *
 * bit 6 of the Status Register is the QE bit for Macronix like QSPI memories.
 *
 * Return: 0 on success, -errno otherwise.
 */
static int macronix_quad_enable(struct spi_nor *nor)
{
	int ret, val;

	val = read_sr(nor);
	if (val < 0)
		return val;
	if (val & SR_QUAD_EN_MX)
		return 0;

	write_enable(nor);

	write_sr(nor, val | SR_QUAD_EN_MX);

	ret = spi_nor_wait_till_ready(nor);
	if (ret)
		return ret;

	ret = read_sr(nor);
	if (!(ret > 0 && (ret & SR_QUAD_EN_MX))) {
		dev_err(nor->dev, "Macronix Quad bit not set\n");
		return -EINVAL;
	}

	return 0;
}

/**
 * spansion_quad_enable() - set QE bit in Configuraiton Register.
 * @nor:	pointer to a 'struct spi_nor'
 *
 * Set the Quad Enable (QE) bit in the Configuration Register.
 * This function is kept for legacy purpose because it has been used for a
 * long time without anybody complaining but it should be considered as
 * deprecated and maybe buggy.
 * First, this function doesn't care about the previous values of the Status
 * and Configuration Registers when it sets the QE bit (bit 1) in the
 * Configuration Register: all other bits are cleared, which may have unwanted
 * side effects like removing some block protections.
 * Secondly, it uses the Read Configuration Register (35h) instruction though
 * some very old and few memories don't support this instruction. If a pull-up
 * resistor is present on the MISO/IO1 line, we might still be able to pass the
 * "read back" test because the QSPI memory doesn't recognize the command,
 * so leaves the MISO/IO1 line state unchanged, hence read_cr() returns 0xFF.
 *
 * bit 1 of the Configuration Register is the QE bit for Spansion like QSPI
 * memories.
 *
 * Return: 0 on success, -errno otherwise.
 */
static int spansion_quad_enable(struct spi_nor *nor)
{
	u8 sr_cr[2] = {0, CR_QUAD_EN_SPAN};
	int ret;

	ret = write_sr_cr(nor, sr_cr);
	if (ret)
		return ret;

	/* read back and check it */
	ret = read_cr(nor);
	if (!(ret > 0 && (ret & CR_QUAD_EN_SPAN))) {
		dev_err(nor->dev, "Spansion Quad bit not set\n");
		return -EINVAL;
	}

	return 0;
}

/**
 * spansion_no_read_cr_quad_enable() - set QE bit in Configuration Register.
 * @nor:	pointer to a 'struct spi_nor'
 *
 * Set the Quad Enable (QE) bit in the Configuration Register.
 * This function should be used with QSPI memories not supporting the Read
 * Configuration Register (35h) instruction.
 *
 * bit 1 of the Configuration Register is the QE bit for Spansion like QSPI
 * memories.
 *
 * Return: 0 on success, -errno otherwise.
 */
static int spansion_no_read_cr_quad_enable(struct spi_nor *nor)
{
	u8 sr_cr[2];
	int ret;

	/* Keep the current value of the Status Register. */
	ret = read_sr(nor);
	if (ret < 0) {
		dev_err(nor->dev, "error while reading status register\n");
		return -EINVAL;
	}
	sr_cr[0] = ret;
	sr_cr[1] = CR_QUAD_EN_SPAN;

	return write_sr_cr(nor, sr_cr);
}

/**
 * spansion_read_cr_quad_enable() - set QE bit in Configuration Register.
 * @nor:	pointer to a 'struct spi_nor'
 *
 * Set the Quad Enable (QE) bit in the Configuration Register.
 * This function should be used with QSPI memories supporting the Read
 * Configuration Register (35h) instruction.
 *
 * bit 1 of the Configuration Register is the QE bit for Spansion like QSPI
 * memories.
 *
 * Return: 0 on success, -errno otherwise.
 */
static int spansion_read_cr_quad_enable(struct spi_nor *nor)
{
	struct device *dev = nor->dev;
	u8 sr_cr[2];
	int ret;

	/* Check current Quad Enable bit value. */
	ret = read_cr(nor);
	if (ret < 0) {
		dev_err(dev, "error while reading configuration register\n");
		return -EINVAL;
	}

	if (ret & CR_QUAD_EN_SPAN)
		return 0;

	sr_cr[1] = ret | CR_QUAD_EN_SPAN;

	/* Keep the current value of the Status Register. */
	ret = read_sr(nor);
	if (ret < 0) {
		dev_err(dev, "error while reading status register\n");
		return -EINVAL;
	}
	sr_cr[0] = ret;

	ret = write_sr_cr(nor, sr_cr);
	if (ret)
		return ret;

	/* Read back and check it. */
	ret = read_cr(nor);
	if (!(ret > 0 && (ret & CR_QUAD_EN_SPAN))) {
		dev_err(nor->dev, "Spansion Quad bit not set\n");
		return -EINVAL;
	}

	return 0;
}

/**
 * sr2_bit7_quad_enable() - set QE bit in Status Register 2.
 * @nor:	pointer to a 'struct spi_nor'
 *
 * Set the Quad Enable (QE) bit in the Status Register 2.
 *
 * This is one of the procedures to set the QE bit described in the SFDP
 * (JESD216 rev B) specification but no manufacturer using this procedure has
 * been identified yet, hence the name of the function.
 *
 * Return: 0 on success, -errno otherwise.
 */
static int sr2_bit7_quad_enable(struct spi_nor *nor)
{
	u8 sr2;
	int ret;

	/* Check current Quad Enable bit value. */
	ret = nor->read_reg(nor, SPINOR_OP_RDSR2, &sr2, 1);
	if (ret)
		return ret;
	if (sr2 & SR2_QUAD_EN_BIT7)
		return 0;

	/* Update the Quad Enable bit. */
	sr2 |= SR2_QUAD_EN_BIT7;

	write_enable(nor);

	ret = nor->write_reg(nor, SPINOR_OP_WRSR2, &sr2, 1);
	if (ret < 0) {
		dev_err(nor->dev, "error while writing status register 2\n");
		return -EINVAL;
	}

	ret = spi_nor_wait_till_ready(nor);
	if (ret < 0) {
		dev_err(nor->dev, "timeout while writing status register 2\n");
		return ret;
	}

	/* Read back and check it. */
	ret = nor->read_reg(nor, SPINOR_OP_RDSR2, &sr2, 1);
	if (!(ret > 0 && (sr2 & SR2_QUAD_EN_BIT7))) {
		dev_err(nor->dev, "SR2 Quad bit not set\n");
		return -EINVAL;
	}

	return 0;
}

<<<<<<< HEAD
=======
/**
 * spi_nor_clear_sr_bp() - clear the Status Register Block Protection bits.
 * @nor:        pointer to a 'struct spi_nor'
 *
 * Read-modify-write function that clears the Block Protection bits from the
 * Status Register without affecting other bits.
 *
 * Return: 0 on success, -errno otherwise.
 */
static int spi_nor_clear_sr_bp(struct spi_nor *nor)
{
	int ret;
	u8 mask = SR_BP2 | SR_BP1 | SR_BP0;

	ret = read_sr(nor);
	if (ret < 0) {
		dev_err(nor->dev, "error while reading status register\n");
		return ret;
	}

	write_enable(nor);

	ret = write_sr(nor, ret & ~mask);
	if (ret) {
		dev_err(nor->dev, "write to status register failed\n");
		return ret;
	}

	ret = spi_nor_wait_till_ready(nor);
	if (ret)
		dev_err(nor->dev, "timeout while writing status register\n");
	return ret;
}

/**
 * spi_nor_spansion_clear_sr_bp() - clear the Status Register Block Protection
 * bits on spansion flashes.
 * @nor:        pointer to a 'struct spi_nor'
 *
 * Read-modify-write function that clears the Block Protection bits from the
 * Status Register without affecting other bits. The function is tightly
 * coupled with the spansion_quad_enable() function. Both assume that the Write
 * Register with 16 bits, together with the Read Configuration Register (35h)
 * instructions are supported.
 *
 * Return: 0 on success, -errno otherwise.
 */
static int spi_nor_spansion_clear_sr_bp(struct spi_nor *nor)
{
	int ret;
	u8 mask = SR_BP2 | SR_BP1 | SR_BP0;
	u8 sr_cr[2] = {0};

	/* Check current Quad Enable bit value. */
	ret = read_cr(nor);
	if (ret < 0) {
		dev_err(nor->dev,
			"error while reading configuration register\n");
		return ret;
	}

	/*
	 * When the configuration register Quad Enable bit is one, only the
	 * Write Status (01h) command with two data bytes may be used.
	 */
	if (ret & CR_QUAD_EN_SPAN) {
		sr_cr[1] = ret;

		ret = read_sr(nor);
		if (ret < 0) {
			dev_err(nor->dev,
				"error while reading status register\n");
			return ret;
		}
		sr_cr[0] = ret & ~mask;

		ret = write_sr_cr(nor, sr_cr);
		if (ret)
			dev_err(nor->dev, "16-bit write register failed\n");
		return ret;
	}

	/*
	 * If the Quad Enable bit is zero, use the Write Status (01h) command
	 * with one data byte.
	 */
	return spi_nor_clear_sr_bp(nor);
}

>>>>>>> 0ecfebd2
/* Used when the "_ext_id" is two bytes at most */
#define INFO(_jedec_id, _ext_id, _sector_size, _n_sectors, _flags)	\
		.id = {							\
			((_jedec_id) >> 16) & 0xff,			\
			((_jedec_id) >> 8) & 0xff,			\
			(_jedec_id) & 0xff,				\
			((_ext_id) >> 8) & 0xff,			\
			(_ext_id) & 0xff,				\
			},						\
		.id_len = (!(_jedec_id) ? 0 : (3 + ((_ext_id) ? 2 : 0))),	\
		.sector_size = (_sector_size),				\
		.n_sectors = (_n_sectors),				\
		.page_size = 256,					\
		.flags = (_flags),

#define INFO6(_jedec_id, _ext_id, _sector_size, _n_sectors, _flags)	\
		.id = {							\
			((_jedec_id) >> 16) & 0xff,			\
			((_jedec_id) >> 8) & 0xff,			\
			(_jedec_id) & 0xff,				\
			((_ext_id) >> 16) & 0xff,			\
			((_ext_id) >> 8) & 0xff,			\
			(_ext_id) & 0xff,				\
			},						\
		.id_len = 6,						\
		.sector_size = (_sector_size),				\
		.n_sectors = (_n_sectors),				\
		.page_size = 256,					\
		.flags = (_flags),

#define CAT25_INFO(_sector_size, _n_sectors, _page_size, _addr_width, _flags)	\
		.sector_size = (_sector_size),				\
		.n_sectors = (_n_sectors),				\
		.page_size = (_page_size),				\
		.addr_width = (_addr_width),				\
		.flags = (_flags),

#define S3AN_INFO(_jedec_id, _n_sectors, _page_size)			\
		.id = {							\
			((_jedec_id) >> 16) & 0xff,			\
			((_jedec_id) >> 8) & 0xff,			\
			(_jedec_id) & 0xff				\
			},						\
		.id_len = 3,						\
		.sector_size = (8*_page_size),				\
		.n_sectors = (_n_sectors),				\
		.page_size = _page_size,				\
		.addr_width = 3,					\
		.flags = SPI_NOR_NO_FR | SPI_S3AN,

static int
mx25l25635_post_bfpt_fixups(struct spi_nor *nor,
			    const struct sfdp_parameter_header *bfpt_header,
			    const struct sfdp_bfpt *bfpt,
			    struct spi_nor_flash_parameter *params)
{
	/*
	 * MX25L25635F supports 4B opcodes but MX25L25635E does not.
	 * Unfortunately, Macronix has re-used the same JEDEC ID for both
	 * variants which prevents us from defining a new entry in the parts
	 * table.
	 * We need a way to differentiate MX25L25635E and MX25L25635F, and it
	 * seems that the F version advertises support for Fast Read 4-4-4 in
	 * its BFPT table.
	 */
	if (bfpt->dwords[BFPT_DWORD(5)] & BFPT_DWORD5_FAST_READ_4_4_4)
		nor->flags |= SNOR_F_4B_OPCODES;

	return 0;
}

static struct spi_nor_fixups mx25l25635_fixups = {
	.post_bfpt = mx25l25635_post_bfpt_fixups,
};

/* NOTE: double check command sets and memory organization when you add
 * more nor chips.  This current list focusses on newer chips, which
 * have been converging on command sets which including JEDEC ID.
 *
 * All newly added entries should describe *hardware* and should use SECT_4K
 * (or SECT_4K_PMC) if hardware supports erasing 4 KiB sectors. For usage
 * scenarios excluding small sectors there is config option that can be
 * disabled: CONFIG_MTD_SPI_NOR_USE_4K_SECTORS.
 * For historical (and compatibility) reasons (before we got above config) some
 * old entries may be missing 4K flag.
 */
static const struct flash_info spi_nor_ids[] = {
	/* Atmel -- some are (confusingly) marketed as "DataFlash" */
	{ "at25fs010",  INFO(0x1f6601, 0, 32 * 1024,   4, SECT_4K) },
	{ "at25fs040",  INFO(0x1f6604, 0, 64 * 1024,   8, SECT_4K) },

	{ "at25df041a", INFO(0x1f4401, 0, 64 * 1024,   8, SECT_4K) },
	{ "at25df321",  INFO(0x1f4700, 0, 64 * 1024,  64, SECT_4K) },
	{ "at25df321a", INFO(0x1f4701, 0, 64 * 1024,  64, SECT_4K) },
	{ "at25df641",  INFO(0x1f4800, 0, 64 * 1024, 128, SECT_4K) },

	{ "at26f004",   INFO(0x1f0400, 0, 64 * 1024,  8, SECT_4K) },
	{ "at26df081a", INFO(0x1f4501, 0, 64 * 1024, 16, SECT_4K) },
	{ "at26df161a", INFO(0x1f4601, 0, 64 * 1024, 32, SECT_4K) },
	{ "at26df321",  INFO(0x1f4700, 0, 64 * 1024, 64, SECT_4K) },

	{ "at45db081d", INFO(0x1f2500, 0, 64 * 1024, 16, SECT_4K) },

	/* EON -- en25xxx */
	{ "en25f32",    INFO(0x1c3116, 0, 64 * 1024,   64, SECT_4K) },
	{ "en25p32",    INFO(0x1c2016, 0, 64 * 1024,   64, 0) },
	{ "en25q32b",   INFO(0x1c3016, 0, 64 * 1024,   64, 0) },
	{ "en25p64",    INFO(0x1c2017, 0, 64 * 1024,  128, 0) },
	{ "en25q64",    INFO(0x1c3017, 0, 64 * 1024,  128, SECT_4K) },
	{ "en25q80a",   INFO(0x1c3014, 0, 64 * 1024,   16,
			SECT_4K | SPI_NOR_DUAL_READ) },
	{ "en25qh32",   INFO(0x1c7016, 0, 64 * 1024,   64, 0) },
	{ "en25qh64",   INFO(0x1c7017, 0, 64 * 1024,  128,
			SECT_4K | SPI_NOR_DUAL_READ) },
	{ "en25qh128",  INFO(0x1c7018, 0, 64 * 1024,  256, 0) },
	{ "en25qh256",  INFO(0x1c7019, 0, 64 * 1024,  512, 0) },
	{ "en25s64",	INFO(0x1c3817, 0, 64 * 1024,  128, SECT_4K) },

	/* ESMT */
	{ "f25l32pa", INFO(0x8c2016, 0, 64 * 1024, 64, SECT_4K | SPI_NOR_HAS_LOCK) },
	{ "f25l32qa", INFO(0x8c4116, 0, 64 * 1024, 64, SECT_4K | SPI_NOR_HAS_LOCK) },
	{ "f25l64qa", INFO(0x8c4117, 0, 64 * 1024, 128, SECT_4K | SPI_NOR_HAS_LOCK) },

	/* Everspin */
	{ "mr25h128", CAT25_INFO( 16 * 1024, 1, 256, 2, SPI_NOR_NO_ERASE | SPI_NOR_NO_FR) },
	{ "mr25h256", CAT25_INFO( 32 * 1024, 1, 256, 2, SPI_NOR_NO_ERASE | SPI_NOR_NO_FR) },
	{ "mr25h10",  CAT25_INFO(128 * 1024, 1, 256, 3, SPI_NOR_NO_ERASE | SPI_NOR_NO_FR) },
	{ "mr25h40",  CAT25_INFO(512 * 1024, 1, 256, 3, SPI_NOR_NO_ERASE | SPI_NOR_NO_FR) },

	/* Fujitsu */
	{ "mb85rs1mt", INFO(0x047f27, 0, 128 * 1024, 1, SPI_NOR_NO_ERASE) },

	/* GigaDevice */
	{
		"gd25q16", INFO(0xc84015, 0, 64 * 1024,  32,
			SECT_4K | SPI_NOR_DUAL_READ | SPI_NOR_QUAD_READ |
			SPI_NOR_HAS_LOCK | SPI_NOR_HAS_TB)
	},
	{
		"gd25q32", INFO(0xc84016, 0, 64 * 1024,  64,
			SECT_4K | SPI_NOR_DUAL_READ | SPI_NOR_QUAD_READ |
			SPI_NOR_HAS_LOCK | SPI_NOR_HAS_TB)
	},
	{
		"gd25lq32", INFO(0xc86016, 0, 64 * 1024, 64,
			SECT_4K | SPI_NOR_DUAL_READ | SPI_NOR_QUAD_READ |
			SPI_NOR_HAS_LOCK | SPI_NOR_HAS_TB)
	},
	{
		"gd25q64", INFO(0xc84017, 0, 64 * 1024, 128,
			SECT_4K | SPI_NOR_DUAL_READ | SPI_NOR_QUAD_READ |
			SPI_NOR_HAS_LOCK | SPI_NOR_HAS_TB)
	},
	{
		"gd25lq64c", INFO(0xc86017, 0, 64 * 1024, 128,
			SECT_4K | SPI_NOR_DUAL_READ | SPI_NOR_QUAD_READ |
			SPI_NOR_HAS_LOCK | SPI_NOR_HAS_TB)
	},
	{
		"gd25q128", INFO(0xc84018, 0, 64 * 1024, 256,
			SECT_4K | SPI_NOR_DUAL_READ | SPI_NOR_QUAD_READ |
			SPI_NOR_HAS_LOCK | SPI_NOR_HAS_TB)
	},
	{
		"gd25q256", INFO(0xc84019, 0, 64 * 1024, 512,
			SECT_4K | SPI_NOR_DUAL_READ | SPI_NOR_QUAD_READ |
			SPI_NOR_4B_OPCODES | SPI_NOR_HAS_LOCK | SPI_NOR_HAS_TB)
			.quad_enable = macronix_quad_enable,
	},

	/* Intel/Numonyx -- xxxs33b */
	{ "160s33b",  INFO(0x898911, 0, 64 * 1024,  32, 0) },
	{ "320s33b",  INFO(0x898912, 0, 64 * 1024,  64, 0) },
	{ "640s33b",  INFO(0x898913, 0, 64 * 1024, 128, 0) },

	/* ISSI */
	{ "is25cd512",  INFO(0x7f9d20, 0, 32 * 1024,   2, SECT_4K) },
	{ "is25lq040b", INFO(0x9d4013, 0, 64 * 1024,   8,
			SECT_4K | SPI_NOR_DUAL_READ | SPI_NOR_QUAD_READ) },
	{ "is25lp016d", INFO(0x9d6015, 0, 64 * 1024,  32,
			SECT_4K | SPI_NOR_DUAL_READ | SPI_NOR_QUAD_READ) },
	{ "is25lp080d", INFO(0x9d6014, 0, 64 * 1024,  16,
			SECT_4K | SPI_NOR_DUAL_READ | SPI_NOR_QUAD_READ) },
	{ "is25lp032",  INFO(0x9d6016, 0, 64 * 1024,  64,
			SECT_4K | SPI_NOR_DUAL_READ) },
	{ "is25lp064",  INFO(0x9d6017, 0, 64 * 1024, 128,
			SECT_4K | SPI_NOR_DUAL_READ) },
	{ "is25lp128",  INFO(0x9d6018, 0, 64 * 1024, 256,
			SECT_4K | SPI_NOR_DUAL_READ) },
	{ "is25lp256",  INFO(0x9d6019, 0, 64 * 1024, 512,
			SECT_4K | SPI_NOR_DUAL_READ | SPI_NOR_QUAD_READ |
			SPI_NOR_4B_OPCODES) },
	{ "is25wp032",  INFO(0x9d7016, 0, 64 * 1024,  64,
			SECT_4K | SPI_NOR_DUAL_READ | SPI_NOR_QUAD_READ) },
	{ "is25wp064",  INFO(0x9d7017, 0, 64 * 1024, 128,
			SECT_4K | SPI_NOR_DUAL_READ | SPI_NOR_QUAD_READ) },
	{ "is25wp128",  INFO(0x9d7018, 0, 64 * 1024, 256,
			SECT_4K | SPI_NOR_DUAL_READ | SPI_NOR_QUAD_READ) },

	/* Macronix */
	{ "mx25l512e",   INFO(0xc22010, 0, 64 * 1024,   1, SECT_4K) },
	{ "mx25l2005a",  INFO(0xc22012, 0, 64 * 1024,   4, SECT_4K) },
	{ "mx25l4005a",  INFO(0xc22013, 0, 64 * 1024,   8, SECT_4K) },
	{ "mx25l8005",   INFO(0xc22014, 0, 64 * 1024,  16, 0) },
	{ "mx25l1606e",  INFO(0xc22015, 0, 64 * 1024,  32, SECT_4K) },
	{ "mx25l3205d",  INFO(0xc22016, 0, 64 * 1024,  64, SECT_4K) },
	{ "mx25l3255e",  INFO(0xc29e16, 0, 64 * 1024,  64, SECT_4K) },
	{ "mx25l6405d",  INFO(0xc22017, 0, 64 * 1024, 128, SECT_4K) },
	{ "mx25u2033e",  INFO(0xc22532, 0, 64 * 1024,   4, SECT_4K) },
	{ "mx25u3235f",	 INFO(0xc22536, 0, 64 * 1024,  64,
			 SECT_4K | SPI_NOR_DUAL_READ | SPI_NOR_QUAD_READ) },
	{ "mx25u4035",   INFO(0xc22533, 0, 64 * 1024,   8, SECT_4K) },
	{ "mx25u8035",   INFO(0xc22534, 0, 64 * 1024,  16, SECT_4K) },
	{ "mx25u6435f",  INFO(0xc22537, 0, 64 * 1024, 128, SECT_4K) },
	{ "mx25l12805d", INFO(0xc22018, 0, 64 * 1024, 256, 0) },
	{ "mx25l12855e", INFO(0xc22618, 0, 64 * 1024, 256, 0) },
	{ "mx25u12835f", INFO(0xc22538, 0, 64 * 1024, 256,
			 SECT_4K | SPI_NOR_DUAL_READ | SPI_NOR_QUAD_READ) },
	{ "mx25l25635e", INFO(0xc22019, 0, 64 * 1024, 512,
			 SPI_NOR_DUAL_READ | SPI_NOR_QUAD_READ)
			 .fixups = &mx25l25635_fixups },
	{ "mx25u25635f", INFO(0xc22539, 0, 64 * 1024, 512, SECT_4K | SPI_NOR_4B_OPCODES) },
	{ "mx25v8035f",  INFO(0xc22314, 0, 64 * 1024,  16,
			 SECT_4K | SPI_NOR_DUAL_READ | SPI_NOR_QUAD_READ) },
	{ "mx25l25655e", INFO(0xc22619, 0, 64 * 1024, 512, 0) },
	{ "mx66l51235l", INFO(0xc2201a, 0, 64 * 1024, 1024, SPI_NOR_DUAL_READ | SPI_NOR_QUAD_READ | SPI_NOR_4B_OPCODES) },
	{ "mx66u51235f", INFO(0xc2253a, 0, 64 * 1024, 1024, SECT_4K | SPI_NOR_DUAL_READ | SPI_NOR_QUAD_READ | SPI_NOR_4B_OPCODES) },
	{ "mx66l1g45g",  INFO(0xc2201b, 0, 64 * 1024, 2048, SECT_4K | SPI_NOR_DUAL_READ | SPI_NOR_QUAD_READ) },
	{ "mx66l1g55g",  INFO(0xc2261b, 0, 64 * 1024, 2048, SPI_NOR_QUAD_READ) },

	/* Micron <--> ST Micro */
	{ "n25q016a",	 INFO(0x20bb15, 0, 64 * 1024,   32, SECT_4K | SPI_NOR_QUAD_READ) },
	{ "n25q032",	 INFO(0x20ba16, 0, 64 * 1024,   64, SPI_NOR_QUAD_READ) },
	{ "n25q032a",	 INFO(0x20bb16, 0, 64 * 1024,   64, SPI_NOR_QUAD_READ) },
	{ "n25q064",     INFO(0x20ba17, 0, 64 * 1024,  128, SECT_4K | SPI_NOR_QUAD_READ) },
	{ "n25q064a",    INFO(0x20bb17, 0, 64 * 1024,  128, SECT_4K | SPI_NOR_QUAD_READ) },
	{ "n25q128a11",  INFO(0x20bb18, 0, 64 * 1024,  256, SECT_4K | SPI_NOR_QUAD_READ) },
	{ "n25q128a13",  INFO(0x20ba18, 0, 64 * 1024,  256, SECT_4K | SPI_NOR_QUAD_READ) },
	{ "n25q256a",    INFO(0x20ba19, 0, 64 * 1024,  512, SECT_4K | SPI_NOR_DUAL_READ | SPI_NOR_QUAD_READ) },
	{ "n25q256ax1",  INFO(0x20bb19, 0, 64 * 1024,  512, SECT_4K | SPI_NOR_QUAD_READ) },
	{ "n25q512a",    INFO(0x20bb20, 0, 64 * 1024, 1024, SECT_4K | USE_FSR | SPI_NOR_QUAD_READ) },
	{ "n25q512ax3",  INFO(0x20ba20, 0, 64 * 1024, 1024, SECT_4K | USE_FSR | SPI_NOR_QUAD_READ) },
	{ "n25q00",      INFO(0x20ba21, 0, 64 * 1024, 2048, SECT_4K | USE_FSR | SPI_NOR_QUAD_READ | NO_CHIP_ERASE) },
	{ "n25q00a",     INFO(0x20bb21, 0, 64 * 1024, 2048, SECT_4K | USE_FSR | SPI_NOR_QUAD_READ | NO_CHIP_ERASE) },
	{ "mt25qu02g",   INFO(0x20bb22, 0, 64 * 1024, 4096, SECT_4K | USE_FSR | SPI_NOR_QUAD_READ | NO_CHIP_ERASE) },

	/* Micron */
	{
		"mt35xu512aba", INFO(0x2c5b1a, 0, 128 * 1024, 512,
			SECT_4K | USE_FSR | SPI_NOR_OCTAL_READ |
			SPI_NOR_4B_OPCODES)
	},

	/* PMC */
	{ "pm25lv512",   INFO(0,        0, 32 * 1024,    2, SECT_4K_PMC) },
	{ "pm25lv010",   INFO(0,        0, 32 * 1024,    4, SECT_4K_PMC) },
	{ "pm25lq032",   INFO(0x7f9d46, 0, 64 * 1024,   64, SECT_4K) },

	/* Spansion/Cypress -- single (large) sector size only, at least
	 * for the chips listed here (without boot sectors).
	 */
	{ "s25sl032p",  INFO(0x010215, 0x4d00,  64 * 1024,  64, SPI_NOR_DUAL_READ | SPI_NOR_QUAD_READ) },
	{ "s25sl064p",  INFO(0x010216, 0x4d00,  64 * 1024, 128, SPI_NOR_DUAL_READ | SPI_NOR_QUAD_READ) },
	{ "s25fl128s0", INFO6(0x012018, 0x4d0080, 256 * 1024, 64,
			SPI_NOR_DUAL_READ | SPI_NOR_QUAD_READ | USE_CLSR) },
	{ "s25fl128s1", INFO6(0x012018, 0x4d0180, 64 * 1024, 256,
			SPI_NOR_DUAL_READ | SPI_NOR_QUAD_READ | USE_CLSR) },
	{ "s25fl256s0", INFO(0x010219, 0x4d00, 256 * 1024, 128, USE_CLSR) },
	{ "s25fl256s1", INFO(0x010219, 0x4d01,  64 * 1024, 512, SPI_NOR_DUAL_READ | SPI_NOR_QUAD_READ | USE_CLSR) },
<<<<<<< HEAD
	{ "s25fl512s",  INFO6(0x010220, 0x4d0080, 256 * 1024, 256, SPI_NOR_DUAL_READ | SPI_NOR_QUAD_READ | USE_CLSR) },
=======
	{ "s25fl512s",  INFO6(0x010220, 0x4d0080, 256 * 1024, 256,
			SPI_NOR_DUAL_READ | SPI_NOR_QUAD_READ |
			SPI_NOR_HAS_LOCK | SPI_NOR_HAS_TB | USE_CLSR) },
>>>>>>> 0ecfebd2
	{ "s25fs512s",  INFO6(0x010220, 0x4d0081, 256 * 1024, 256, SPI_NOR_DUAL_READ | SPI_NOR_QUAD_READ | USE_CLSR) },
	{ "s70fl01gs",  INFO(0x010221, 0x4d00, 256 * 1024, 256, 0) },
	{ "s25sl12800", INFO(0x012018, 0x0300, 256 * 1024,  64, 0) },
	{ "s25sl12801", INFO(0x012018, 0x0301,  64 * 1024, 256, 0) },
	{ "s25fl129p0", INFO(0x012018, 0x4d00, 256 * 1024,  64, SPI_NOR_DUAL_READ | SPI_NOR_QUAD_READ | USE_CLSR) },
	{ "s25fl129p1", INFO(0x012018, 0x4d01,  64 * 1024, 256, SPI_NOR_DUAL_READ | SPI_NOR_QUAD_READ | USE_CLSR) },
	{ "s25sl004a",  INFO(0x010212,      0,  64 * 1024,   8, 0) },
	{ "s25sl008a",  INFO(0x010213,      0,  64 * 1024,  16, 0) },
	{ "s25sl016a",  INFO(0x010214,      0,  64 * 1024,  32, 0) },
	{ "s25sl032a",  INFO(0x010215,      0,  64 * 1024,  64, 0) },
	{ "s25sl064a",  INFO(0x010216,      0,  64 * 1024, 128, 0) },
	{ "s25fl004k",  INFO(0xef4013,      0,  64 * 1024,   8, SECT_4K | SPI_NOR_DUAL_READ | SPI_NOR_QUAD_READ) },
	{ "s25fl008k",  INFO(0xef4014,      0,  64 * 1024,  16, SECT_4K | SPI_NOR_DUAL_READ | SPI_NOR_QUAD_READ) },
	{ "s25fl016k",  INFO(0xef4015,      0,  64 * 1024,  32, SECT_4K | SPI_NOR_DUAL_READ | SPI_NOR_QUAD_READ) },
	{ "s25fl064k",  INFO(0xef4017,      0,  64 * 1024, 128, SECT_4K) },
	{ "s25fl116k",  INFO(0x014015,      0,  64 * 1024,  32, SECT_4K | SPI_NOR_DUAL_READ | SPI_NOR_QUAD_READ) },
	{ "s25fl132k",  INFO(0x014016,      0,  64 * 1024,  64, SECT_4K) },
	{ "s25fl164k",  INFO(0x014017,      0,  64 * 1024, 128, SECT_4K) },
	{ "s25fl204k",  INFO(0x014013,      0,  64 * 1024,   8, SECT_4K | SPI_NOR_DUAL_READ) },
	{ "s25fl208k",  INFO(0x014014,      0,  64 * 1024,  16, SECT_4K | SPI_NOR_DUAL_READ) },
	{ "s25fl064l",  INFO(0x016017,      0,  64 * 1024, 128, SECT_4K | SPI_NOR_DUAL_READ | SPI_NOR_QUAD_READ | SPI_NOR_4B_OPCODES) },
	{ "s25fl128l",  INFO(0x016018,      0,  64 * 1024, 256, SECT_4K | SPI_NOR_DUAL_READ | SPI_NOR_QUAD_READ | SPI_NOR_4B_OPCODES) },
	{ "s25fl256l",  INFO(0x016019,      0,  64 * 1024, 512, SECT_4K | SPI_NOR_DUAL_READ | SPI_NOR_QUAD_READ | SPI_NOR_4B_OPCODES) },

	/* SST -- large erase sizes are "overlays", "sectors" are 4K */
	{ "sst25vf040b", INFO(0xbf258d, 0, 64 * 1024,  8, SECT_4K | SST_WRITE) },
	{ "sst25vf080b", INFO(0xbf258e, 0, 64 * 1024, 16, SECT_4K | SST_WRITE) },
	{ "sst25vf016b", INFO(0xbf2541, 0, 64 * 1024, 32, SECT_4K | SST_WRITE) },
	{ "sst25vf032b", INFO(0xbf254a, 0, 64 * 1024, 64, SECT_4K | SST_WRITE) },
	{ "sst25vf064c", INFO(0xbf254b, 0, 64 * 1024, 128, SECT_4K) },
	{ "sst25wf512",  INFO(0xbf2501, 0, 64 * 1024,  1, SECT_4K | SST_WRITE) },
	{ "sst25wf010",  INFO(0xbf2502, 0, 64 * 1024,  2, SECT_4K | SST_WRITE) },
	{ "sst25wf020",  INFO(0xbf2503, 0, 64 * 1024,  4, SECT_4K | SST_WRITE) },
	{ "sst25wf020a", INFO(0x621612, 0, 64 * 1024,  4, SECT_4K) },
	{ "sst25wf040b", INFO(0x621613, 0, 64 * 1024,  8, SECT_4K) },
	{ "sst25wf040",  INFO(0xbf2504, 0, 64 * 1024,  8, SECT_4K | SST_WRITE) },
	{ "sst25wf080",  INFO(0xbf2505, 0, 64 * 1024, 16, SECT_4K | SST_WRITE) },
	{ "sst26vf064b", INFO(0xbf2643, 0, 64 * 1024, 128, SECT_4K | SPI_NOR_DUAL_READ | SPI_NOR_QUAD_READ) },

	/* ST Microelectronics -- newer production may have feature updates */
	{ "m25p05",  INFO(0x202010,  0,  32 * 1024,   2, 0) },
	{ "m25p10",  INFO(0x202011,  0,  32 * 1024,   4, 0) },
	{ "m25p20",  INFO(0x202012,  0,  64 * 1024,   4, 0) },
	{ "m25p40",  INFO(0x202013,  0,  64 * 1024,   8, 0) },
	{ "m25p80",  INFO(0x202014,  0,  64 * 1024,  16, 0) },
	{ "m25p16",  INFO(0x202015,  0,  64 * 1024,  32, 0) },
	{ "m25p32",  INFO(0x202016,  0,  64 * 1024,  64, 0) },
	{ "m25p64",  INFO(0x202017,  0,  64 * 1024, 128, 0) },
	{ "m25p128", INFO(0x202018,  0, 256 * 1024,  64, 0) },

	{ "m25p05-nonjedec",  INFO(0, 0,  32 * 1024,   2, 0) },
	{ "m25p10-nonjedec",  INFO(0, 0,  32 * 1024,   4, 0) },
	{ "m25p20-nonjedec",  INFO(0, 0,  64 * 1024,   4, 0) },
	{ "m25p40-nonjedec",  INFO(0, 0,  64 * 1024,   8, 0) },
	{ "m25p80-nonjedec",  INFO(0, 0,  64 * 1024,  16, 0) },
	{ "m25p16-nonjedec",  INFO(0, 0,  64 * 1024,  32, 0) },
	{ "m25p32-nonjedec",  INFO(0, 0,  64 * 1024,  64, 0) },
	{ "m25p64-nonjedec",  INFO(0, 0,  64 * 1024, 128, 0) },
	{ "m25p128-nonjedec", INFO(0, 0, 256 * 1024,  64, 0) },

	{ "m45pe10", INFO(0x204011,  0, 64 * 1024,    2, 0) },
	{ "m45pe80", INFO(0x204014,  0, 64 * 1024,   16, 0) },
	{ "m45pe16", INFO(0x204015,  0, 64 * 1024,   32, 0) },

	{ "m25pe20", INFO(0x208012,  0, 64 * 1024,  4,       0) },
	{ "m25pe80", INFO(0x208014,  0, 64 * 1024, 16,       0) },
	{ "m25pe16", INFO(0x208015,  0, 64 * 1024, 32, SECT_4K) },

	{ "m25px16",    INFO(0x207115,  0, 64 * 1024, 32, SECT_4K) },
	{ "m25px32",    INFO(0x207116,  0, 64 * 1024, 64, SECT_4K) },
	{ "m25px32-s0", INFO(0x207316,  0, 64 * 1024, 64, SECT_4K) },
	{ "m25px32-s1", INFO(0x206316,  0, 64 * 1024, 64, SECT_4K) },
	{ "m25px64",    INFO(0x207117,  0, 64 * 1024, 128, 0) },
	{ "m25px80",    INFO(0x207114,  0, 64 * 1024, 16, 0) },

	/* Winbond -- w25x "blocks" are 64K, "sectors" are 4KiB */
	{ "w25x05", INFO(0xef3010, 0, 64 * 1024,  1,  SECT_4K) },
	{ "w25x10", INFO(0xef3011, 0, 64 * 1024,  2,  SECT_4K) },
	{ "w25x20", INFO(0xef3012, 0, 64 * 1024,  4,  SECT_4K) },
	{ "w25x40", INFO(0xef3013, 0, 64 * 1024,  8,  SECT_4K) },
	{ "w25x80", INFO(0xef3014, 0, 64 * 1024,  16, SECT_4K) },
	{ "w25x16", INFO(0xef3015, 0, 64 * 1024,  32, SECT_4K) },
	{
		"w25q16dw", INFO(0xef6015, 0, 64 * 1024,  32,
			SECT_4K | SPI_NOR_DUAL_READ | SPI_NOR_QUAD_READ |
			SPI_NOR_HAS_LOCK | SPI_NOR_HAS_TB)
	},
	{ "w25x32", INFO(0xef3016, 0, 64 * 1024,  64, SECT_4K) },
	{ "w25q20cl", INFO(0xef4012, 0, 64 * 1024,  4, SECT_4K) },
	{ "w25q20bw", INFO(0xef5012, 0, 64 * 1024,  4, SECT_4K) },
	{ "w25q20ew", INFO(0xef6012, 0, 64 * 1024,  4, SECT_4K) },
	{ "w25q32", INFO(0xef4016, 0, 64 * 1024,  64, SECT_4K) },
	{
		"w25q32dw", INFO(0xef6016, 0, 64 * 1024,  64,
			SECT_4K | SPI_NOR_DUAL_READ | SPI_NOR_QUAD_READ |
			SPI_NOR_HAS_LOCK | SPI_NOR_HAS_TB)
	},
	{
		"w25q32jv", INFO(0xef7016, 0, 64 * 1024,  64,
			SECT_4K | SPI_NOR_DUAL_READ | SPI_NOR_QUAD_READ |
			SPI_NOR_HAS_LOCK | SPI_NOR_HAS_TB)
	},
	{ "w25x64", INFO(0xef3017, 0, 64 * 1024, 128, SECT_4K) },
	{ "w25q64", INFO(0xef4017, 0, 64 * 1024, 128, SECT_4K) },
	{
		"w25q64dw", INFO(0xef6017, 0, 64 * 1024, 128,
			SECT_4K | SPI_NOR_DUAL_READ | SPI_NOR_QUAD_READ |
			SPI_NOR_HAS_LOCK | SPI_NOR_HAS_TB)
	},
	{
		"w25q128fw", INFO(0xef6018, 0, 64 * 1024, 256,
			SECT_4K | SPI_NOR_DUAL_READ | SPI_NOR_QUAD_READ |
			SPI_NOR_HAS_LOCK | SPI_NOR_HAS_TB)
	},
	{
		"w25q128jv", INFO(0xef7018, 0, 64 * 1024, 256,
			SECT_4K | SPI_NOR_DUAL_READ | SPI_NOR_QUAD_READ |
			SPI_NOR_HAS_LOCK | SPI_NOR_HAS_TB)
	},
	{ "w25q80", INFO(0xef5014, 0, 64 * 1024,  16, SECT_4K) },
	{ "w25q80bl", INFO(0xef4014, 0, 64 * 1024,  16, SECT_4K) },
	{ "w25q128", INFO(0xef4018, 0, 64 * 1024, 256, SECT_4K) },
	{ "w25q256", INFO(0xef4019, 0, 64 * 1024, 512, SECT_4K | SPI_NOR_DUAL_READ | SPI_NOR_QUAD_READ) },
	{ "w25m512jv", INFO(0xef7119, 0, 64 * 1024, 1024,
			SECT_4K | SPI_NOR_QUAD_READ | SPI_NOR_DUAL_READ) },

	/* Catalyst / On Semiconductor -- non-JEDEC */
	{ "cat25c11", CAT25_INFO(  16, 8, 16, 1, SPI_NOR_NO_ERASE | SPI_NOR_NO_FR) },
	{ "cat25c03", CAT25_INFO(  32, 8, 16, 2, SPI_NOR_NO_ERASE | SPI_NOR_NO_FR) },
	{ "cat25c09", CAT25_INFO( 128, 8, 32, 2, SPI_NOR_NO_ERASE | SPI_NOR_NO_FR) },
	{ "cat25c17", CAT25_INFO( 256, 8, 32, 2, SPI_NOR_NO_ERASE | SPI_NOR_NO_FR) },
	{ "cat25128", CAT25_INFO(2048, 8, 64, 2, SPI_NOR_NO_ERASE | SPI_NOR_NO_FR) },

	/* Xilinx S3AN Internal Flash */
	{ "3S50AN", S3AN_INFO(0x1f2200, 64, 264) },
	{ "3S200AN", S3AN_INFO(0x1f2400, 256, 264) },
	{ "3S400AN", S3AN_INFO(0x1f2400, 256, 264) },
	{ "3S700AN", S3AN_INFO(0x1f2500, 512, 264) },
	{ "3S1400AN", S3AN_INFO(0x1f2600, 512, 528) },

	/* XMC (Wuhan Xinxin Semiconductor Manufacturing Corp.) */
	{ "XM25QH64A", INFO(0x207017, 0, 64 * 1024, 128, SECT_4K | SPI_NOR_DUAL_READ | SPI_NOR_QUAD_READ) },
	{ "XM25QH128A", INFO(0x207018, 0, 64 * 1024, 256, SECT_4K | SPI_NOR_DUAL_READ | SPI_NOR_QUAD_READ) },
	{ },
};

static const struct flash_info *spi_nor_read_id(struct spi_nor *nor)
{
	int			tmp;
	u8			id[SPI_NOR_MAX_ID_LEN];
	const struct flash_info	*info;

	tmp = nor->read_reg(nor, SPINOR_OP_RDID, id, SPI_NOR_MAX_ID_LEN);
	if (tmp < 0) {
		dev_dbg(nor->dev, "error %d reading JEDEC ID\n", tmp);
		return ERR_PTR(tmp);
	}

	for (tmp = 0; tmp < ARRAY_SIZE(spi_nor_ids) - 1; tmp++) {
		info = &spi_nor_ids[tmp];
		if (info->id_len) {
			if (!memcmp(info->id, id, info->id_len))
				return &spi_nor_ids[tmp];
		}
	}
	dev_err(nor->dev, "unrecognized JEDEC id bytes: %*ph\n",
		SPI_NOR_MAX_ID_LEN, id);
	return ERR_PTR(-ENODEV);
}

static int spi_nor_read(struct mtd_info *mtd, loff_t from, size_t len,
			size_t *retlen, u_char *buf)
{
	struct spi_nor *nor = mtd_to_spi_nor(mtd);
	int ret;

	dev_dbg(nor->dev, "from 0x%08x, len %zd\n", (u32)from, len);

	ret = spi_nor_lock_and_prep(nor, SPI_NOR_OPS_READ);
	if (ret)
		return ret;

	while (len) {
		loff_t addr = from;

		if (nor->flags & SNOR_F_S3AN_ADDR_DEFAULT)
			addr = spi_nor_s3an_addr_convert(nor, addr);

		ret = nor->read(nor, addr, len, buf);
		if (ret == 0) {
			/* We shouldn't see 0-length reads */
			ret = -EIO;
			goto read_err;
		}
		if (ret < 0)
			goto read_err;

		WARN_ON(ret > len);
		*retlen += ret;
		buf += ret;
		from += ret;
		len -= ret;
	}
	ret = 0;

read_err:
	spi_nor_unlock_and_unprep(nor, SPI_NOR_OPS_READ);
	return ret;
}

static int sst_write(struct mtd_info *mtd, loff_t to, size_t len,
		size_t *retlen, const u_char *buf)
{
	struct spi_nor *nor = mtd_to_spi_nor(mtd);
	size_t actual;
	int ret;

	dev_dbg(nor->dev, "to 0x%08x, len %zd\n", (u32)to, len);

	ret = spi_nor_lock_and_prep(nor, SPI_NOR_OPS_WRITE);
	if (ret)
		return ret;

	write_enable(nor);

	nor->sst_write_second = false;

	actual = to % 2;
	/* Start write from odd address. */
	if (actual) {
		nor->program_opcode = SPINOR_OP_BP;

		/* write one byte. */
		ret = nor->write(nor, to, 1, buf);
		if (ret < 0)
			goto sst_write_err;
		WARN(ret != 1, "While writing 1 byte written %i bytes\n",
		     (int)ret);
		ret = spi_nor_wait_till_ready(nor);
		if (ret)
			goto sst_write_err;
	}
	to += actual;

	/* Write out most of the data here. */
	for (; actual < len - 1; actual += 2) {
		nor->program_opcode = SPINOR_OP_AAI_WP;

		/* write two bytes. */
		ret = nor->write(nor, to, 2, buf + actual);
		if (ret < 0)
			goto sst_write_err;
		WARN(ret != 2, "While writing 2 bytes written %i bytes\n",
		     (int)ret);
		ret = spi_nor_wait_till_ready(nor);
		if (ret)
			goto sst_write_err;
		to += 2;
		nor->sst_write_second = true;
	}
	nor->sst_write_second = false;

	write_disable(nor);
	ret = spi_nor_wait_till_ready(nor);
	if (ret)
		goto sst_write_err;

	/* Write out trailing byte if it exists. */
	if (actual != len) {
		write_enable(nor);

		nor->program_opcode = SPINOR_OP_BP;
		ret = nor->write(nor, to, 1, buf + actual);
		if (ret < 0)
			goto sst_write_err;
		WARN(ret != 1, "While writing 1 byte written %i bytes\n",
		     (int)ret);
		ret = spi_nor_wait_till_ready(nor);
		if (ret)
			goto sst_write_err;
		write_disable(nor);
		actual += 1;
	}
sst_write_err:
	*retlen += actual;
	spi_nor_unlock_and_unprep(nor, SPI_NOR_OPS_WRITE);
	return ret;
}

/*
 * Write an address range to the nor chip.  Data must be written in
 * FLASH_PAGESIZE chunks.  The address range may be any size provided
 * it is within the physical boundaries.
 */
static int spi_nor_write(struct mtd_info *mtd, loff_t to, size_t len,
	size_t *retlen, const u_char *buf)
{
	struct spi_nor *nor = mtd_to_spi_nor(mtd);
	size_t page_offset, page_remain, i;
	ssize_t ret;

	dev_dbg(nor->dev, "to 0x%08x, len %zd\n", (u32)to, len);

	ret = spi_nor_lock_and_prep(nor, SPI_NOR_OPS_WRITE);
	if (ret)
		return ret;

	for (i = 0; i < len; ) {
		ssize_t written;
		loff_t addr = to + i;

		/*
		 * If page_size is a power of two, the offset can be quickly
		 * calculated with an AND operation. On the other cases we
		 * need to do a modulus operation (more expensive).
		 * Power of two numbers have only one bit set and we can use
		 * the instruction hweight32 to detect if we need to do a
		 * modulus (do_div()) or not.
		 */
		if (hweight32(nor->page_size) == 1) {
			page_offset = addr & (nor->page_size - 1);
		} else {
			uint64_t aux = addr;

			page_offset = do_div(aux, nor->page_size);
		}
		/* the size of data remaining on the first page */
		page_remain = min_t(size_t,
				    nor->page_size - page_offset, len - i);

		if (nor->flags & SNOR_F_S3AN_ADDR_DEFAULT)
			addr = spi_nor_s3an_addr_convert(nor, addr);

		write_enable(nor);
		ret = nor->write(nor, addr, page_remain, buf + i);
		if (ret < 0)
			goto write_err;
		written = ret;

		ret = spi_nor_wait_till_ready(nor);
		if (ret)
			goto write_err;
		*retlen += written;
		i += written;
	}

write_err:
	spi_nor_unlock_and_unprep(nor, SPI_NOR_OPS_WRITE);
	return ret;
}

static int spi_nor_check(struct spi_nor *nor)
{
	if (!nor->dev || !nor->read || !nor->write ||
		!nor->read_reg || !nor->write_reg) {
		pr_err("spi-nor: please fill all the necessary fields!\n");
		return -EINVAL;
	}

	return 0;
}

static int s3an_nor_scan(struct spi_nor *nor)
{
	int ret;
	u8 val;

	ret = nor->read_reg(nor, SPINOR_OP_XRDSR, &val, 1);
	if (ret < 0) {
		dev_err(nor->dev, "error %d reading XRDSR\n", (int) ret);
		return ret;
	}

	nor->erase_opcode = SPINOR_OP_XSE;
	nor->program_opcode = SPINOR_OP_XPP;
	nor->read_opcode = SPINOR_OP_READ;
	nor->flags |= SNOR_F_NO_OP_CHIP_ERASE;

	/*
	 * This flashes have a page size of 264 or 528 bytes (known as
	 * Default addressing mode). It can be changed to a more standard
	 * Power of two mode where the page size is 256/512. This comes
	 * with a price: there is 3% less of space, the data is corrupted
	 * and the page size cannot be changed back to default addressing
	 * mode.
	 *
	 * The current addressing mode can be read from the XRDSR register
	 * and should not be changed, because is a destructive operation.
	 */
	if (val & XSR_PAGESIZE) {
		/* Flash in Power of 2 mode */
		nor->page_size = (nor->page_size == 264) ? 256 : 512;
		nor->mtd.writebufsize = nor->page_size;
		nor->mtd.size = 8 * nor->page_size * nor->info->n_sectors;
		nor->mtd.erasesize = 8 * nor->page_size;
	} else {
		/* Flash in Default addressing mode */
		nor->flags |= SNOR_F_S3AN_ADDR_DEFAULT;
	}

	return 0;
}

static void
spi_nor_set_read_settings(struct spi_nor_read_command *read,
			  u8 num_mode_clocks,
			  u8 num_wait_states,
			  u8 opcode,
			  enum spi_nor_protocol proto)
{
	read->num_mode_clocks = num_mode_clocks;
	read->num_wait_states = num_wait_states;
	read->opcode = opcode;
	read->proto = proto;
}

static void
spi_nor_set_pp_settings(struct spi_nor_pp_command *pp,
			u8 opcode,
			enum spi_nor_protocol proto)
{
	pp->opcode = opcode;
	pp->proto = proto;
}

static int spi_nor_hwcaps2cmd(u32 hwcaps, const int table[][2], size_t size)
{
	size_t i;

	for (i = 0; i < size; i++)
		if (table[i][0] == (int)hwcaps)
			return table[i][1];

	return -EINVAL;
}

static int spi_nor_hwcaps_read2cmd(u32 hwcaps)
{
	static const int hwcaps_read2cmd[][2] = {
		{ SNOR_HWCAPS_READ,		SNOR_CMD_READ },
		{ SNOR_HWCAPS_READ_FAST,	SNOR_CMD_READ_FAST },
		{ SNOR_HWCAPS_READ_1_1_1_DTR,	SNOR_CMD_READ_1_1_1_DTR },
		{ SNOR_HWCAPS_READ_1_1_2,	SNOR_CMD_READ_1_1_2 },
		{ SNOR_HWCAPS_READ_1_2_2,	SNOR_CMD_READ_1_2_2 },
		{ SNOR_HWCAPS_READ_2_2_2,	SNOR_CMD_READ_2_2_2 },
		{ SNOR_HWCAPS_READ_1_2_2_DTR,	SNOR_CMD_READ_1_2_2_DTR },
		{ SNOR_HWCAPS_READ_1_1_4,	SNOR_CMD_READ_1_1_4 },
		{ SNOR_HWCAPS_READ_1_4_4,	SNOR_CMD_READ_1_4_4 },
		{ SNOR_HWCAPS_READ_4_4_4,	SNOR_CMD_READ_4_4_4 },
		{ SNOR_HWCAPS_READ_1_4_4_DTR,	SNOR_CMD_READ_1_4_4_DTR },
		{ SNOR_HWCAPS_READ_1_1_8,	SNOR_CMD_READ_1_1_8 },
		{ SNOR_HWCAPS_READ_1_8_8,	SNOR_CMD_READ_1_8_8 },
		{ SNOR_HWCAPS_READ_8_8_8,	SNOR_CMD_READ_8_8_8 },
		{ SNOR_HWCAPS_READ_1_8_8_DTR,	SNOR_CMD_READ_1_8_8_DTR },
	};

	return spi_nor_hwcaps2cmd(hwcaps, hwcaps_read2cmd,
				  ARRAY_SIZE(hwcaps_read2cmd));
}

static int spi_nor_hwcaps_pp2cmd(u32 hwcaps)
{
	static const int hwcaps_pp2cmd[][2] = {
		{ SNOR_HWCAPS_PP,		SNOR_CMD_PP },
		{ SNOR_HWCAPS_PP_1_1_4,		SNOR_CMD_PP_1_1_4 },
		{ SNOR_HWCAPS_PP_1_4_4,		SNOR_CMD_PP_1_4_4 },
		{ SNOR_HWCAPS_PP_4_4_4,		SNOR_CMD_PP_4_4_4 },
		{ SNOR_HWCAPS_PP_1_1_8,		SNOR_CMD_PP_1_1_8 },
		{ SNOR_HWCAPS_PP_1_8_8,		SNOR_CMD_PP_1_8_8 },
		{ SNOR_HWCAPS_PP_8_8_8,		SNOR_CMD_PP_8_8_8 },
	};

	return spi_nor_hwcaps2cmd(hwcaps, hwcaps_pp2cmd,
				  ARRAY_SIZE(hwcaps_pp2cmd));
}

/*
 * Serial Flash Discoverable Parameters (SFDP) parsing.
 */

/**
 * spi_nor_read_raw() - raw read of serial flash memory. read_opcode,
 *			addr_width and read_dummy members of the struct spi_nor
 *			should be previously
 * set.
 * @nor:	pointer to a 'struct spi_nor'
 * @addr:	offset in the serial flash memory
 * @len:	number of bytes to read
 * @buf:	buffer where the data is copied into (dma-safe memory)
 *
 * Return: 0 on success, -errno otherwise.
 */
static int spi_nor_read_raw(struct spi_nor *nor, u32 addr, size_t len, u8 *buf)
{
	int ret;

	while (len) {
		ret = nor->read(nor, addr, len, buf);
		if (!ret || ret > len)
			return -EIO;
		if (ret < 0)
			return ret;

		buf += ret;
		addr += ret;
		len -= ret;
	}
	return 0;
}

/**
 * spi_nor_read_sfdp() - read Serial Flash Discoverable Parameters.
 * @nor:	pointer to a 'struct spi_nor'
 * @addr:	offset in the SFDP area to start reading data from
 * @len:	number of bytes to read
 * @buf:	buffer where the SFDP data are copied into (dma-safe memory)
 *
 * Whatever the actual numbers of bytes for address and dummy cycles are
 * for (Fast) Read commands, the Read SFDP (5Ah) instruction is always
 * followed by a 3-byte address and 8 dummy clock cycles.
 *
 * Return: 0 on success, -errno otherwise.
 */
static int spi_nor_read_sfdp(struct spi_nor *nor, u32 addr,
			     size_t len, void *buf)
{
	u8 addr_width, read_opcode, read_dummy;
	int ret;

	read_opcode = nor->read_opcode;
	addr_width = nor->addr_width;
	read_dummy = nor->read_dummy;

	nor->read_opcode = SPINOR_OP_RDSFDP;
	nor->addr_width = 3;
	nor->read_dummy = 8;
<<<<<<< HEAD

	ret = spi_nor_read_raw(nor, addr, len, buf);

	nor->read_opcode = read_opcode;
	nor->addr_width = addr_width;
	nor->read_dummy = read_dummy;

	return ret;
}

=======

	ret = spi_nor_read_raw(nor, addr, len, buf);

	nor->read_opcode = read_opcode;
	nor->addr_width = addr_width;
	nor->read_dummy = read_dummy;

	return ret;
}

>>>>>>> 0ecfebd2
/**
 * spi_nor_read_sfdp_dma_unsafe() - read Serial Flash Discoverable Parameters.
 * @nor:	pointer to a 'struct spi_nor'
 * @addr:	offset in the SFDP area to start reading data from
 * @len:	number of bytes to read
 * @buf:	buffer where the SFDP data are copied into
 *
 * Wrap spi_nor_read_sfdp() using a kmalloc'ed bounce buffer as @buf is now not
 * guaranteed to be dma-safe.
 *
 * Return: -ENOMEM if kmalloc() fails, the return code of spi_nor_read_sfdp()
 *          otherwise.
 */
static int spi_nor_read_sfdp_dma_unsafe(struct spi_nor *nor, u32 addr,
					size_t len, void *buf)
{
	void *dma_safe_buf;
	int ret;

	dma_safe_buf = kmalloc(len, GFP_KERNEL);
	if (!dma_safe_buf)
		return -ENOMEM;

	ret = spi_nor_read_sfdp(nor, addr, len, dma_safe_buf);
	memcpy(buf, dma_safe_buf, len);
	kfree(dma_safe_buf);

	return ret;
}

/* Fast Read settings. */

static void
spi_nor_set_read_settings_from_bfpt(struct spi_nor_read_command *read,
				    u16 half,
				    enum spi_nor_protocol proto)
{
	read->num_mode_clocks = (half >> 5) & 0x07;
	read->num_wait_states = (half >> 0) & 0x1f;
	read->opcode = (half >> 8) & 0xff;
	read->proto = proto;
}

struct sfdp_bfpt_read {
	/* The Fast Read x-y-z hardware capability in params->hwcaps.mask. */
	u32			hwcaps;

	/*
	 * The <supported_bit> bit in <supported_dword> BFPT DWORD tells us
	 * whether the Fast Read x-y-z command is supported.
	 */
	u32			supported_dword;
	u32			supported_bit;

	/*
	 * The half-word at offset <setting_shift> in <setting_dword> BFPT DWORD
	 * encodes the op code, the number of mode clocks and the number of wait
	 * states to be used by Fast Read x-y-z command.
	 */
	u32			settings_dword;
	u32			settings_shift;

	/* The SPI protocol for this Fast Read x-y-z command. */
	enum spi_nor_protocol	proto;
};

static const struct sfdp_bfpt_read sfdp_bfpt_reads[] = {
	/* Fast Read 1-1-2 */
	{
		SNOR_HWCAPS_READ_1_1_2,
		BFPT_DWORD(1), BIT(16),	/* Supported bit */
		BFPT_DWORD(4), 0,	/* Settings */
		SNOR_PROTO_1_1_2,
	},

	/* Fast Read 1-2-2 */
	{
		SNOR_HWCAPS_READ_1_2_2,
		BFPT_DWORD(1), BIT(20),	/* Supported bit */
		BFPT_DWORD(4), 16,	/* Settings */
		SNOR_PROTO_1_2_2,
	},

	/* Fast Read 2-2-2 */
	{
		SNOR_HWCAPS_READ_2_2_2,
		BFPT_DWORD(5),  BIT(0),	/* Supported bit */
		BFPT_DWORD(6), 16,	/* Settings */
		SNOR_PROTO_2_2_2,
	},

	/* Fast Read 1-1-4 */
	{
		SNOR_HWCAPS_READ_1_1_4,
		BFPT_DWORD(1), BIT(22),	/* Supported bit */
		BFPT_DWORD(3), 16,	/* Settings */
		SNOR_PROTO_1_1_4,
	},

	/* Fast Read 1-4-4 */
	{
		SNOR_HWCAPS_READ_1_4_4,
		BFPT_DWORD(1), BIT(21),	/* Supported bit */
		BFPT_DWORD(3), 0,	/* Settings */
		SNOR_PROTO_1_4_4,
	},

	/* Fast Read 4-4-4 */
	{
		SNOR_HWCAPS_READ_4_4_4,
		BFPT_DWORD(5), BIT(4),	/* Supported bit */
		BFPT_DWORD(7), 16,	/* Settings */
		SNOR_PROTO_4_4_4,
	},
};

struct sfdp_bfpt_erase {
	/*
	 * The half-word at offset <shift> in DWORD <dwoard> encodes the
	 * op code and erase sector size to be used by Sector Erase commands.
	 */
	u32			dword;
	u32			shift;
};

static const struct sfdp_bfpt_erase sfdp_bfpt_erases[] = {
	/* Erase Type 1 in DWORD8 bits[15:0] */
	{BFPT_DWORD(8), 0},

	/* Erase Type 2 in DWORD8 bits[31:16] */
	{BFPT_DWORD(8), 16},

	/* Erase Type 3 in DWORD9 bits[15:0] */
	{BFPT_DWORD(9), 0},

	/* Erase Type 4 in DWORD9 bits[31:16] */
	{BFPT_DWORD(9), 16},
};

/**
 * spi_nor_set_erase_type() - set a SPI NOR erase type
 * @erase:	pointer to a structure that describes a SPI NOR erase type
 * @size:	the size of the sector/block erased by the erase type
 * @opcode:	the SPI command op code to erase the sector/block
 */
static void spi_nor_set_erase_type(struct spi_nor_erase_type *erase,
				   u32 size, u8 opcode)
{
	erase->size = size;
	erase->opcode = opcode;
	/* JEDEC JESD216B Standard imposes erase sizes to be power of 2. */
	erase->size_shift = ffs(erase->size) - 1;
	erase->size_mask = (1 << erase->size_shift) - 1;
}

/**
 * spi_nor_set_erase_settings_from_bfpt() - set erase type settings from BFPT
 * @erase:	pointer to a structure that describes a SPI NOR erase type
 * @size:	the size of the sector/block erased by the erase type
 * @opcode:	the SPI command op code to erase the sector/block
 * @i:		erase type index as sorted in the Basic Flash Parameter Table
 *
 * The supported Erase Types will be sorted at init in ascending order, with
 * the smallest Erase Type size being the first member in the erase_type array
 * of the spi_nor_erase_map structure. Save the Erase Type index as sorted in
 * the Basic Flash Parameter Table since it will be used later on to
 * synchronize with the supported Erase Types defined in SFDP optional tables.
 */
static void
spi_nor_set_erase_settings_from_bfpt(struct spi_nor_erase_type *erase,
				     u32 size, u8 opcode, u8 i)
{
	erase->idx = i;
	spi_nor_set_erase_type(erase, size, opcode);
}

/**
 * spi_nor_map_cmp_erase_type() - compare the map's erase types by size
 * @l:	member in the left half of the map's erase_type array
 * @r:	member in the right half of the map's erase_type array
 *
 * Comparison function used in the sort() call to sort in ascending order the
 * map's erase types, the smallest erase type size being the first member in the
 * sorted erase_type array.
 *
 * Return: the result of @l->size - @r->size
 */
static int spi_nor_map_cmp_erase_type(const void *l, const void *r)
{
	const struct spi_nor_erase_type *left = l, *right = r;

	return left->size - right->size;
}

/**
 * spi_nor_sort_erase_mask() - sort erase mask
 * @map:	the erase map of the SPI NOR
 * @erase_mask:	the erase type mask to be sorted
 *
 * Replicate the sort done for the map's erase types in BFPT: sort the erase
 * mask in ascending order with the smallest erase type size starting from
 * BIT(0) in the sorted erase mask.
 *
 * Return: sorted erase mask.
 */
static u8 spi_nor_sort_erase_mask(struct spi_nor_erase_map *map, u8 erase_mask)
{
	struct spi_nor_erase_type *erase_type = map->erase_type;
	int i;
	u8 sorted_erase_mask = 0;

	if (!erase_mask)
		return 0;

	/* Replicate the sort done for the map's erase types. */
	for (i = 0; i < SNOR_ERASE_TYPE_MAX; i++)
		if (erase_type[i].size && erase_mask & BIT(erase_type[i].idx))
			sorted_erase_mask |= BIT(i);

	return sorted_erase_mask;
}

/**
 * spi_nor_regions_sort_erase_types() - sort erase types in each region
 * @map:	the erase map of the SPI NOR
 *
 * Function assumes that the erase types defined in the erase map are already
 * sorted in ascending order, with the smallest erase type size being the first
 * member in the erase_type array. It replicates the sort done for the map's
 * erase types. Each region's erase bitmask will indicate which erase types are
 * supported from the sorted erase types defined in the erase map.
 * Sort the all region's erase type at init in order to speed up the process of
 * finding the best erase command at runtime.
 */
static void spi_nor_regions_sort_erase_types(struct spi_nor_erase_map *map)
{
	struct spi_nor_erase_region *region = map->regions;
	u8 region_erase_mask, sorted_erase_mask;

	while (region) {
		region_erase_mask = region->offset & SNOR_ERASE_TYPE_MASK;

		sorted_erase_mask = spi_nor_sort_erase_mask(map,
							    region_erase_mask);

		/* Overwrite erase mask. */
		region->offset = (region->offset & ~SNOR_ERASE_TYPE_MASK) |
				 sorted_erase_mask;

		region = spi_nor_region_next(region);
	}
}

/**
 * spi_nor_init_uniform_erase_map() - Initialize uniform erase map
 * @map:		the erase map of the SPI NOR
 * @erase_mask:		bitmask encoding erase types that can erase the entire
 *			flash memory
 * @flash_size:		the spi nor flash memory size
 */
static void spi_nor_init_uniform_erase_map(struct spi_nor_erase_map *map,
					   u8 erase_mask, u64 flash_size)
{
	/* Offset 0 with erase_mask and SNOR_LAST_REGION bit set */
	map->uniform_region.offset = (erase_mask & SNOR_ERASE_TYPE_MASK) |
				     SNOR_LAST_REGION;
	map->uniform_region.size = flash_size;
	map->regions = &map->uniform_region;
	map->uniform_erase_type = erase_mask;
}

static int
spi_nor_post_bfpt_fixups(struct spi_nor *nor,
			 const struct sfdp_parameter_header *bfpt_header,
			 const struct sfdp_bfpt *bfpt,
			 struct spi_nor_flash_parameter *params)
{
	if (nor->info->fixups && nor->info->fixups->post_bfpt)
		return nor->info->fixups->post_bfpt(nor, bfpt_header, bfpt,
						    params);

	return 0;
}

/**
 * spi_nor_parse_bfpt() - read and parse the Basic Flash Parameter Table.
 * @nor:		pointer to a 'struct spi_nor'
 * @bfpt_header:	pointer to the 'struct sfdp_parameter_header' describing
 *			the Basic Flash Parameter Table length and version
 * @params:		pointer to the 'struct spi_nor_flash_parameter' to be
 *			filled
 *
 * The Basic Flash Parameter Table is the main and only mandatory table as
 * defined by the SFDP (JESD216) specification.
 * It provides us with the total size (memory density) of the data array and
 * the number of address bytes for Fast Read, Page Program and Sector Erase
 * commands.
 * For Fast READ commands, it also gives the number of mode clock cycles and
 * wait states (regrouped in the number of dummy clock cycles) for each
 * supported instruction op code.
 * For Page Program, the page size is now available since JESD216 rev A, however
 * the supported instruction op codes are still not provided.
 * For Sector Erase commands, this table stores the supported instruction op
 * codes and the associated sector sizes.
 * Finally, the Quad Enable Requirements (QER) are also available since JESD216
 * rev A. The QER bits encode the manufacturer dependent procedure to be
 * executed to set the Quad Enable (QE) bit in some internal register of the
 * Quad SPI memory. Indeed the QE bit, when it exists, must be set before
 * sending any Quad SPI command to the memory. Actually, setting the QE bit
 * tells the memory to reassign its WP# and HOLD#/RESET# pins to functions IO2
 * and IO3 hence enabling 4 (Quad) I/O lines.
 *
 * Return: 0 on success, -errno otherwise.
 */
static int spi_nor_parse_bfpt(struct spi_nor *nor,
			      const struct sfdp_parameter_header *bfpt_header,
			      struct spi_nor_flash_parameter *params)
{
	struct spi_nor_erase_map *map = &nor->erase_map;
	struct spi_nor_erase_type *erase_type = map->erase_type;
	struct sfdp_bfpt bfpt;
	size_t len;
	int i, cmd, err;
	u32 addr;
	u16 half;
	u8 erase_mask;

	/* JESD216 Basic Flash Parameter Table length is at least 9 DWORDs. */
	if (bfpt_header->length < BFPT_DWORD_MAX_JESD216)
		return -EINVAL;

	/* Read the Basic Flash Parameter Table. */
	len = min_t(size_t, sizeof(bfpt),
		    bfpt_header->length * sizeof(u32));
	addr = SFDP_PARAM_HEADER_PTP(bfpt_header);
	memset(&bfpt, 0, sizeof(bfpt));
	err = spi_nor_read_sfdp_dma_unsafe(nor,  addr, len, &bfpt);
	if (err < 0)
		return err;

	/* Fix endianness of the BFPT DWORDs. */
	for (i = 0; i < BFPT_DWORD_MAX; i++)
		bfpt.dwords[i] = le32_to_cpu(bfpt.dwords[i]);

	/* Number of address bytes. */
	switch (bfpt.dwords[BFPT_DWORD(1)] & BFPT_DWORD1_ADDRESS_BYTES_MASK) {
	case BFPT_DWORD1_ADDRESS_BYTES_3_ONLY:
		nor->addr_width = 3;
		break;

	case BFPT_DWORD1_ADDRESS_BYTES_4_ONLY:
		nor->addr_width = 4;
		break;

	default:
		break;
	}

	/* Flash Memory Density (in bits). */
	params->size = bfpt.dwords[BFPT_DWORD(2)];
	if (params->size & BIT(31)) {
		params->size &= ~BIT(31);

		/*
		 * Prevent overflows on params->size. Anyway, a NOR of 2^64
		 * bits is unlikely to exist so this error probably means
		 * the BFPT we are reading is corrupted/wrong.
		 */
		if (params->size > 63)
			return -EINVAL;

		params->size = 1ULL << params->size;
	} else {
		params->size++;
	}
	params->size >>= 3; /* Convert to bytes. */

	/* Fast Read settings. */
	for (i = 0; i < ARRAY_SIZE(sfdp_bfpt_reads); i++) {
		const struct sfdp_bfpt_read *rd = &sfdp_bfpt_reads[i];
		struct spi_nor_read_command *read;

		if (!(bfpt.dwords[rd->supported_dword] & rd->supported_bit)) {
			params->hwcaps.mask &= ~rd->hwcaps;
			continue;
		}

		params->hwcaps.mask |= rd->hwcaps;
		cmd = spi_nor_hwcaps_read2cmd(rd->hwcaps);
		read = &params->reads[cmd];
		half = bfpt.dwords[rd->settings_dword] >> rd->settings_shift;
		spi_nor_set_read_settings_from_bfpt(read, half, rd->proto);
	}

	/*
	 * Sector Erase settings. Reinitialize the uniform erase map using the
	 * Erase Types defined in the bfpt table.
	 */
	erase_mask = 0;
	memset(&nor->erase_map, 0, sizeof(nor->erase_map));
	for (i = 0; i < ARRAY_SIZE(sfdp_bfpt_erases); i++) {
		const struct sfdp_bfpt_erase *er = &sfdp_bfpt_erases[i];
		u32 erasesize;
		u8 opcode;

		half = bfpt.dwords[er->dword] >> er->shift;
		erasesize = half & 0xff;

		/* erasesize == 0 means this Erase Type is not supported. */
		if (!erasesize)
			continue;

		erasesize = 1U << erasesize;
		opcode = (half >> 8) & 0xff;
		erase_mask |= BIT(i);
		spi_nor_set_erase_settings_from_bfpt(&erase_type[i], erasesize,
						     opcode, i);
	}
	spi_nor_init_uniform_erase_map(map, erase_mask, params->size);
	/*
	 * Sort all the map's Erase Types in ascending order with the smallest
	 * erase size being the first member in the erase_type array.
	 */
	sort(erase_type, SNOR_ERASE_TYPE_MAX, sizeof(erase_type[0]),
	     spi_nor_map_cmp_erase_type, NULL);
	/*
	 * Sort the erase types in the uniform region in order to update the
	 * uniform_erase_type bitmask. The bitmask will be used later on when
	 * selecting the uniform erase.
	 */
	spi_nor_regions_sort_erase_types(map);
	map->uniform_erase_type = map->uniform_region.offset &
				  SNOR_ERASE_TYPE_MASK;

	/* Stop here if not JESD216 rev A or later. */
	if (bfpt_header->length < BFPT_DWORD_MAX)
		return spi_nor_post_bfpt_fixups(nor, bfpt_header, &bfpt,
						params);

	/* Page size: this field specifies 'N' so the page size = 2^N bytes. */
	params->page_size = bfpt.dwords[BFPT_DWORD(11)];
	params->page_size &= BFPT_DWORD11_PAGE_SIZE_MASK;
	params->page_size >>= BFPT_DWORD11_PAGE_SIZE_SHIFT;
	params->page_size = 1U << params->page_size;

	/* Quad Enable Requirements. */
	switch (bfpt.dwords[BFPT_DWORD(15)] & BFPT_DWORD15_QER_MASK) {
	case BFPT_DWORD15_QER_NONE:
		params->quad_enable = NULL;
		break;

	case BFPT_DWORD15_QER_SR2_BIT1_BUGGY:
	case BFPT_DWORD15_QER_SR2_BIT1_NO_RD:
		params->quad_enable = spansion_no_read_cr_quad_enable;
		break;

	case BFPT_DWORD15_QER_SR1_BIT6:
		params->quad_enable = macronix_quad_enable;
		break;

	case BFPT_DWORD15_QER_SR2_BIT7:
		params->quad_enable = sr2_bit7_quad_enable;
		break;

	case BFPT_DWORD15_QER_SR2_BIT1:
		params->quad_enable = spansion_read_cr_quad_enable;
		break;

	default:
		return -EINVAL;
	}

	return spi_nor_post_bfpt_fixups(nor, bfpt_header, &bfpt, params);
}

#define SMPT_CMD_ADDRESS_LEN_MASK		GENMASK(23, 22)
#define SMPT_CMD_ADDRESS_LEN_0			(0x0UL << 22)
#define SMPT_CMD_ADDRESS_LEN_3			(0x1UL << 22)
#define SMPT_CMD_ADDRESS_LEN_4			(0x2UL << 22)
#define SMPT_CMD_ADDRESS_LEN_USE_CURRENT	(0x3UL << 22)

#define SMPT_CMD_READ_DUMMY_MASK		GENMASK(19, 16)
#define SMPT_CMD_READ_DUMMY_SHIFT		16
#define SMPT_CMD_READ_DUMMY(_cmd) \
	(((_cmd) & SMPT_CMD_READ_DUMMY_MASK) >> SMPT_CMD_READ_DUMMY_SHIFT)
#define SMPT_CMD_READ_DUMMY_IS_VARIABLE		0xfUL

#define SMPT_CMD_READ_DATA_MASK			GENMASK(31, 24)
#define SMPT_CMD_READ_DATA_SHIFT		24
#define SMPT_CMD_READ_DATA(_cmd) \
	(((_cmd) & SMPT_CMD_READ_DATA_MASK) >> SMPT_CMD_READ_DATA_SHIFT)

#define SMPT_CMD_OPCODE_MASK			GENMASK(15, 8)
#define SMPT_CMD_OPCODE_SHIFT			8
#define SMPT_CMD_OPCODE(_cmd) \
	(((_cmd) & SMPT_CMD_OPCODE_MASK) >> SMPT_CMD_OPCODE_SHIFT)

#define SMPT_MAP_REGION_COUNT_MASK		GENMASK(23, 16)
#define SMPT_MAP_REGION_COUNT_SHIFT		16
#define SMPT_MAP_REGION_COUNT(_header) \
	((((_header) & SMPT_MAP_REGION_COUNT_MASK) >> \
	  SMPT_MAP_REGION_COUNT_SHIFT) + 1)

#define SMPT_MAP_ID_MASK			GENMASK(15, 8)
#define SMPT_MAP_ID_SHIFT			8
#define SMPT_MAP_ID(_header) \
	(((_header) & SMPT_MAP_ID_MASK) >> SMPT_MAP_ID_SHIFT)

#define SMPT_MAP_REGION_SIZE_MASK		GENMASK(31, 8)
#define SMPT_MAP_REGION_SIZE_SHIFT		8
#define SMPT_MAP_REGION_SIZE(_region) \
	(((((_region) & SMPT_MAP_REGION_SIZE_MASK) >> \
	   SMPT_MAP_REGION_SIZE_SHIFT) + 1) * 256)

#define SMPT_MAP_REGION_ERASE_TYPE_MASK		GENMASK(3, 0)
#define SMPT_MAP_REGION_ERASE_TYPE(_region) \
	((_region) & SMPT_MAP_REGION_ERASE_TYPE_MASK)

#define SMPT_DESC_TYPE_MAP			BIT(1)
#define SMPT_DESC_END				BIT(0)

/**
 * spi_nor_smpt_addr_width() - return the address width used in the
 *			       configuration detection command.
 * @nor:	pointer to a 'struct spi_nor'
 * @settings:	configuration detection command descriptor, dword1
 */
static u8 spi_nor_smpt_addr_width(const struct spi_nor *nor, const u32 settings)
{
	switch (settings & SMPT_CMD_ADDRESS_LEN_MASK) {
	case SMPT_CMD_ADDRESS_LEN_0:
		return 0;
	case SMPT_CMD_ADDRESS_LEN_3:
		return 3;
	case SMPT_CMD_ADDRESS_LEN_4:
		return 4;
	case SMPT_CMD_ADDRESS_LEN_USE_CURRENT:
		/* fall through */
	default:
		return nor->addr_width;
	}
}

/**
 * spi_nor_smpt_read_dummy() - return the configuration detection command read
 *			       latency, in clock cycles.
 * @nor:	pointer to a 'struct spi_nor'
 * @settings:	configuration detection command descriptor, dword1
 *
 * Return: the number of dummy cycles for an SMPT read
 */
static u8 spi_nor_smpt_read_dummy(const struct spi_nor *nor, const u32 settings)
{
	u8 read_dummy = SMPT_CMD_READ_DUMMY(settings);

	if (read_dummy == SMPT_CMD_READ_DUMMY_IS_VARIABLE)
		return nor->read_dummy;
	return read_dummy;
}

/**
 * spi_nor_get_map_in_use() - get the configuration map in use
 * @nor:	pointer to a 'struct spi_nor'
 * @smpt:	pointer to the sector map parameter table
 * @smpt_len:	sector map parameter table length
 *
 * Return: pointer to the map in use, ERR_PTR(-errno) otherwise.
 */
static const u32 *spi_nor_get_map_in_use(struct spi_nor *nor, const u32 *smpt,
					 u8 smpt_len)
{
	const u32 *ret;
	u8 *buf;
	u32 addr;
	int err;
	u8 i;
	u8 addr_width, read_opcode, read_dummy;
	u8 read_data_mask, map_id;

	/* Use a kmalloc'ed bounce buffer to guarantee it is DMA-able. */
	buf = kmalloc(sizeof(*buf), GFP_KERNEL);
	if (!buf)
		return ERR_PTR(-ENOMEM);

	addr_width = nor->addr_width;
	read_dummy = nor->read_dummy;
	read_opcode = nor->read_opcode;

	map_id = 0;
	/* Determine if there are any optional Detection Command Descriptors */
	for (i = 0; i < smpt_len; i += 2) {
		if (smpt[i] & SMPT_DESC_TYPE_MAP)
			break;

		read_data_mask = SMPT_CMD_READ_DATA(smpt[i]);
		nor->addr_width = spi_nor_smpt_addr_width(nor, smpt[i]);
		nor->read_dummy = spi_nor_smpt_read_dummy(nor, smpt[i]);
		nor->read_opcode = SMPT_CMD_OPCODE(smpt[i]);
		addr = smpt[i + 1];

		err = spi_nor_read_raw(nor, addr, 1, buf);
		if (err) {
			ret = ERR_PTR(err);
			goto out;
		}

		/*
		 * Build an index value that is used to select the Sector Map
		 * Configuration that is currently in use.
		 */
		map_id = map_id << 1 | !!(*buf & read_data_mask);
	}

	/*
	 * If command descriptors are provided, they always precede map
	 * descriptors in the table. There is no need to start the iteration
	 * over smpt array all over again.
	 *
	 * Find the matching configuration map.
	 */
	ret = ERR_PTR(-EINVAL);
	while (i < smpt_len) {
		if (SMPT_MAP_ID(smpt[i]) == map_id) {
			ret = smpt + i;
			break;
		}

		/*
		 * If there are no more configuration map descriptors and no
		 * configuration ID matched the configuration identifier, the
		 * sector address map is unknown.
		 */
		if (smpt[i] & SMPT_DESC_END)
			break;

		/* increment the table index to the next map */
		i += SMPT_MAP_REGION_COUNT(smpt[i]) + 1;
	}

	/* fall through */
out:
	kfree(buf);
	nor->addr_width = addr_width;
	nor->read_dummy = read_dummy;
	nor->read_opcode = read_opcode;
	return ret;
}

/**
 * spi_nor_region_check_overlay() - set overlay bit when the region is overlaid
 * @region:	pointer to a structure that describes a SPI NOR erase region
 * @erase:	pointer to a structure that describes a SPI NOR erase type
 * @erase_type:	erase type bitmask
 */
static void
spi_nor_region_check_overlay(struct spi_nor_erase_region *region,
			     const struct spi_nor_erase_type *erase,
			     const u8 erase_type)
{
	int i;

	for (i = 0; i < SNOR_ERASE_TYPE_MAX; i++) {
		if (!(erase_type & BIT(i)))
			continue;
		if (region->size & erase[i].size_mask) {
			spi_nor_region_mark_overlay(region);
			return;
		}
	}
}

/**
 * spi_nor_init_non_uniform_erase_map() - initialize the non-uniform erase map
 * @nor:	pointer to a 'struct spi_nor'
 * @smpt:	pointer to the sector map parameter table
 *
 * Return: 0 on success, -errno otherwise.
 */
static int spi_nor_init_non_uniform_erase_map(struct spi_nor *nor,
					      const u32 *smpt)
{
	struct spi_nor_erase_map *map = &nor->erase_map;
	struct spi_nor_erase_type *erase = map->erase_type;
	struct spi_nor_erase_region *region;
	u64 offset;
	u32 region_count;
	int i, j;
	u8 uniform_erase_type, save_uniform_erase_type;
	u8 erase_type, regions_erase_type;

	region_count = SMPT_MAP_REGION_COUNT(*smpt);
	/*
	 * The regions will be freed when the driver detaches from the
	 * device.
	 */
	region = devm_kcalloc(nor->dev, region_count, sizeof(*region),
			      GFP_KERNEL);
	if (!region)
		return -ENOMEM;
	map->regions = region;

	uniform_erase_type = 0xff;
	regions_erase_type = 0;
	offset = 0;
	/* Populate regions. */
	for (i = 0; i < region_count; i++) {
		j = i + 1; /* index for the region dword */
		region[i].size = SMPT_MAP_REGION_SIZE(smpt[j]);
		erase_type = SMPT_MAP_REGION_ERASE_TYPE(smpt[j]);
		region[i].offset = offset | erase_type;

		spi_nor_region_check_overlay(&region[i], erase, erase_type);

		/*
		 * Save the erase types that are supported in all regions and
		 * can erase the entire flash memory.
		 */
		uniform_erase_type &= erase_type;

		/*
		 * regions_erase_type mask will indicate all the erase types
		 * supported in this configuration map.
		 */
		regions_erase_type |= erase_type;

		offset = (region[i].offset & ~SNOR_ERASE_FLAGS_MASK) +
			 region[i].size;
	}

	save_uniform_erase_type = map->uniform_erase_type;
	map->uniform_erase_type = spi_nor_sort_erase_mask(map,
							  uniform_erase_type);

	if (!regions_erase_type) {
		/*
		 * Roll back to the previous uniform_erase_type mask, SMPT is
		 * broken.
		 */
		map->uniform_erase_type = save_uniform_erase_type;
		return -EINVAL;
	}

	/*
	 * BFPT advertises all the erase types supported by all the possible
	 * map configurations. Mask out the erase types that are not supported
	 * by the current map configuration.
	 */
	for (i = 0; i < SNOR_ERASE_TYPE_MAX; i++)
		if (!(regions_erase_type & BIT(erase[i].idx)))
			spi_nor_set_erase_type(&erase[i], 0, 0xFF);

	spi_nor_region_mark_end(&region[i - 1]);

	return 0;
}

/**
 * spi_nor_parse_smpt() - parse Sector Map Parameter Table
 * @nor:		pointer to a 'struct spi_nor'
 * @smpt_header:	sector map parameter table header
 *
 * This table is optional, but when available, we parse it to identify the
 * location and size of sectors within the main data array of the flash memory
 * device and to identify which Erase Types are supported by each sector.
 *
 * Return: 0 on success, -errno otherwise.
 */
static int spi_nor_parse_smpt(struct spi_nor *nor,
			      const struct sfdp_parameter_header *smpt_header)
{
	const u32 *sector_map;
	u32 *smpt;
	size_t len;
	u32 addr;
	int i, ret;

	/* Read the Sector Map Parameter Table. */
	len = smpt_header->length * sizeof(*smpt);
	smpt = kmalloc(len, GFP_KERNEL);
	if (!smpt)
		return -ENOMEM;

	addr = SFDP_PARAM_HEADER_PTP(smpt_header);
	ret = spi_nor_read_sfdp(nor, addr, len, smpt);
	if (ret)
		goto out;

	/* Fix endianness of the SMPT DWORDs. */
	for (i = 0; i < smpt_header->length; i++)
		smpt[i] = le32_to_cpu(smpt[i]);

	sector_map = spi_nor_get_map_in_use(nor, smpt, smpt_header->length);
	if (IS_ERR(sector_map)) {
		ret = PTR_ERR(sector_map);
		goto out;
	}

	ret = spi_nor_init_non_uniform_erase_map(nor, sector_map);
	if (ret)
		goto out;

	spi_nor_regions_sort_erase_types(&nor->erase_map);
	/* fall through */
out:
	kfree(smpt);
	return ret;
}

#define SFDP_4BAIT_DWORD_MAX	2

struct sfdp_4bait {
	/* The hardware capability. */
	u32		hwcaps;

	/*
	 * The <supported_bit> bit in DWORD1 of the 4BAIT tells us whether
	 * the associated 4-byte address op code is supported.
	 */
	u32		supported_bit;
};

/**
 * spi_nor_parse_4bait() - parse the 4-Byte Address Instruction Table
 * @nor:		pointer to a 'struct spi_nor'.
 * @param_header:	pointer to the 'struct sfdp_parameter_header' describing
 *			the 4-Byte Address Instruction Table length and version.
 * @params:		pointer to the 'struct spi_nor_flash_parameter' to be.
 *
 * Return: 0 on success, -errno otherwise.
 */
static int spi_nor_parse_4bait(struct spi_nor *nor,
			       const struct sfdp_parameter_header *param_header,
			       struct spi_nor_flash_parameter *params)
{
	static const struct sfdp_4bait reads[] = {
		{ SNOR_HWCAPS_READ,		BIT(0) },
		{ SNOR_HWCAPS_READ_FAST,	BIT(1) },
		{ SNOR_HWCAPS_READ_1_1_2,	BIT(2) },
		{ SNOR_HWCAPS_READ_1_2_2,	BIT(3) },
		{ SNOR_HWCAPS_READ_1_1_4,	BIT(4) },
		{ SNOR_HWCAPS_READ_1_4_4,	BIT(5) },
		{ SNOR_HWCAPS_READ_1_1_1_DTR,	BIT(13) },
		{ SNOR_HWCAPS_READ_1_2_2_DTR,	BIT(14) },
		{ SNOR_HWCAPS_READ_1_4_4_DTR,	BIT(15) },
	};
	static const struct sfdp_4bait programs[] = {
		{ SNOR_HWCAPS_PP,		BIT(6) },
		{ SNOR_HWCAPS_PP_1_1_4,		BIT(7) },
		{ SNOR_HWCAPS_PP_1_4_4,		BIT(8) },
	};
	static const struct sfdp_4bait erases[SNOR_ERASE_TYPE_MAX] = {
		{ 0u /* not used */,		BIT(9) },
		{ 0u /* not used */,		BIT(10) },
		{ 0u /* not used */,		BIT(11) },
		{ 0u /* not used */,		BIT(12) },
	};
	struct spi_nor_pp_command *params_pp = params->page_programs;
	struct spi_nor_erase_map *map = &nor->erase_map;
	struct spi_nor_erase_type *erase_type = map->erase_type;
	u32 *dwords;
	size_t len;
	u32 addr, discard_hwcaps, read_hwcaps, pp_hwcaps, erase_mask;
	int i, ret;

	if (param_header->major != SFDP_JESD216_MAJOR ||
	    param_header->length < SFDP_4BAIT_DWORD_MAX)
		return -EINVAL;

	/* Read the 4-byte Address Instruction Table. */
	len = sizeof(*dwords) * SFDP_4BAIT_DWORD_MAX;

	/* Use a kmalloc'ed bounce buffer to guarantee it is DMA-able. */
	dwords = kmalloc(len, GFP_KERNEL);
	if (!dwords)
		return -ENOMEM;

	addr = SFDP_PARAM_HEADER_PTP(param_header);
	ret = spi_nor_read_sfdp(nor, addr, len, dwords);
	if (ret)
		return ret;

	/* Fix endianness of the 4BAIT DWORDs. */
	for (i = 0; i < SFDP_4BAIT_DWORD_MAX; i++)
		dwords[i] = le32_to_cpu(dwords[i]);

	/*
	 * Compute the subset of (Fast) Read commands for which the 4-byte
	 * version is supported.
	 */
	discard_hwcaps = 0;
	read_hwcaps = 0;
	for (i = 0; i < ARRAY_SIZE(reads); i++) {
		const struct sfdp_4bait *read = &reads[i];

		discard_hwcaps |= read->hwcaps;
		if ((params->hwcaps.mask & read->hwcaps) &&
		    (dwords[0] & read->supported_bit))
			read_hwcaps |= read->hwcaps;
	}

	/*
	 * Compute the subset of Page Program commands for which the 4-byte
	 * version is supported.
	 */
	pp_hwcaps = 0;
	for (i = 0; i < ARRAY_SIZE(programs); i++) {
		const struct sfdp_4bait *program = &programs[i];

		/*
		 * The 4 Byte Address Instruction (Optional) Table is the only
		 * SFDP table that indicates support for Page Program Commands.
		 * Bypass the params->hwcaps.mask and consider 4BAIT the biggest
		 * authority for specifying Page Program support.
		 */
		discard_hwcaps |= program->hwcaps;
		if (dwords[0] & program->supported_bit)
			pp_hwcaps |= program->hwcaps;
	}

	/*
	 * Compute the subset of Sector Erase commands for which the 4-byte
	 * version is supported.
	 */
	erase_mask = 0;
	for (i = 0; i < SNOR_ERASE_TYPE_MAX; i++) {
		const struct sfdp_4bait *erase = &erases[i];

		if (dwords[0] & erase->supported_bit)
			erase_mask |= BIT(i);
	}

	/* Replicate the sort done for the map's erase types in BFPT. */
	erase_mask = spi_nor_sort_erase_mask(map, erase_mask);

	/*
	 * We need at least one 4-byte op code per read, program and erase
	 * operation; the .read(), .write() and .erase() hooks share the
	 * nor->addr_width value.
	 */
	if (!read_hwcaps || !pp_hwcaps || !erase_mask)
		goto out;

	/*
	 * Discard all operations from the 4-byte instruction set which are
	 * not supported by this memory.
	 */
	params->hwcaps.mask &= ~discard_hwcaps;
	params->hwcaps.mask |= (read_hwcaps | pp_hwcaps);

	/* Use the 4-byte address instruction set. */
	for (i = 0; i < SNOR_CMD_READ_MAX; i++) {
		struct spi_nor_read_command *read_cmd = &params->reads[i];

		read_cmd->opcode = spi_nor_convert_3to4_read(read_cmd->opcode);
	}

	/* 4BAIT is the only SFDP table that indicates page program support. */
	if (pp_hwcaps & SNOR_HWCAPS_PP)
		spi_nor_set_pp_settings(&params_pp[SNOR_CMD_PP],
					SPINOR_OP_PP_4B, SNOR_PROTO_1_1_1);
	if (pp_hwcaps & SNOR_HWCAPS_PP_1_1_4)
		spi_nor_set_pp_settings(&params_pp[SNOR_CMD_PP_1_1_4],
					SPINOR_OP_PP_1_1_4_4B,
					SNOR_PROTO_1_1_4);
	if (pp_hwcaps & SNOR_HWCAPS_PP_1_4_4)
		spi_nor_set_pp_settings(&params_pp[SNOR_CMD_PP_1_4_4],
					SPINOR_OP_PP_1_4_4_4B,
					SNOR_PROTO_1_4_4);

	for (i = 0; i < SNOR_ERASE_TYPE_MAX; i++) {
		if (erase_mask & BIT(i))
			erase_type[i].opcode = (dwords[1] >>
						erase_type[i].idx * 8) & 0xFF;
		else
			spi_nor_set_erase_type(&erase_type[i], 0u, 0xFF);
	}

	/*
	 * We set SNOR_F_HAS_4BAIT in order to skip spi_nor_set_4byte_opcodes()
	 * later because we already did the conversion to 4byte opcodes. Also,
	 * this latest function implements a legacy quirk for the erase size of
	 * Spansion memory. However this quirk is no longer needed with new
	 * SFDP compliant memories.
	 */
	nor->addr_width = 4;
	nor->flags |= SNOR_F_4B_OPCODES | SNOR_F_HAS_4BAIT;

	/* fall through */
out:
	kfree(dwords);
	return ret;
}

/**
 * spi_nor_parse_sfdp() - parse the Serial Flash Discoverable Parameters.
 * @nor:		pointer to a 'struct spi_nor'
 * @params:		pointer to the 'struct spi_nor_flash_parameter' to be
 *			filled
 *
 * The Serial Flash Discoverable Parameters are described by the JEDEC JESD216
 * specification. This is a standard which tends to supported by almost all
 * (Q)SPI memory manufacturers. Those hard-coded tables allow us to learn at
 * runtime the main parameters needed to perform basic SPI flash operations such
 * as Fast Read, Page Program or Sector Erase commands.
 *
 * Return: 0 on success, -errno otherwise.
 */
static int spi_nor_parse_sfdp(struct spi_nor *nor,
			      struct spi_nor_flash_parameter *params)
{
	const struct sfdp_parameter_header *param_header, *bfpt_header;
	struct sfdp_parameter_header *param_headers = NULL;
	struct sfdp_header header;
	struct device *dev = nor->dev;
	size_t psize;
	int i, err;

	/* Get the SFDP header. */
	err = spi_nor_read_sfdp_dma_unsafe(nor, 0, sizeof(header), &header);
	if (err < 0)
		return err;

	/* Check the SFDP header version. */
	if (le32_to_cpu(header.signature) != SFDP_SIGNATURE ||
	    header.major != SFDP_JESD216_MAJOR)
		return -EINVAL;

	/*
	 * Verify that the first and only mandatory parameter header is a
	 * Basic Flash Parameter Table header as specified in JESD216.
	 */
	bfpt_header = &header.bfpt_header;
	if (SFDP_PARAM_HEADER_ID(bfpt_header) != SFDP_BFPT_ID ||
	    bfpt_header->major != SFDP_JESD216_MAJOR)
		return -EINVAL;

	/*
	 * Allocate memory then read all parameter headers with a single
	 * Read SFDP command. These parameter headers will actually be parsed
	 * twice: a first time to get the latest revision of the basic flash
	 * parameter table, then a second time to handle the supported optional
	 * tables.
	 * Hence we read the parameter headers once for all to reduce the
	 * processing time. Also we use kmalloc() instead of devm_kmalloc()
	 * because we don't need to keep these parameter headers: the allocated
	 * memory is always released with kfree() before exiting this function.
	 */
	if (header.nph) {
		psize = header.nph * sizeof(*param_headers);

		param_headers = kmalloc(psize, GFP_KERNEL);
		if (!param_headers)
			return -ENOMEM;

		err = spi_nor_read_sfdp(nor, sizeof(header),
					psize, param_headers);
		if (err < 0) {
			dev_err(dev, "failed to read SFDP parameter headers\n");
			goto exit;
		}
	}

	/*
	 * Check other parameter headers to get the latest revision of
	 * the basic flash parameter table.
	 */
	for (i = 0; i < header.nph; i++) {
		param_header = &param_headers[i];

		if (SFDP_PARAM_HEADER_ID(param_header) == SFDP_BFPT_ID &&
		    param_header->major == SFDP_JESD216_MAJOR &&
		    (param_header->minor > bfpt_header->minor ||
		     (param_header->minor == bfpt_header->minor &&
		      param_header->length > bfpt_header->length)))
			bfpt_header = param_header;
	}

	err = spi_nor_parse_bfpt(nor, bfpt_header, params);
	if (err)
		goto exit;

	/* Parse optional parameter tables. */
	for (i = 0; i < header.nph; i++) {
		param_header = &param_headers[i];

		switch (SFDP_PARAM_HEADER_ID(param_header)) {
		case SFDP_SECTOR_MAP_ID:
			err = spi_nor_parse_smpt(nor, param_header);
			break;

		case SFDP_4BAIT_ID:
			err = spi_nor_parse_4bait(nor, param_header, params);
			break;

		default:
			break;
		}

		if (err) {
			dev_warn(dev, "Failed to parse optional parameter table: %04x\n",
				 SFDP_PARAM_HEADER_ID(param_header));
			/*
			 * Let's not drop all information we extracted so far
			 * if optional table parsers fail. In case of failing,
			 * each optional parser is responsible to roll back to
			 * the previously known spi_nor data.
			 */
			err = 0;
		}
	}

exit:
	kfree(param_headers);
	return err;
}

static int spi_nor_init_params(struct spi_nor *nor,
			       struct spi_nor_flash_parameter *params)
{
	struct spi_nor_erase_map *map = &nor->erase_map;
	const struct flash_info *info = nor->info;
	u8 i, erase_mask;

	/* Set legacy flash parameters as default. */
	memset(params, 0, sizeof(*params));

	/* Set SPI NOR sizes. */
	params->size = (u64)info->sector_size * info->n_sectors;
	params->page_size = info->page_size;

	/* (Fast) Read settings. */
	params->hwcaps.mask |= SNOR_HWCAPS_READ;
	spi_nor_set_read_settings(&params->reads[SNOR_CMD_READ],
				  0, 0, SPINOR_OP_READ,
				  SNOR_PROTO_1_1_1);

	if (!(info->flags & SPI_NOR_NO_FR)) {
		params->hwcaps.mask |= SNOR_HWCAPS_READ_FAST;
		spi_nor_set_read_settings(&params->reads[SNOR_CMD_READ_FAST],
					  0, 8, SPINOR_OP_READ_FAST,
					  SNOR_PROTO_1_1_1);
	}

	if (info->flags & SPI_NOR_DUAL_READ) {
		params->hwcaps.mask |= SNOR_HWCAPS_READ_1_1_2;
		spi_nor_set_read_settings(&params->reads[SNOR_CMD_READ_1_1_2],
					  0, 8, SPINOR_OP_READ_1_1_2,
					  SNOR_PROTO_1_1_2);
	}

	if (info->flags & SPI_NOR_QUAD_READ) {
		params->hwcaps.mask |= SNOR_HWCAPS_READ_1_1_4;
		spi_nor_set_read_settings(&params->reads[SNOR_CMD_READ_1_1_4],
					  0, 8, SPINOR_OP_READ_1_1_4,
					  SNOR_PROTO_1_1_4);
	}

	if (info->flags & SPI_NOR_OCTAL_READ) {
		params->hwcaps.mask |= SNOR_HWCAPS_READ_1_1_8;
		spi_nor_set_read_settings(&params->reads[SNOR_CMD_READ_1_1_8],
					  0, 8, SPINOR_OP_READ_1_1_8,
					  SNOR_PROTO_1_1_8);
	}

	/* Page Program settings. */
	params->hwcaps.mask |= SNOR_HWCAPS_PP;
	spi_nor_set_pp_settings(&params->page_programs[SNOR_CMD_PP],
				SPINOR_OP_PP, SNOR_PROTO_1_1_1);

	/*
	 * Sector Erase settings. Sort Erase Types in ascending order, with the
	 * smallest erase size starting at BIT(0).
	 */
	erase_mask = 0;
	i = 0;
	if (info->flags & SECT_4K_PMC) {
		erase_mask |= BIT(i);
		spi_nor_set_erase_type(&map->erase_type[i], 4096u,
				       SPINOR_OP_BE_4K_PMC);
		i++;
	} else if (info->flags & SECT_4K) {
		erase_mask |= BIT(i);
		spi_nor_set_erase_type(&map->erase_type[i], 4096u,
				       SPINOR_OP_BE_4K);
		i++;
	}
	erase_mask |= BIT(i);
	spi_nor_set_erase_type(&map->erase_type[i], info->sector_size,
			       SPINOR_OP_SE);
	spi_nor_init_uniform_erase_map(map, erase_mask, params->size);

	/* Select the procedure to set the Quad Enable bit. */
	if (params->hwcaps.mask & (SNOR_HWCAPS_READ_QUAD |
				   SNOR_HWCAPS_PP_QUAD)) {
		switch (JEDEC_MFR(info)) {
		case SNOR_MFR_MACRONIX:
			params->quad_enable = macronix_quad_enable;
			break;

		case SNOR_MFR_ST:
		case SNOR_MFR_MICRON:
			break;

		default:
			/* Kept only for backward compatibility purpose. */
			params->quad_enable = spansion_quad_enable;
			if (nor->clear_sr_bp)
				nor->clear_sr_bp = spi_nor_spansion_clear_sr_bp;
			break;
		}

		/*
		 * Some manufacturer like GigaDevice may use different
		 * bit to set QE on different memories, so the MFR can't
		 * indicate the quad_enable method for this case, we need
		 * set it in flash info list.
		 */
		if (info->quad_enable)
			params->quad_enable = info->quad_enable;
	}

	if ((info->flags & (SPI_NOR_DUAL_READ | SPI_NOR_QUAD_READ)) &&
	    !(info->flags & SPI_NOR_SKIP_SFDP)) {
		struct spi_nor_flash_parameter sfdp_params;
		struct spi_nor_erase_map prev_map;

		memcpy(&sfdp_params, params, sizeof(sfdp_params));
		memcpy(&prev_map, &nor->erase_map, sizeof(prev_map));

		if (spi_nor_parse_sfdp(nor, &sfdp_params)) {
			nor->addr_width = 0;
			nor->flags &= ~SNOR_F_4B_OPCODES;
			/* restore previous erase map */
			memcpy(&nor->erase_map, &prev_map,
			       sizeof(nor->erase_map));
		} else {
			memcpy(params, &sfdp_params, sizeof(*params));
		}
	}

	return 0;
}

static int spi_nor_select_read(struct spi_nor *nor,
			       const struct spi_nor_flash_parameter *params,
			       u32 shared_hwcaps)
{
	int cmd, best_match = fls(shared_hwcaps & SNOR_HWCAPS_READ_MASK) - 1;
	const struct spi_nor_read_command *read;

	if (best_match < 0)
		return -EINVAL;

	cmd = spi_nor_hwcaps_read2cmd(BIT(best_match));
	if (cmd < 0)
		return -EINVAL;

	read = &params->reads[cmd];
	nor->read_opcode = read->opcode;
	nor->read_proto = read->proto;

	/*
	 * In the spi-nor framework, we don't need to make the difference
	 * between mode clock cycles and wait state clock cycles.
	 * Indeed, the value of the mode clock cycles is used by a QSPI
	 * flash memory to know whether it should enter or leave its 0-4-4
	 * (Continuous Read / XIP) mode.
	 * eXecution In Place is out of the scope of the mtd sub-system.
	 * Hence we choose to merge both mode and wait state clock cycles
	 * into the so called dummy clock cycles.
	 */
	nor->read_dummy = read->num_mode_clocks + read->num_wait_states;
	return 0;
}

static int spi_nor_select_pp(struct spi_nor *nor,
			     const struct spi_nor_flash_parameter *params,
			     u32 shared_hwcaps)
{
	int cmd, best_match = fls(shared_hwcaps & SNOR_HWCAPS_PP_MASK) - 1;
	const struct spi_nor_pp_command *pp;

	if (best_match < 0)
		return -EINVAL;

	cmd = spi_nor_hwcaps_pp2cmd(BIT(best_match));
	if (cmd < 0)
		return -EINVAL;

	pp = &params->page_programs[cmd];
	nor->program_opcode = pp->opcode;
	nor->write_proto = pp->proto;
	return 0;
}

/**
 * spi_nor_select_uniform_erase() - select optimum uniform erase type
 * @map:		the erase map of the SPI NOR
 * @wanted_size:	the erase type size to search for. Contains the value of
 *			info->sector_size or of the "small sector" size in case
 *			CONFIG_MTD_SPI_NOR_USE_4K_SECTORS is defined.
 *
 * Once the optimum uniform sector erase command is found, disable all the
 * other.
 *
 * Return: pointer to erase type on success, NULL otherwise.
 */
static const struct spi_nor_erase_type *
spi_nor_select_uniform_erase(struct spi_nor_erase_map *map,
			     const u32 wanted_size)
{
	const struct spi_nor_erase_type *tested_erase, *erase = NULL;
	int i;
	u8 uniform_erase_type = map->uniform_erase_type;

	for (i = SNOR_ERASE_TYPE_MAX - 1; i >= 0; i--) {
		if (!(uniform_erase_type & BIT(i)))
			continue;

		tested_erase = &map->erase_type[i];

		/*
		 * If the current erase size is the one, stop here:
		 * we have found the right uniform Sector Erase command.
		 */
		if (tested_erase->size == wanted_size) {
			erase = tested_erase;
			break;
		}

		/*
		 * Otherwise, the current erase size is still a valid canditate.
		 * Select the biggest valid candidate.
		 */
		if (!erase && tested_erase->size)
			erase = tested_erase;
			/* keep iterating to find the wanted_size */
	}

	if (!erase)
		return NULL;

	/* Disable all other Sector Erase commands. */
	map->uniform_erase_type &= ~SNOR_ERASE_TYPE_MASK;
	map->uniform_erase_type |= BIT(erase - map->erase_type);
	return erase;
}

static int spi_nor_select_erase(struct spi_nor *nor, u32 wanted_size)
{
	struct spi_nor_erase_map *map = &nor->erase_map;
	const struct spi_nor_erase_type *erase = NULL;
	struct mtd_info *mtd = &nor->mtd;
	int i;

	/*
	 * The previous implementation handling Sector Erase commands assumed
	 * that the SPI flash memory has an uniform layout then used only one
	 * of the supported erase sizes for all Sector Erase commands.
	 * So to be backward compatible, the new implementation also tries to
	 * manage the SPI flash memory as uniform with a single erase sector
	 * size, when possible.
	 */
#ifdef CONFIG_MTD_SPI_NOR_USE_4K_SECTORS
	/* prefer "small sector" erase if possible */
	wanted_size = 4096u;
#endif

	if (spi_nor_has_uniform_erase(nor)) {
		erase = spi_nor_select_uniform_erase(map, wanted_size);
		if (!erase)
			return -EINVAL;
		nor->erase_opcode = erase->opcode;
		mtd->erasesize = erase->size;
		return 0;
	}

	/*
	 * For non-uniform SPI flash memory, set mtd->erasesize to the
	 * maximum erase sector size. No need to set nor->erase_opcode.
	 */
	for (i = SNOR_ERASE_TYPE_MAX - 1; i >= 0; i--) {
		if (map->erase_type[i].size) {
			erase = &map->erase_type[i];
			break;
		}
	}

	if (!erase)
		return -EINVAL;

	mtd->erasesize = erase->size;
	return 0;
}

static int spi_nor_setup(struct spi_nor *nor,
			 const struct spi_nor_flash_parameter *params,
			 const struct spi_nor_hwcaps *hwcaps)
{
	u32 ignored_mask, shared_mask;
	bool enable_quad_io;
	int err;

	/*
	 * Keep only the hardware capabilities supported by both the SPI
	 * controller and the SPI flash memory.
	 */
	shared_mask = hwcaps->mask & params->hwcaps.mask;

	/* SPI n-n-n protocols are not supported yet. */
	ignored_mask = (SNOR_HWCAPS_READ_2_2_2 |
			SNOR_HWCAPS_READ_4_4_4 |
			SNOR_HWCAPS_READ_8_8_8 |
			SNOR_HWCAPS_PP_4_4_4 |
			SNOR_HWCAPS_PP_8_8_8);
	if (shared_mask & ignored_mask) {
		dev_dbg(nor->dev,
			"SPI n-n-n protocols are not supported yet.\n");
		shared_mask &= ~ignored_mask;
	}

	/* Select the (Fast) Read command. */
	err = spi_nor_select_read(nor, params, shared_mask);
	if (err) {
		dev_err(nor->dev,
			"can't select read settings supported by both the SPI controller and memory.\n");
		return err;
	}

	/* Select the Page Program command. */
	err = spi_nor_select_pp(nor, params, shared_mask);
	if (err) {
		dev_err(nor->dev,
			"can't select write settings supported by both the SPI controller and memory.\n");
		return err;
	}

	/* Select the Sector Erase command. */
	err = spi_nor_select_erase(nor, nor->info->sector_size);
	if (err) {
		dev_err(nor->dev,
			"can't select erase settings supported by both the SPI controller and memory.\n");
		return err;
	}

	/* Enable Quad I/O if needed. */
	enable_quad_io = (spi_nor_get_protocol_width(nor->read_proto) == 4 ||
			  spi_nor_get_protocol_width(nor->write_proto) == 4);
	if (enable_quad_io && params->quad_enable)
		nor->quad_enable = params->quad_enable;
	else
		nor->quad_enable = NULL;

	return 0;
}

static int spi_nor_init(struct spi_nor *nor)
{
	int err;

	if (nor->clear_sr_bp) {
		err = nor->clear_sr_bp(nor);
		if (err) {
			dev_err(nor->dev,
				"fail to clear block protection bits\n");
			return err;
		}
	}

	if (nor->quad_enable) {
		err = nor->quad_enable(nor);
		if (err) {
			dev_err(nor->dev, "quad mode not supported\n");
			return err;
		}
	}

	if (nor->addr_width == 4 && !(nor->flags & SNOR_F_4B_OPCODES)) {
		/*
		 * If the RESET# pin isn't hooked up properly, or the system
		 * otherwise doesn't perform a reset command in the boot
		 * sequence, it's impossible to 100% protect against unexpected
		 * reboots (e.g., crashes). Warn the user (or hopefully, system
		 * designer) that this is bad.
		 */
		WARN_ONCE(nor->flags & SNOR_F_BROKEN_RESET,
			  "enabling reset hack; may not recover from unexpected reboots\n");
		set_4byte(nor, true);
	}

	return 0;
}

/* mtd resume handler */
static void spi_nor_resume(struct mtd_info *mtd)
{
	struct spi_nor *nor = mtd_to_spi_nor(mtd);
	struct device *dev = nor->dev;
	int ret;

	/* re-initialize the nor chip */
	ret = spi_nor_init(nor);
	if (ret)
		dev_err(dev, "resume() failed\n");
}

void spi_nor_restore(struct spi_nor *nor)
{
	/* restore the addressing mode */
	if (nor->addr_width == 4 && !(nor->flags & SNOR_F_4B_OPCODES) &&
	    nor->flags & SNOR_F_BROKEN_RESET)
		set_4byte(nor, false);
}
EXPORT_SYMBOL_GPL(spi_nor_restore);

static const struct flash_info *spi_nor_match_id(const char *name)
{
	const struct flash_info *id = spi_nor_ids;

	while (id->name) {
		if (!strcmp(name, id->name))
			return id;
		id++;
	}
	return NULL;
}

int spi_nor_scan(struct spi_nor *nor, const char *name,
		 const struct spi_nor_hwcaps *hwcaps)
{
	struct spi_nor_flash_parameter params;
	const struct flash_info *info = NULL;
	struct device *dev = nor->dev;
	struct mtd_info *mtd = &nor->mtd;
	struct device_node *np = spi_nor_get_flash_node(nor);
	int ret;
	int i;

	ret = spi_nor_check(nor);
	if (ret)
		return ret;

	/* Reset SPI protocol for all commands. */
	nor->reg_proto = SNOR_PROTO_1_1_1;
	nor->read_proto = SNOR_PROTO_1_1_1;
	nor->write_proto = SNOR_PROTO_1_1_1;

	if (name)
		info = spi_nor_match_id(name);
	/* Try to auto-detect if chip name wasn't specified or not found */
	if (!info)
		info = spi_nor_read_id(nor);
	if (IS_ERR_OR_NULL(info))
		return -ENOENT;

	/*
	 * If caller has specified name of flash model that can normally be
	 * detected using JEDEC, let's verify it.
	 */
	if (name && info->id_len) {
		const struct flash_info *jinfo;

		jinfo = spi_nor_read_id(nor);
		if (IS_ERR(jinfo)) {
			return PTR_ERR(jinfo);
		} else if (jinfo != info) {
			/*
			 * JEDEC knows better, so overwrite platform ID. We
			 * can't trust partitions any longer, but we'll let
			 * mtd apply them anyway, since some partitions may be
			 * marked read-only, and we don't want to lose that
			 * information, even if it's not 100% accurate.
			 */
			dev_warn(dev, "found %s, expected %s\n",
				 jinfo->name, info->name);
			info = jinfo;
		}
	}

	nor->info = info;

	mutex_init(&nor->lock);

	/*
	 * Make sure the XSR_RDY flag is set before calling
	 * spi_nor_wait_till_ready(). Xilinx S3AN share MFR
	 * with Atmel spi-nor
	 */
	if (info->flags & SPI_S3AN)
		nor->flags |=  SNOR_F_READY_XSR_RDY;

	/*
	 * Atmel, SST, Intel/Numonyx, and others serial NOR tend to power up
	 * with the software protection bits set.
	 */
	if (JEDEC_MFR(nor->info) == SNOR_MFR_ATMEL ||
	    JEDEC_MFR(nor->info) == SNOR_MFR_INTEL ||
	    JEDEC_MFR(nor->info) == SNOR_MFR_SST ||
	    nor->info->flags & SPI_NOR_HAS_LOCK)
		nor->clear_sr_bp = spi_nor_clear_sr_bp;

	/* Parse the Serial Flash Discoverable Parameters table. */
	ret = spi_nor_init_params(nor, &params);
	if (ret)
		return ret;

	if (!mtd->name)
		mtd->name = dev_name(dev);
	mtd->priv = nor;
	mtd->type = MTD_NORFLASH;
	mtd->writesize = 1;
	mtd->flags = MTD_CAP_NORFLASH;
	mtd->size = params.size;
	mtd->_erase = spi_nor_erase;
	mtd->_read = spi_nor_read;
	mtd->_resume = spi_nor_resume;

	/* NOR protection support for STmicro/Micron chips and similar */
	if (JEDEC_MFR(info) == SNOR_MFR_ST ||
	    JEDEC_MFR(info) == SNOR_MFR_MICRON ||
	    info->flags & SPI_NOR_HAS_LOCK) {
		nor->flash_lock = stm_lock;
		nor->flash_unlock = stm_unlock;
		nor->flash_is_locked = stm_is_locked;
	}

	if (nor->flash_lock && nor->flash_unlock && nor->flash_is_locked) {
		mtd->_lock = spi_nor_lock;
		mtd->_unlock = spi_nor_unlock;
		mtd->_is_locked = spi_nor_is_locked;
	}

	/* sst nor chips use AAI word program */
	if (info->flags & SST_WRITE)
		mtd->_write = sst_write;
	else
		mtd->_write = spi_nor_write;

	if (info->flags & USE_FSR)
		nor->flags |= SNOR_F_USE_FSR;
	if (info->flags & SPI_NOR_HAS_TB)
		nor->flags |= SNOR_F_HAS_SR_TB;
	if (info->flags & NO_CHIP_ERASE)
		nor->flags |= SNOR_F_NO_OP_CHIP_ERASE;
	if (info->flags & USE_CLSR)
		nor->flags |= SNOR_F_USE_CLSR;

	if (info->flags & SPI_NOR_NO_ERASE)
		mtd->flags |= MTD_NO_ERASE;

	mtd->dev.parent = dev;
	nor->page_size = params.page_size;
	mtd->writebufsize = nor->page_size;

	if (np) {
		/* If we were instantiated by DT, use it */
		if (of_property_read_bool(np, "m25p,fast-read"))
			params.hwcaps.mask |= SNOR_HWCAPS_READ_FAST;
		else
			params.hwcaps.mask &= ~SNOR_HWCAPS_READ_FAST;
	} else {
		/* If we weren't instantiated by DT, default to fast-read */
		params.hwcaps.mask |= SNOR_HWCAPS_READ_FAST;
	}

	if (of_property_read_bool(np, "broken-flash-reset"))
		nor->flags |= SNOR_F_BROKEN_RESET;

	/* Some devices cannot do fast-read, no matter what DT tells us */
	if (info->flags & SPI_NOR_NO_FR)
		params.hwcaps.mask &= ~SNOR_HWCAPS_READ_FAST;

	/*
	 * Configure the SPI memory:
	 * - select op codes for (Fast) Read, Page Program and Sector Erase.
	 * - set the number of dummy cycles (mode cycles + wait states).
	 * - set the SPI protocols for register and memory accesses.
	 * - set the Quad Enable bit if needed (required by SPI x-y-4 protos).
	 */
	ret = spi_nor_setup(nor, &params, hwcaps);
	if (ret)
		return ret;

	if (nor->addr_width) {
		/* already configured from SFDP */
	} else if (info->addr_width) {
		nor->addr_width = info->addr_width;
	} else if (mtd->size > 0x1000000) {
		/* enable 4-byte addressing if the device exceeds 16MiB */
		nor->addr_width = 4;
	} else {
		nor->addr_width = 3;
	}

	if (info->flags & SPI_NOR_4B_OPCODES ||
	    (JEDEC_MFR(info) == SNOR_MFR_SPANSION && mtd->size > SZ_16M))
		nor->flags |= SNOR_F_4B_OPCODES;

	if (nor->addr_width == 4 && nor->flags & SNOR_F_4B_OPCODES &&
	    !(nor->flags & SNOR_F_HAS_4BAIT))
		spi_nor_set_4byte_opcodes(nor);

	if (nor->addr_width > SPI_NOR_MAX_ADDR_WIDTH) {
		dev_err(dev, "address width is too large: %u\n",
			nor->addr_width);
		return -EINVAL;
	}

	if (info->flags & SPI_S3AN) {
		ret = s3an_nor_scan(nor);
		if (ret)
			return ret;
	}

	/* Send all the required SPI flash commands to initialize device */
	ret = spi_nor_init(nor);
	if (ret)
		return ret;

	dev_info(dev, "%s (%lld Kbytes)\n", info->name,
			(long long)mtd->size >> 10);

	dev_dbg(dev,
		"mtd .name = %s, .size = 0x%llx (%lldMiB), "
		".erasesize = 0x%.8x (%uKiB) .numeraseregions = %d\n",
		mtd->name, (long long)mtd->size, (long long)(mtd->size >> 20),
		mtd->erasesize, mtd->erasesize / 1024, mtd->numeraseregions);

	if (mtd->numeraseregions)
		for (i = 0; i < mtd->numeraseregions; i++)
			dev_dbg(dev,
				"mtd.eraseregions[%d] = { .offset = 0x%llx, "
				".erasesize = 0x%.8x (%uKiB), "
				".numblocks = %d }\n",
				i, (long long)mtd->eraseregions[i].offset,
				mtd->eraseregions[i].erasesize,
				mtd->eraseregions[i].erasesize / 1024,
				mtd->eraseregions[i].numblocks);
	return 0;
}
EXPORT_SYMBOL_GPL(spi_nor_scan);

MODULE_LICENSE("GPL v2");
MODULE_AUTHOR("Huang Shijie <shijie8@gmail.com>");
MODULE_AUTHOR("Mike Lavender");
MODULE_DESCRIPTION("framework for SPI NOR");<|MERGE_RESOLUTION|>--- conflicted
+++ resolved
@@ -1636,8 +1636,6 @@
 	return 0;
 }
 
-<<<<<<< HEAD
-=======
 /**
  * spi_nor_clear_sr_bp() - clear the Status Register Block Protection bits.
  * @nor:        pointer to a 'struct spi_nor'
@@ -1727,7 +1725,6 @@
 	return spi_nor_clear_sr_bp(nor);
 }
 
->>>>>>> 0ecfebd2
 /* Used when the "_ext_id" is two bytes at most */
 #define INFO(_jedec_id, _ext_id, _sector_size, _n_sectors, _flags)	\
 		.id = {							\
@@ -1997,13 +1994,9 @@
 			SPI_NOR_DUAL_READ | SPI_NOR_QUAD_READ | USE_CLSR) },
 	{ "s25fl256s0", INFO(0x010219, 0x4d00, 256 * 1024, 128, USE_CLSR) },
 	{ "s25fl256s1", INFO(0x010219, 0x4d01,  64 * 1024, 512, SPI_NOR_DUAL_READ | SPI_NOR_QUAD_READ | USE_CLSR) },
-<<<<<<< HEAD
-	{ "s25fl512s",  INFO6(0x010220, 0x4d0080, 256 * 1024, 256, SPI_NOR_DUAL_READ | SPI_NOR_QUAD_READ | USE_CLSR) },
-=======
 	{ "s25fl512s",  INFO6(0x010220, 0x4d0080, 256 * 1024, 256,
 			SPI_NOR_DUAL_READ | SPI_NOR_QUAD_READ |
 			SPI_NOR_HAS_LOCK | SPI_NOR_HAS_TB | USE_CLSR) },
->>>>>>> 0ecfebd2
 	{ "s25fs512s",  INFO6(0x010220, 0x4d0081, 256 * 1024, 256, SPI_NOR_DUAL_READ | SPI_NOR_QUAD_READ | USE_CLSR) },
 	{ "s70fl01gs",  INFO(0x010221, 0x4d00, 256 * 1024, 256, 0) },
 	{ "s25sl12800", INFO(0x012018, 0x0300, 256 * 1024,  64, 0) },
@@ -2540,7 +2533,6 @@
 	nor->read_opcode = SPINOR_OP_RDSFDP;
 	nor->addr_width = 3;
 	nor->read_dummy = 8;
-<<<<<<< HEAD
 
 	ret = spi_nor_read_raw(nor, addr, len, buf);
 
@@ -2551,18 +2543,6 @@
 	return ret;
 }
 
-=======
-
-	ret = spi_nor_read_raw(nor, addr, len, buf);
-
-	nor->read_opcode = read_opcode;
-	nor->addr_width = addr_width;
-	nor->read_dummy = read_dummy;
-
-	return ret;
-}
-
->>>>>>> 0ecfebd2
 /**
  * spi_nor_read_sfdp_dma_unsafe() - read Serial Flash Discoverable Parameters.
  * @nor:	pointer to a 'struct spi_nor'
