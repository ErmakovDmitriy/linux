/*
 * Copyright (c) International Business Machines Corp., 2006
 *
 * This program is free software; you can redistribute it and/or modify
 * it under the terms of the GNU General Public License as published by
 * the Free Software Foundation; either version 2 of the License, or
 * (at your option) any later version.
 *
 * This program is distributed in the hope that it will be useful,
 * but WITHOUT ANY WARRANTY; without even the implied warranty of
 * MERCHANTABILITY or FITNESS FOR A PARTICULAR PURPOSE. See
 * the GNU General Public License for more details.
 *
 * You should have received a copy of the GNU General Public License
 * along with this program; if not, write to the Free Software
 * Foundation, Inc., 59 Temple Place, Suite 330, Boston, MA 02111-1307 USA
 *
 * Author: Artem Bityutskiy (Битюцкий Артём), Joern Engel
 */

/*
 * This is a small driver which implements fake MTD devices on top of UBI
 * volumes. This sounds strange, but it is in fact quite useful to make
 * MTD-oriented software (including all the legacy software) work on top of
 * UBI.
 *
 * Gluebi emulates MTD devices of "MTD_UBIVOLUME" type. Their minimal I/O unit
 * size (@mtd->writesize) is equivalent to the UBI minimal I/O unit. The
 * eraseblock size is equivalent to the logical eraseblock size of the volume.
 */

#include <linux/err.h>
#include <linux/list.h>
#include <linux/sched.h>
#include <linux/math64.h>
#include <linux/module.h>
#include <linux/mutex.h>
#include <linux/mtd/ubi.h>
#include <linux/mtd/mtd.h>
#include "ubi-media.h"

#define err_msg(fmt, ...)                                   \
	printk(KERN_DEBUG "gluebi (pid %d): %s: " fmt "\n", \
	       current->pid, __func__, ##__VA_ARGS__)

/**
 * struct gluebi_device - a gluebi device description data structure.
 * @mtd: emulated MTD device description object
 * @refcnt: gluebi device reference count
 * @desc: UBI volume descriptor
 * @ubi_num: UBI device number this gluebi device works on
 * @vol_id: ID of UBI volume this gluebi device works on
 * @list: link in a list of gluebi devices
 */
struct gluebi_device {
	struct mtd_info mtd;
	int refcnt;
	struct ubi_volume_desc *desc;
	int ubi_num;
	int vol_id;
	struct list_head list;
};

/* List of all gluebi devices */
static LIST_HEAD(gluebi_devices);
static DEFINE_MUTEX(devices_mutex);

/**
 * find_gluebi_nolock - find a gluebi device.
 * @ubi_num: UBI device number
 * @vol_id: volume ID
 *
 * This function seraches for gluebi device corresponding to UBI device
 * @ubi_num and UBI volume @vol_id. Returns the gluebi device description
 * object in case of success and %NULL in case of failure. The caller has to
 * have the &devices_mutex locked.
 */
static struct gluebi_device *find_gluebi_nolock(int ubi_num, int vol_id)
{
	struct gluebi_device *gluebi;

	list_for_each_entry(gluebi, &gluebi_devices, list)
		if (gluebi->ubi_num == ubi_num && gluebi->vol_id == vol_id)
			return gluebi;
	return NULL;
}

/**
 * gluebi_get_device - get MTD device reference.
 * @mtd: the MTD device description object
 *
 * This function is called every time the MTD device is being opened and
 * implements the MTD get_device() operation. Returns zero in case of success
 * and a negative error code in case of failure.
 */
static int gluebi_get_device(struct mtd_info *mtd)
{
	struct gluebi_device *gluebi;
	int ubi_mode = UBI_READONLY;

	if (!try_module_get(THIS_MODULE))
		return -ENODEV;

	if (mtd->flags & MTD_WRITEABLE)
		ubi_mode = UBI_READWRITE;

	gluebi = container_of(mtd, struct gluebi_device, mtd);
	mutex_lock(&devices_mutex);
	if (gluebi->refcnt > 0) {
		/*
		 * The MTD device is already referenced and this is just one
		 * more reference. MTD allows many users to open the same
		 * volume simultaneously and do not distinguish between
		 * readers/writers/exclusive openers as UBI does. So we do not
		 * open the UBI volume again - just increase the reference
		 * counter and return.
		 */
		gluebi->refcnt += 1;
		mutex_unlock(&devices_mutex);
		return 0;
	}

	/*
	 * This is the first reference to this UBI volume via the MTD device
	 * interface. Open the corresponding volume in read-write mode.
	 */
	gluebi->desc = ubi_open_volume(gluebi->ubi_num, gluebi->vol_id,
				       ubi_mode);
	if (IS_ERR(gluebi->desc)) {
		mutex_unlock(&devices_mutex);
		module_put(THIS_MODULE);
		return PTR_ERR(gluebi->desc);
	}
	gluebi->refcnt += 1;
	mutex_unlock(&devices_mutex);
	return 0;
}

/**
 * gluebi_put_device - put MTD device reference.
 * @mtd: the MTD device description object
 *
 * This function is called every time the MTD device is being put. Returns
 * zero in case of success and a negative error code in case of failure.
 */
static void gluebi_put_device(struct mtd_info *mtd)
{
	struct gluebi_device *gluebi;

	gluebi = container_of(mtd, struct gluebi_device, mtd);
	mutex_lock(&devices_mutex);
	gluebi->refcnt -= 1;
	if (gluebi->refcnt == 0)
		ubi_close_volume(gluebi->desc);
	module_put(THIS_MODULE);
	mutex_unlock(&devices_mutex);
}

/**
 * gluebi_read - read operation of emulated MTD devices.
 * @mtd: MTD device description object
 * @from: absolute offset from where to read
 * @len: how many bytes to read
 * @retlen: count of read bytes is returned here
 * @buf: buffer to store the read data
 *
 * This function returns zero in case of success and a negative error code in
 * case of failure.
 */
static int gluebi_read(struct mtd_info *mtd, loff_t from, size_t len,
		       size_t *retlen, unsigned char *buf)
{
	int err = 0, lnum, offs, total_read;
	struct gluebi_device *gluebi;

	if (len < 0 || from < 0 || from + len > mtd->size)
		return -EINVAL;

	gluebi = container_of(mtd, struct gluebi_device, mtd);

	lnum = div_u64_rem(from, mtd->erasesize, &offs);
	total_read = len;
	while (total_read) {
		size_t to_read = mtd->erasesize - offs;

		if (to_read > total_read)
			to_read = total_read;

		err = ubi_read(gluebi->desc, lnum, buf, offs, to_read);
		if (err)
			break;

		lnum += 1;
		offs = 0;
		total_read -= to_read;
		buf += to_read;
	}

	*retlen = len - total_read;
	return err;
}

/**
 * gluebi_write - write operation of emulated MTD devices.
 * @mtd: MTD device description object
 * @to: absolute offset where to write
 * @len: how many bytes to write
 * @retlen: count of written bytes is returned here
 * @buf: buffer with data to write
 *
 * This function returns zero in case of success and a negative error code in
 * case of failure.
 */
static int gluebi_write(struct mtd_info *mtd, loff_t to, size_t len,
			size_t *retlen, const u_char *buf)
{
	int err = 0, lnum, offs, total_written;
	struct gluebi_device *gluebi;

	if (len < 0 || to < 0 || len + to > mtd->size)
		return -EINVAL;

	gluebi = container_of(mtd, struct gluebi_device, mtd);

	if (!(mtd->flags & MTD_WRITEABLE))
		return -EROFS;

	lnum = div_u64_rem(to, mtd->erasesize, &offs);

	if (len % mtd->writesize || offs % mtd->writesize)
		return -EINVAL;

	total_written = len;
	while (total_written) {
		size_t to_write = mtd->erasesize - offs;

		if (to_write > total_written)
			to_write = total_written;

		err = ubi_write(gluebi->desc, lnum, buf, offs, to_write);
		if (err)
			break;

		lnum += 1;
		offs = 0;
		total_written -= to_write;
		buf += to_write;
	}

	*retlen = len - total_written;
	return err;
}

/**
 * gluebi_erase - erase operation of emulated MTD devices.
 * @mtd: the MTD device description object
 * @instr: the erase operation description
 *
 * This function calls the erase callback when finishes. Returns zero in case
 * of success and a negative error code in case of failure.
 */
static int gluebi_erase(struct mtd_info *mtd, struct erase_info *instr)
{
	int err, i, lnum, count;
	struct gluebi_device *gluebi;

	if (instr->addr < 0 || instr->addr > mtd->size - mtd->erasesize)
		return -EINVAL;
	if (instr->len < 0 || instr->addr + instr->len > mtd->size)
		return -EINVAL;
	if (mtd_mod_by_ws(instr->addr, mtd) || mtd_mod_by_ws(instr->len, mtd))
		return -EINVAL;

	lnum = mtd_div_by_eb(instr->addr, mtd);
	count = mtd_div_by_eb(instr->len, mtd);

	gluebi = container_of(mtd, struct gluebi_device, mtd);

	if (!(mtd->flags & MTD_WRITEABLE))
		return -EROFS;

	for (i = 0; i < count - 1; i++) {
		err = ubi_leb_unmap(gluebi->desc, lnum + i);
		if (err)
			goto out_err;
	}
	/*
	 * MTD erase operations are synchronous, so we have to make sure the
	 * physical eraseblock is wiped out.
	 *
	 * Thus, perform leb_erase instead of leb_unmap operation - leb_erase
	 * will wait for the end of operations
	 */
	err = ubi_leb_erase(gluebi->desc, lnum + i);
	if (err)
		goto out_err;

	instr->state = MTD_ERASE_DONE;
	mtd_erase_callback(instr);
	return 0;

out_err:
	instr->state = MTD_ERASE_FAILED;
	instr->fail_addr = (long long)lnum * mtd->erasesize;
	return err;
}

/**
 * gluebi_create - create a gluebi device for an UBI volume.
 * @di: UBI device description object
 * @vi: UBI volume description object
 *
 * This function is called when a new UBI volume is created in order to create
 * corresponding fake MTD device. Returns zero in case of success and a
 * negative error code in case of failure.
 */
static int gluebi_create(struct ubi_device_info *di,
			 struct ubi_volume_info *vi)
{
	struct gluebi_device *gluebi, *g;
	struct mtd_info *mtd;

	gluebi = kzalloc(sizeof(struct gluebi_device), GFP_KERNEL);
	if (!gluebi)
		return -ENOMEM;

	mtd = &gluebi->mtd;
	mtd->name = kmemdup(vi->name, vi->name_len + 1, GFP_KERNEL);
	if (!mtd->name) {
		kfree(gluebi);
		return -ENOMEM;
	}

	gluebi->vol_id = vi->vol_id;
<<<<<<< HEAD
=======
	gluebi->ubi_num = vi->ubi_num;
>>>>>>> 80ffb3cc
	mtd->type = MTD_UBIVOLUME;
	if (!di->ro_mode)
		mtd->flags = MTD_WRITEABLE;
	mtd->owner      = THIS_MODULE;
	mtd->writesize  = di->min_io_size;
	mtd->erasesize  = vi->usable_leb_size;
	mtd->read       = gluebi_read;
	mtd->write      = gluebi_write;
	mtd->erase      = gluebi_erase;
	mtd->get_device = gluebi_get_device;
	mtd->put_device = gluebi_put_device;

	/*
	 * In case of dynamic a volume, MTD device size is just volume size. In
	 * case of a static volume the size is equivalent to the amount of data
	 * bytes.
	 */
	if (vi->vol_type == UBI_DYNAMIC_VOLUME)
		mtd->size = (unsigned long long)vi->usable_leb_size * vi->size;
	else
		mtd->size = vi->used_bytes;

	/* Just a sanity check - make sure this gluebi device does not exist */
	mutex_lock(&devices_mutex);
	g = find_gluebi_nolock(vi->ubi_num, vi->vol_id);
	if (g)
		err_msg("gluebi MTD device %d form UBI device %d volume %d "
			"already exists", g->mtd.index, vi->ubi_num,
			vi->vol_id);
	mutex_unlock(&devices_mutex);

	if (add_mtd_device(mtd)) {
		err_msg("cannot add MTD device");
		kfree(mtd->name);
		kfree(gluebi);
		return -ENFILE;
	}

	mutex_lock(&devices_mutex);
	list_add_tail(&gluebi->list, &gluebi_devices);
	mutex_unlock(&devices_mutex);
	return 0;
}

/**
 * gluebi_remove - remove a gluebi device.
 * @vi: UBI volume description object
 *
 * This function is called when an UBI volume is removed and it removes
 * corresponding fake MTD device. Returns zero in case of success and a
 * negative error code in case of failure.
 */
static int gluebi_remove(struct ubi_volume_info *vi)
{
	int err = 0;
	struct mtd_info *mtd;
	struct gluebi_device *gluebi;

	mutex_lock(&devices_mutex);
	gluebi = find_gluebi_nolock(vi->ubi_num, vi->vol_id);
	if (!gluebi) {
		err_msg("got remove notification for unknown UBI device %d "
			"volume %d", vi->ubi_num, vi->vol_id);
		err = -ENOENT;
	} else if (gluebi->refcnt)
		err = -EBUSY;
	else
		list_del(&gluebi->list);
	mutex_unlock(&devices_mutex);
	if (err)
		return err;

	mtd = &gluebi->mtd;
	err = del_mtd_device(mtd);
	if (err) {
		err_msg("cannot remove fake MTD device %d, UBI device %d, "
			"volume %d, error %d", mtd->index, gluebi->ubi_num,
			gluebi->vol_id, err);
		mutex_lock(&devices_mutex);
		list_add_tail(&gluebi->list, &gluebi_devices);
		mutex_unlock(&devices_mutex);
		return err;
	}

	kfree(mtd->name);
	kfree(gluebi);
	return 0;
}

/**
 * gluebi_updated - UBI volume was updated notifier.
 * @vi: volume info structure
 *
 * This function is called every time an UBI volume is updated. It does nothing
 * if te volume @vol is dynamic, and changes MTD device size if the
 * volume is static. This is needed because static volumes cannot be read past
 * data they contain. This function returns zero in case of success and a
 * negative error code in case of error.
 */
static int gluebi_updated(struct ubi_volume_info *vi)
{
	struct gluebi_device *gluebi;

	mutex_lock(&devices_mutex);
	gluebi = find_gluebi_nolock(vi->ubi_num, vi->vol_id);
	if (!gluebi) {
		mutex_unlock(&devices_mutex);
		err_msg("got update notification for unknown UBI device %d "
			"volume %d", vi->ubi_num, vi->vol_id);
		return -ENOENT;
	}

	if (vi->vol_type == UBI_STATIC_VOLUME)
		gluebi->mtd.size = vi->used_bytes;
	mutex_unlock(&devices_mutex);
	return 0;
}

/**
 * gluebi_resized - UBI volume was re-sized notifier.
 * @vi: volume info structure
 *
 * This function is called every time an UBI volume is re-size. It changes the
 * corresponding fake MTD device size. This function returns zero in case of
 * success and a negative error code in case of error.
 */
static int gluebi_resized(struct ubi_volume_info *vi)
{
	struct gluebi_device *gluebi;

	mutex_lock(&devices_mutex);
	gluebi = find_gluebi_nolock(vi->ubi_num, vi->vol_id);
	if (!gluebi) {
		mutex_unlock(&devices_mutex);
		err_msg("got update notification for unknown UBI device %d "
			"volume %d", vi->ubi_num, vi->vol_id);
		return -ENOENT;
	}
	gluebi->mtd.size = vi->used_bytes;
	mutex_unlock(&devices_mutex);
	return 0;
}

/**
 * gluebi_notify - UBI notification handler.
 * @nb: registered notifier block
 * @l: notification type
 * @ptr: pointer to the &struct ubi_notification object
 */
static int gluebi_notify(struct notifier_block *nb, unsigned long l,
			 void *ns_ptr)
{
	struct ubi_notification *nt = ns_ptr;

	switch (l) {
	case UBI_VOLUME_ADDED:
		gluebi_create(&nt->di, &nt->vi);
		break;
	case UBI_VOLUME_REMOVED:
		gluebi_remove(&nt->vi);
		break;
	case UBI_VOLUME_RESIZED:
		gluebi_resized(&nt->vi);
		break;
	case UBI_VOLUME_UPDATED:
		gluebi_updated(&nt->vi);
		break;
	default:
		break;
	}
	return NOTIFY_OK;
}

static struct notifier_block gluebi_notifier = {
	.notifier_call	= gluebi_notify,
};

static int __init ubi_gluebi_init(void)
{
	return ubi_register_volume_notifier(&gluebi_notifier, 0);
}

static void __exit ubi_gluebi_exit(void)
{
	struct gluebi_device *gluebi, *g;

	list_for_each_entry_safe(gluebi, g, &gluebi_devices, list) {
		int err;
		struct mtd_info *mtd = &gluebi->mtd;

		err = del_mtd_device(mtd);
		if (err)
			err_msg("error %d while removing gluebi MTD device %d, "
				"UBI device %d, volume %d - ignoring", err,
				mtd->index, gluebi->ubi_num, gluebi->vol_id);
		kfree(mtd->name);
		kfree(gluebi);
	}
	ubi_unregister_volume_notifier(&gluebi_notifier);
}

module_init(ubi_gluebi_init);
module_exit(ubi_gluebi_exit);
MODULE_DESCRIPTION("MTD emulation layer over UBI volumes");
MODULE_AUTHOR("Artem Bityutskiy, Joern Engel");
MODULE_LICENSE("GPL");<|MERGE_RESOLUTION|>--- conflicted
+++ resolved
@@ -332,10 +332,7 @@
 	}
 
 	gluebi->vol_id = vi->vol_id;
-<<<<<<< HEAD
-=======
 	gluebi->ubi_num = vi->ubi_num;
->>>>>>> 80ffb3cc
 	mtd->type = MTD_UBIVOLUME;
 	if (!di->ro_mode)
 		mtd->flags = MTD_WRITEABLE;
