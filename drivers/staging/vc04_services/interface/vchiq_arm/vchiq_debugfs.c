--- conflicted
+++ resolved
@@ -42,14 +42,10 @@
 
 static int vchiq_dump_show(struct seq_file *f, void *offset)
 {
-<<<<<<< HEAD
-	vchiq_dump_state(f, &g_state);
-=======
 	struct vchiq_state *state = f->private;
 
 	vchiq_dump_state(f, state);
 
->>>>>>> 0c383648
 	return 0;
 }
 DEFINE_SHOW_ATTRIBUTE(vchiq_dump);
@@ -130,11 +126,7 @@
 	vchiq_dbg_dir = debugfs_create_dir("vchiq", NULL);
 	vchiq_dbg_clients = debugfs_create_dir("clients", vchiq_dbg_dir);
 
-<<<<<<< HEAD
-	debugfs_create_file("state", S_IFREG | 0444, vchiq_dbg_dir, NULL,
-=======
 	debugfs_create_file("state", S_IFREG | 0444, vchiq_dbg_dir, state,
->>>>>>> 0c383648
 			    &vchiq_dump_fops);
 }
 
