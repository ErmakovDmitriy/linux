--- conflicted
+++ resolved
@@ -11,7 +11,6 @@
 #include "lkdtm.h"
 #include <linux/stackleak.h>
 
-<<<<<<< HEAD
 #if defined(CONFIG_GCC_PLUGIN_STACKLEAK)
 /*
  * Check that stackleak tracks the lowest stack pointer and erases the stack
@@ -27,9 +26,6 @@
  * encountered a failure condition.
  */
 static void noinstr check_stackleak_irqoff(void)
-=======
-static void lkdtm_STACKLEAK_ERASING(void)
->>>>>>> 90de6805
 {
 	const unsigned long task_stack_base = (unsigned long)task_stack_page(current);
 	const unsigned long task_stack_low = stackleak_task_low_bound(current);
@@ -119,8 +115,7 @@
 	}
 }
 
-<<<<<<< HEAD
-void lkdtm_STACKLEAK_ERASING(void)
+static void lkdtm_STACKLEAK_ERASING(void)
 {
 	unsigned long flags;
 
@@ -129,7 +124,7 @@
 	local_irq_restore(flags);
 }
 #else /* defined(CONFIG_GCC_PLUGIN_STACKLEAK) */
-void lkdtm_STACKLEAK_ERASING(void)
+static void lkdtm_STACKLEAK_ERASING(void)
 {
 	if (IS_ENABLED(CONFIG_HAVE_ARCH_STACKLEAK)) {
 		pr_err("XFAIL: stackleak is not enabled (CONFIG_GCC_PLUGIN_STACKLEAK=n)\n");
@@ -138,7 +133,7 @@
 	}
 }
 #endif /* defined(CONFIG_GCC_PLUGIN_STACKLEAK) */
-=======
+
 static struct crashtype crashtypes[] = {
 	CRASHTYPE(STACKLEAK_ERASING),
 };
@@ -146,5 +141,4 @@
 struct crashtype_category stackleak_crashtypes = {
 	.crashtypes = crashtypes,
 	.len	    = ARRAY_SIZE(crashtypes),
-};
->>>>>>> 90de6805
+};