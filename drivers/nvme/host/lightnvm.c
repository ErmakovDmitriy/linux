/*
 * nvme-lightnvm.c - LightNVM NVMe device
 *
 * Copyright (C) 2014-2015 IT University of Copenhagen
 * Initial release: Matias Bjorling <mb@lightnvm.io>
 *
 * This program is free software; you can redistribute it and/or
 * modify it under the terms of the GNU General Public License version
 * 2 as published by the Free Software Foundation.
 *
 * This program is distributed in the hope that it will be useful, but
 * WITHOUT ANY WARRANTY; without even the implied warranty of
 * MERCHANTABILITY or FITNESS FOR A PARTICULAR PURPOSE.  See the GNU
 * General Public License for more details.
 *
 * You should have received a copy of the GNU General Public License
 * along with this program; see the file COPYING.  If not, write to
 * the Free Software Foundation, 675 Mass Ave, Cambridge, MA 02139,
 * USA.
 *
 */

#include "nvme.h"

#include <linux/nvme.h>
#include <linux/bitops.h>
#include <linux/lightnvm.h>
#include <linux/vmalloc.h>
#include <linux/sched/sysctl.h>
#include <uapi/linux/lightnvm.h>

enum nvme_nvm_admin_opcode {
	nvme_nvm_admin_identity		= 0xe2,
	nvme_nvm_admin_get_l2p_tbl	= 0xea,
	nvme_nvm_admin_get_bb_tbl	= 0xf2,
	nvme_nvm_admin_set_bb_tbl	= 0xf1,
};

struct nvme_nvm_hb_rw {
	__u8			opcode;
	__u8			flags;
	__u16			command_id;
	__le32			nsid;
	__u64			rsvd2;
	__le64			metadata;
	__le64			prp1;
	__le64			prp2;
	__le64			spba;
	__le16			length;
	__le16			control;
	__le32			dsmgmt;
	__le64			slba;
};

struct nvme_nvm_ph_rw {
	__u8			opcode;
	__u8			flags;
	__u16			command_id;
	__le32			nsid;
	__u64			rsvd2;
	__le64			metadata;
	__le64			prp1;
	__le64			prp2;
	__le64			spba;
	__le16			length;
	__le16			control;
	__le32			dsmgmt;
	__le64			resv;
};

struct nvme_nvm_identity {
	__u8			opcode;
	__u8			flags;
	__u16			command_id;
	__le32			nsid;
	__u64			rsvd[2];
	__le64			prp1;
	__le64			prp2;
	__le32			chnl_off;
	__u32			rsvd11[5];
};

struct nvme_nvm_l2ptbl {
	__u8			opcode;
	__u8			flags;
	__u16			command_id;
	__le32			nsid;
	__le32			cdw2[4];
	__le64			prp1;
	__le64			prp2;
	__le64			slba;
	__le32			nlb;
	__le16			cdw14[6];
};

struct nvme_nvm_getbbtbl {
	__u8			opcode;
	__u8			flags;
	__u16			command_id;
	__le32			nsid;
	__u64			rsvd[2];
	__le64			prp1;
	__le64			prp2;
	__le64			spba;
	__u32			rsvd4[4];
};

struct nvme_nvm_setbbtbl {
	__u8			opcode;
	__u8			flags;
	__u16			command_id;
	__le32			nsid;
	__le64			rsvd[2];
	__le64			prp1;
	__le64			prp2;
	__le64			spba;
	__le16			nlb;
	__u8			value;
	__u8			rsvd3;
	__u32			rsvd4[3];
};

struct nvme_nvm_erase_blk {
	__u8			opcode;
	__u8			flags;
	__u16			command_id;
	__le32			nsid;
	__u64			rsvd[2];
	__le64			prp1;
	__le64			prp2;
	__le64			spba;
	__le16			length;
	__le16			control;
	__le32			dsmgmt;
	__le64			resv;
};

struct nvme_nvm_command {
	union {
		struct nvme_common_command common;
		struct nvme_nvm_identity identity;
		struct nvme_nvm_hb_rw hb_rw;
		struct nvme_nvm_ph_rw ph_rw;
		struct nvme_nvm_l2ptbl l2p;
		struct nvme_nvm_getbbtbl get_bb;
		struct nvme_nvm_setbbtbl set_bb;
		struct nvme_nvm_erase_blk erase;
	};
};

#define NVME_NVM_LP_MLC_PAIRS 886
struct nvme_nvm_lp_mlc {
	__le16			num_pairs;
	__u8			pairs[NVME_NVM_LP_MLC_PAIRS];
};

struct nvme_nvm_lp_tbl {
	__u8			id[8];
	struct nvme_nvm_lp_mlc	mlc;
};

struct nvme_nvm_id_group {
	__u8			mtype;
	__u8			fmtype;
	__le16			res16;
	__u8			num_ch;
	__u8			num_lun;
	__u8			num_pln;
	__u8			rsvd1;
	__le16			num_blk;
	__le16			num_pg;
	__le16			fpg_sz;
	__le16			csecs;
	__le16			sos;
	__le16			rsvd2;
	__le32			trdt;
	__le32			trdm;
	__le32			tprt;
	__le32			tprm;
	__le32			tbet;
	__le32			tbem;
	__le32			mpos;
	__le32			mccap;
	__le16			cpar;
	__u8			reserved[10];
	struct nvme_nvm_lp_tbl lptbl;
} __packed;

struct nvme_nvm_addr_format {
	__u8			ch_offset;
	__u8			ch_len;
	__u8			lun_offset;
	__u8			lun_len;
	__u8			pln_offset;
	__u8			pln_len;
	__u8			blk_offset;
	__u8			blk_len;
	__u8			pg_offset;
	__u8			pg_len;
	__u8			sect_offset;
	__u8			sect_len;
	__u8			res[4];
} __packed;

struct nvme_nvm_id {
	__u8			ver_id;
	__u8			vmnt;
	__u8			cgrps;
	__u8			res;
	__le32			cap;
	__le32			dom;
	struct nvme_nvm_addr_format ppaf;
	__u8			resv[228];
	struct nvme_nvm_id_group groups[4];
} __packed;

struct nvme_nvm_bb_tbl {
	__u8	tblid[4];
	__le16	verid;
	__le16	revid;
	__le32	rvsd1;
	__le32	tblks;
	__le32	tfact;
	__le32	tgrown;
	__le32	tdresv;
	__le32	thresv;
	__le32	rsvd2[8];
	__u8	blk[0];
};

/*
 * Check we didn't inadvertently grow the command struct
 */
static inline void _nvme_nvm_check_size(void)
{
	BUILD_BUG_ON(sizeof(struct nvme_nvm_identity) != 64);
	BUILD_BUG_ON(sizeof(struct nvme_nvm_hb_rw) != 64);
	BUILD_BUG_ON(sizeof(struct nvme_nvm_ph_rw) != 64);
	BUILD_BUG_ON(sizeof(struct nvme_nvm_getbbtbl) != 64);
	BUILD_BUG_ON(sizeof(struct nvme_nvm_setbbtbl) != 64);
	BUILD_BUG_ON(sizeof(struct nvme_nvm_l2ptbl) != 64);
	BUILD_BUG_ON(sizeof(struct nvme_nvm_erase_blk) != 64);
	BUILD_BUG_ON(sizeof(struct nvme_nvm_id_group) != 960);
	BUILD_BUG_ON(sizeof(struct nvme_nvm_addr_format) != 16);
	BUILD_BUG_ON(sizeof(struct nvme_nvm_id) != 4096);
	BUILD_BUG_ON(sizeof(struct nvme_nvm_bb_tbl) != 64);
}

static int init_grps(struct nvm_id *nvm_id, struct nvme_nvm_id *nvme_nvm_id)
{
	struct nvme_nvm_id_group *src;
	struct nvm_id_group *dst;

	if (nvme_nvm_id->cgrps != 1)
		return -EINVAL;

	src = &nvme_nvm_id->groups[0];
	dst = &nvm_id->grp;

	dst->mtype = src->mtype;
	dst->fmtype = src->fmtype;
	dst->num_ch = src->num_ch;
	dst->num_lun = src->num_lun;
	dst->num_pln = src->num_pln;

	dst->num_pg = le16_to_cpu(src->num_pg);
	dst->num_blk = le16_to_cpu(src->num_blk);
	dst->fpg_sz = le16_to_cpu(src->fpg_sz);
	dst->csecs = le16_to_cpu(src->csecs);
	dst->sos = le16_to_cpu(src->sos);

	dst->trdt = le32_to_cpu(src->trdt);
	dst->trdm = le32_to_cpu(src->trdm);
	dst->tprt = le32_to_cpu(src->tprt);
	dst->tprm = le32_to_cpu(src->tprm);
	dst->tbet = le32_to_cpu(src->tbet);
	dst->tbem = le32_to_cpu(src->tbem);
	dst->mpos = le32_to_cpu(src->mpos);
	dst->mccap = le32_to_cpu(src->mccap);

	dst->cpar = le16_to_cpu(src->cpar);

	if (dst->fmtype == NVM_ID_FMTYPE_MLC) {
		memcpy(dst->lptbl.id, src->lptbl.id, 8);
		dst->lptbl.mlc.num_pairs =
				le16_to_cpu(src->lptbl.mlc.num_pairs);

		if (dst->lptbl.mlc.num_pairs > NVME_NVM_LP_MLC_PAIRS) {
			pr_err("nvm: number of MLC pairs not supported\n");
			return -EINVAL;
		}

		memcpy(dst->lptbl.mlc.pairs, src->lptbl.mlc.pairs,
					dst->lptbl.mlc.num_pairs);
	}

	return 0;
}

static int nvme_nvm_identity(struct nvm_dev *nvmdev, struct nvm_id *nvm_id)
{
	struct nvme_ns *ns = nvmdev->q->queuedata;
	struct nvme_nvm_id *nvme_nvm_id;
	struct nvme_nvm_command c = {};
	int ret;

	c.identity.opcode = nvme_nvm_admin_identity;
	c.identity.nsid = cpu_to_le32(ns->ns_id);
	c.identity.chnl_off = 0;

	nvme_nvm_id = kmalloc(sizeof(struct nvme_nvm_id), GFP_KERNEL);
	if (!nvme_nvm_id)
		return -ENOMEM;

	ret = nvme_submit_sync_cmd(ns->ctrl->admin_q, (struct nvme_command *)&c,
				nvme_nvm_id, sizeof(struct nvme_nvm_id));
	if (ret) {
		ret = -EIO;
		goto out;
	}

	nvm_id->ver_id = nvme_nvm_id->ver_id;
	nvm_id->vmnt = nvme_nvm_id->vmnt;
	nvm_id->cap = le32_to_cpu(nvme_nvm_id->cap);
	nvm_id->dom = le32_to_cpu(nvme_nvm_id->dom);
	memcpy(&nvm_id->ppaf, &nvme_nvm_id->ppaf,
					sizeof(struct nvm_addr_format));

	ret = init_grps(nvm_id, nvme_nvm_id);
out:
	kfree(nvme_nvm_id);
	return ret;
}

static int nvme_nvm_get_l2p_tbl(struct nvm_dev *nvmdev, u64 slba, u32 nlb,
				nvm_l2p_update_fn *update_l2p, void *priv)
{
	struct nvme_ns *ns = nvmdev->q->queuedata;
	struct nvme_nvm_command c = {};
	u32 len = queue_max_hw_sectors(ns->ctrl->admin_q) << 9;
	u32 nlb_pr_rq = len / sizeof(u64);
	u64 cmd_slba = slba;
	void *entries;
	int ret = 0;

	c.l2p.opcode = nvme_nvm_admin_get_l2p_tbl;
	c.l2p.nsid = cpu_to_le32(ns->ns_id);
	entries = kmalloc(len, GFP_KERNEL);
	if (!entries)
		return -ENOMEM;

	while (nlb) {
		u32 cmd_nlb = min(nlb_pr_rq, nlb);
		u64 elba = slba + cmd_nlb;

		c.l2p.slba = cpu_to_le64(cmd_slba);
		c.l2p.nlb = cpu_to_le32(cmd_nlb);

		ret = nvme_submit_sync_cmd(ns->ctrl->admin_q,
				(struct nvme_command *)&c, entries, len);
		if (ret) {
			dev_err(ns->ctrl->device,
				"L2P table transfer failed (%d)\n", ret);
			ret = -EIO;
			goto out;
		}

		if (unlikely(elba > nvmdev->total_secs)) {
			pr_err("nvm: L2P data from device is out of bounds!\n");
			return -EINVAL;
		}

		/* Transform physical address to target address space */
		nvm_part_to_tgt(nvmdev, entries, cmd_nlb);

		if (update_l2p(cmd_slba, cmd_nlb, entries, priv)) {
			ret = -EINTR;
			goto out;
		}

		cmd_slba += cmd_nlb;
		nlb -= cmd_nlb;
	}

out:
	kfree(entries);
	return ret;
}

static int nvme_nvm_get_bb_tbl(struct nvm_dev *nvmdev, struct ppa_addr ppa,
								u8 *blks)
{
	struct request_queue *q = nvmdev->q;
	struct nvm_geo *geo = &nvmdev->geo;
	struct nvme_ns *ns = q->queuedata;
	struct nvme_ctrl *ctrl = ns->ctrl;
	struct nvme_nvm_command c = {};
	struct nvme_nvm_bb_tbl *bb_tbl;
	int nr_blks = geo->blks_per_lun * geo->plane_mode;
	int tblsz = sizeof(struct nvme_nvm_bb_tbl) + nr_blks;
	int ret = 0;

	c.get_bb.opcode = nvme_nvm_admin_get_bb_tbl;
	c.get_bb.nsid = cpu_to_le32(ns->ns_id);
	c.get_bb.spba = cpu_to_le64(ppa.ppa);

	bb_tbl = kzalloc(tblsz, GFP_KERNEL);
	if (!bb_tbl)
		return -ENOMEM;

	ret = nvme_submit_sync_cmd(ctrl->admin_q, (struct nvme_command *)&c,
								bb_tbl, tblsz);
	if (ret) {
		dev_err(ctrl->device, "get bad block table failed (%d)\n", ret);
		ret = -EIO;
		goto out;
	}

	if (bb_tbl->tblid[0] != 'B' || bb_tbl->tblid[1] != 'B' ||
		bb_tbl->tblid[2] != 'L' || bb_tbl->tblid[3] != 'T') {
		dev_err(ctrl->device, "bbt format mismatch\n");
		ret = -EINVAL;
		goto out;
	}

	if (le16_to_cpu(bb_tbl->verid) != 1) {
		ret = -EINVAL;
		dev_err(ctrl->device, "bbt version not supported\n");
		goto out;
	}

	if (le32_to_cpu(bb_tbl->tblks) != nr_blks) {
		ret = -EINVAL;
		dev_err(ctrl->device,
				"bbt unsuspected blocks returned (%u!=%u)",
				le32_to_cpu(bb_tbl->tblks), nr_blks);
		goto out;
	}

	memcpy(blks, bb_tbl->blk, geo->blks_per_lun * geo->plane_mode);
out:
	kfree(bb_tbl);
	return ret;
}

static int nvme_nvm_set_bb_tbl(struct nvm_dev *nvmdev, struct ppa_addr *ppas,
							int nr_ppas, int type)
{
	struct nvme_ns *ns = nvmdev->q->queuedata;
	struct nvme_nvm_command c = {};
	int ret = 0;

	c.set_bb.opcode = nvme_nvm_admin_set_bb_tbl;
	c.set_bb.nsid = cpu_to_le32(ns->ns_id);
	c.set_bb.spba = cpu_to_le64(ppas->ppa);
	c.set_bb.nlb = cpu_to_le16(nr_ppas - 1);
	c.set_bb.value = type;

	ret = nvme_submit_sync_cmd(ns->ctrl->admin_q, (struct nvme_command *)&c,
								NULL, 0);
	if (ret)
		dev_err(ns->ctrl->device, "set bad block table failed (%d)\n",
									ret);
	return ret;
}

static inline void nvme_nvm_rqtocmd(struct request *rq, struct nvm_rq *rqd,
				struct nvme_ns *ns, struct nvme_nvm_command *c)
{
	c->ph_rw.opcode = rqd->opcode;
	c->ph_rw.nsid = cpu_to_le32(ns->ns_id);
	c->ph_rw.spba = cpu_to_le64(rqd->ppa_addr.ppa);
	c->ph_rw.metadata = cpu_to_le64(rqd->dma_meta_list);
	c->ph_rw.control = cpu_to_le16(rqd->flags);
	c->ph_rw.length = cpu_to_le16(rqd->nr_ppas - 1);

	if (rqd->opcode == NVM_OP_HBWRITE || rqd->opcode == NVM_OP_HBREAD)
		c->hb_rw.slba = cpu_to_le64(nvme_block_nr(ns,
					rqd->bio->bi_iter.bi_sector));
}

static void nvme_nvm_end_io(struct request *rq, int error)
{
	struct nvm_rq *rqd = rq->end_io_data;

<<<<<<< HEAD
	rqd->ppa_status = nvme_req(rq)->result.u64;
=======
	rqd->ppa_status = le64_to_cpu(nvme_req(rq)->result.u64);
>>>>>>> b06e13c3
	rqd->error = nvme_req(rq)->status;
	nvm_end_io(rqd);

	kfree(nvme_req(rq)->cmd);
	blk_mq_free_request(rq);
}

static int nvme_nvm_submit_io(struct nvm_dev *dev, struct nvm_rq *rqd)
{
	struct request_queue *q = dev->q;
	struct nvme_ns *ns = q->queuedata;
	struct request *rq;
	struct bio *bio = rqd->bio;
	struct nvme_nvm_command *cmd;

	cmd = kzalloc(sizeof(struct nvme_nvm_command), GFP_KERNEL);
	if (!cmd)
		return -ENOMEM;

	rq = nvme_alloc_request(q, (struct nvme_command *)cmd, 0, NVME_QID_ANY);
	if (IS_ERR(rq)) {
		kfree(cmd);
		return -ENOMEM;
	}
	rq->cmd_flags &= ~REQ_FAILFAST_DRIVER;

	if (bio) {
		blk_init_request_from_bio(rq, bio);
	} else {
		rq->ioprio = IOPRIO_PRIO_VALUE(IOPRIO_CLASS_BE, IOPRIO_NORM);
		rq->__data_len = 0;
	}

	nvme_nvm_rqtocmd(rq, rqd, ns, cmd);

	rq->end_io_data = rqd;

	blk_execute_rq_nowait(q, NULL, rq, 0, nvme_nvm_end_io);

	return 0;
}

static void *nvme_nvm_create_dma_pool(struct nvm_dev *nvmdev, char *name)
{
	struct nvme_ns *ns = nvmdev->q->queuedata;

	return dma_pool_create(name, ns->ctrl->dev, PAGE_SIZE, PAGE_SIZE, 0);
}

static void nvme_nvm_destroy_dma_pool(void *pool)
{
	struct dma_pool *dma_pool = pool;

	dma_pool_destroy(dma_pool);
}

static void *nvme_nvm_dev_dma_alloc(struct nvm_dev *dev, void *pool,
				    gfp_t mem_flags, dma_addr_t *dma_handler)
{
	return dma_pool_alloc(pool, mem_flags, dma_handler);
}

static void nvme_nvm_dev_dma_free(void *pool, void *addr,
							dma_addr_t dma_handler)
{
	dma_pool_free(pool, addr, dma_handler);
}

static struct nvm_dev_ops nvme_nvm_dev_ops = {
	.identity		= nvme_nvm_identity,

	.get_l2p_tbl		= nvme_nvm_get_l2p_tbl,

	.get_bb_tbl		= nvme_nvm_get_bb_tbl,
	.set_bb_tbl		= nvme_nvm_set_bb_tbl,

	.submit_io		= nvme_nvm_submit_io,

	.create_dma_pool	= nvme_nvm_create_dma_pool,
	.destroy_dma_pool	= nvme_nvm_destroy_dma_pool,
	.dev_dma_alloc		= nvme_nvm_dev_dma_alloc,
	.dev_dma_free		= nvme_nvm_dev_dma_free,

	.max_phys_sect		= 64,
};

static void nvme_nvm_end_user_vio(struct request *rq, int error)
{
	struct completion *waiting = rq->end_io_data;

	complete(waiting);
}

static int nvme_nvm_submit_user_cmd(struct request_queue *q,
				struct nvme_ns *ns,
				struct nvme_nvm_command *vcmd,
				void __user *ubuf, unsigned int bufflen,
				void __user *meta_buf, unsigned int meta_len,
				void __user *ppa_buf, unsigned int ppa_len,
				u32 *result, u64 *status, unsigned int timeout)
{
	bool write = nvme_is_write((struct nvme_command *)vcmd);
	struct nvm_dev *dev = ns->ndev;
	struct gendisk *disk = ns->disk;
	struct request *rq;
	struct bio *bio = NULL;
	__le64 *ppa_list = NULL;
	dma_addr_t ppa_dma;
	__le64 *metadata = NULL;
	dma_addr_t metadata_dma;
	DECLARE_COMPLETION_ONSTACK(wait);
	int ret = 0;

	rq = nvme_alloc_request(q, (struct nvme_command *)vcmd, 0,
			NVME_QID_ANY);
	if (IS_ERR(rq)) {
		ret = -ENOMEM;
		goto err_cmd;
	}

	rq->timeout = timeout ? timeout : ADMIN_TIMEOUT;

	rq->cmd_flags &= ~REQ_FAILFAST_DRIVER;
	rq->end_io_data = &wait;

	if (ppa_buf && ppa_len) {
		ppa_list = dma_pool_alloc(dev->dma_pool, GFP_KERNEL, &ppa_dma);
		if (!ppa_list) {
			ret = -ENOMEM;
			goto err_rq;
		}
		if (copy_from_user(ppa_list, (void __user *)ppa_buf,
						sizeof(u64) * (ppa_len + 1))) {
			ret = -EFAULT;
			goto err_ppa;
		}
		vcmd->ph_rw.spba = cpu_to_le64(ppa_dma);
	} else {
		vcmd->ph_rw.spba = cpu_to_le64((uintptr_t)ppa_buf);
	}

	if (ubuf && bufflen) {
		ret = blk_rq_map_user(q, rq, NULL, ubuf, bufflen, GFP_KERNEL);
		if (ret)
			goto err_ppa;
		bio = rq->bio;

		if (meta_buf && meta_len) {
			metadata = dma_pool_alloc(dev->dma_pool, GFP_KERNEL,
								&metadata_dma);
			if (!metadata) {
				ret = -ENOMEM;
				goto err_map;
			}

			if (write) {
				if (copy_from_user(metadata,
						(void __user *)meta_buf,
						meta_len)) {
					ret = -EFAULT;
					goto err_meta;
				}
			}
			vcmd->ph_rw.metadata = cpu_to_le64(metadata_dma);
		}

		if (!disk)
			goto submit;

		bio->bi_bdev = bdget_disk(disk, 0);
		if (!bio->bi_bdev) {
			ret = -ENODEV;
			goto err_meta;
		}
	}

submit:
	blk_execute_rq_nowait(q, NULL, rq, 0, nvme_nvm_end_user_vio);

	wait_for_completion_io(&wait);

	if (nvme_req(rq)->flags & NVME_REQ_CANCELLED)
		ret = -EINTR;
	else if (nvme_req(rq)->status & 0x7ff)
		ret = -EIO;
	if (result)
		*result = nvme_req(rq)->status & 0x7ff;
	if (status)
		*status = le64_to_cpu(nvme_req(rq)->result.u64);

	if (metadata && !ret && !write) {
		if (copy_to_user(meta_buf, (void *)metadata, meta_len))
			ret = -EFAULT;
	}
err_meta:
	if (meta_buf && meta_len)
		dma_pool_free(dev->dma_pool, metadata, metadata_dma);
err_map:
	if (bio) {
		if (disk && bio->bi_bdev)
			bdput(bio->bi_bdev);
		blk_rq_unmap_user(bio);
	}
err_ppa:
	if (ppa_buf && ppa_len)
		dma_pool_free(dev->dma_pool, ppa_list, ppa_dma);
err_rq:
	blk_mq_free_request(rq);
err_cmd:
	return ret;
}

static int nvme_nvm_submit_vio(struct nvme_ns *ns,
					struct nvm_user_vio __user *uvio)
{
	struct nvm_user_vio vio;
	struct nvme_nvm_command c;
	unsigned int length;
	int ret;

	if (copy_from_user(&vio, uvio, sizeof(vio)))
		return -EFAULT;
	if (vio.flags)
		return -EINVAL;

	memset(&c, 0, sizeof(c));
	c.ph_rw.opcode = vio.opcode;
	c.ph_rw.nsid = cpu_to_le32(ns->ns_id);
	c.ph_rw.control = cpu_to_le16(vio.control);
	c.ph_rw.length = cpu_to_le16(vio.nppas);

	length = (vio.nppas + 1) << ns->lba_shift;

	ret = nvme_nvm_submit_user_cmd(ns->queue, ns, &c,
			(void __user *)(uintptr_t)vio.addr, length,
			(void __user *)(uintptr_t)vio.metadata,
							vio.metadata_len,
			(void __user *)(uintptr_t)vio.ppa_list, vio.nppas,
			&vio.result, &vio.status, 0);

	if (ret && copy_to_user(uvio, &vio, sizeof(vio)))
		return -EFAULT;

	return ret;
}

static int nvme_nvm_user_vcmd(struct nvme_ns *ns, int admin,
					struct nvm_passthru_vio __user *uvcmd)
{
	struct nvm_passthru_vio vcmd;
	struct nvme_nvm_command c;
	struct request_queue *q;
	unsigned int timeout = 0;
	int ret;

	if (copy_from_user(&vcmd, uvcmd, sizeof(vcmd)))
		return -EFAULT;
	if ((vcmd.opcode != 0xF2) && (!capable(CAP_SYS_ADMIN)))
		return -EACCES;
	if (vcmd.flags)
		return -EINVAL;

	memset(&c, 0, sizeof(c));
	c.common.opcode = vcmd.opcode;
	c.common.nsid = cpu_to_le32(ns->ns_id);
	c.common.cdw2[0] = cpu_to_le32(vcmd.cdw2);
	c.common.cdw2[1] = cpu_to_le32(vcmd.cdw3);
	/* cdw11-12 */
	c.ph_rw.length = cpu_to_le16(vcmd.nppas);
	c.ph_rw.control  = cpu_to_le16(vcmd.control);
	c.common.cdw10[3] = cpu_to_le32(vcmd.cdw13);
	c.common.cdw10[4] = cpu_to_le32(vcmd.cdw14);
	c.common.cdw10[5] = cpu_to_le32(vcmd.cdw15);

	if (vcmd.timeout_ms)
		timeout = msecs_to_jiffies(vcmd.timeout_ms);

	q = admin ? ns->ctrl->admin_q : ns->queue;

	ret = nvme_nvm_submit_user_cmd(q, ns,
			(struct nvme_nvm_command *)&c,
			(void __user *)(uintptr_t)vcmd.addr, vcmd.data_len,
			(void __user *)(uintptr_t)vcmd.metadata,
							vcmd.metadata_len,
			(void __user *)(uintptr_t)vcmd.ppa_list, vcmd.nppas,
			&vcmd.result, &vcmd.status, timeout);

	if (ret && copy_to_user(uvcmd, &vcmd, sizeof(vcmd)))
		return -EFAULT;

	return ret;
}

int nvme_nvm_ioctl(struct nvme_ns *ns, unsigned int cmd, unsigned long arg)
{
	switch (cmd) {
	case NVME_NVM_IOCTL_ADMIN_VIO:
		return nvme_nvm_user_vcmd(ns, 1, (void __user *)arg);
	case NVME_NVM_IOCTL_IO_VIO:
		return nvme_nvm_user_vcmd(ns, 0, (void __user *)arg);
	case NVME_NVM_IOCTL_SUBMIT_VIO:
		return nvme_nvm_submit_vio(ns, (void __user *)arg);
	default:
		return -ENOTTY;
	}
}

int nvme_nvm_register(struct nvme_ns *ns, char *disk_name, int node)
{
	struct request_queue *q = ns->queue;
	struct nvm_dev *dev;

	_nvme_nvm_check_size();

	dev = nvm_alloc_dev(node);
	if (!dev)
		return -ENOMEM;

	dev->q = q;
	memcpy(dev->name, disk_name, DISK_NAME_LEN);
	dev->ops = &nvme_nvm_dev_ops;
	dev->private_data = ns;
	ns->ndev = dev;

	return nvm_register(dev);
}

void nvme_nvm_unregister(struct nvme_ns *ns)
{
	nvm_unregister(ns->ndev);
}

static ssize_t nvm_dev_attr_show(struct device *dev,
				 struct device_attribute *dattr, char *page)
{
	struct nvme_ns *ns = nvme_get_ns_from_dev(dev);
	struct nvm_dev *ndev = ns->ndev;
	struct nvm_id *id;
	struct nvm_id_group *grp;
	struct attribute *attr;

	if (!ndev)
		return 0;

	id = &ndev->identity;
	grp = &id->grp;
	attr = &dattr->attr;

	if (strcmp(attr->name, "version") == 0) {
		return scnprintf(page, PAGE_SIZE, "%u\n", id->ver_id);
	} else if (strcmp(attr->name, "vendor_opcode") == 0) {
		return scnprintf(page, PAGE_SIZE, "%u\n", id->vmnt);
	} else if (strcmp(attr->name, "capabilities") == 0) {
		return scnprintf(page, PAGE_SIZE, "%u\n", id->cap);
	} else if (strcmp(attr->name, "device_mode") == 0) {
		return scnprintf(page, PAGE_SIZE, "%u\n", id->dom);
	/* kept for compatibility */
	} else if (strcmp(attr->name, "media_manager") == 0) {
		return scnprintf(page, PAGE_SIZE, "%s\n", "gennvm");
	} else if (strcmp(attr->name, "ppa_format") == 0) {
		return scnprintf(page, PAGE_SIZE,
			"0x%02x%02x%02x%02x%02x%02x%02x%02x%02x%02x%02x%02x\n",
			id->ppaf.ch_offset, id->ppaf.ch_len,
			id->ppaf.lun_offset, id->ppaf.lun_len,
			id->ppaf.pln_offset, id->ppaf.pln_len,
			id->ppaf.blk_offset, id->ppaf.blk_len,
			id->ppaf.pg_offset, id->ppaf.pg_len,
			id->ppaf.sect_offset, id->ppaf.sect_len);
	} else if (strcmp(attr->name, "media_type") == 0) {	/* u8 */
		return scnprintf(page, PAGE_SIZE, "%u\n", grp->mtype);
	} else if (strcmp(attr->name, "flash_media_type") == 0) {
		return scnprintf(page, PAGE_SIZE, "%u\n", grp->fmtype);
	} else if (strcmp(attr->name, "num_channels") == 0) {
		return scnprintf(page, PAGE_SIZE, "%u\n", grp->num_ch);
	} else if (strcmp(attr->name, "num_luns") == 0) {
		return scnprintf(page, PAGE_SIZE, "%u\n", grp->num_lun);
	} else if (strcmp(attr->name, "num_planes") == 0) {
		return scnprintf(page, PAGE_SIZE, "%u\n", grp->num_pln);
	} else if (strcmp(attr->name, "num_blocks") == 0) {	/* u16 */
		return scnprintf(page, PAGE_SIZE, "%u\n", grp->num_blk);
	} else if (strcmp(attr->name, "num_pages") == 0) {
		return scnprintf(page, PAGE_SIZE, "%u\n", grp->num_pg);
	} else if (strcmp(attr->name, "page_size") == 0) {
		return scnprintf(page, PAGE_SIZE, "%u\n", grp->fpg_sz);
	} else if (strcmp(attr->name, "hw_sector_size") == 0) {
		return scnprintf(page, PAGE_SIZE, "%u\n", grp->csecs);
	} else if (strcmp(attr->name, "oob_sector_size") == 0) {/* u32 */
		return scnprintf(page, PAGE_SIZE, "%u\n", grp->sos);
	} else if (strcmp(attr->name, "read_typ") == 0) {
		return scnprintf(page, PAGE_SIZE, "%u\n", grp->trdt);
	} else if (strcmp(attr->name, "read_max") == 0) {
		return scnprintf(page, PAGE_SIZE, "%u\n", grp->trdm);
	} else if (strcmp(attr->name, "prog_typ") == 0) {
		return scnprintf(page, PAGE_SIZE, "%u\n", grp->tprt);
	} else if (strcmp(attr->name, "prog_max") == 0) {
		return scnprintf(page, PAGE_SIZE, "%u\n", grp->tprm);
	} else if (strcmp(attr->name, "erase_typ") == 0) {
		return scnprintf(page, PAGE_SIZE, "%u\n", grp->tbet);
	} else if (strcmp(attr->name, "erase_max") == 0) {
		return scnprintf(page, PAGE_SIZE, "%u\n", grp->tbem);
	} else if (strcmp(attr->name, "multiplane_modes") == 0) {
		return scnprintf(page, PAGE_SIZE, "0x%08x\n", grp->mpos);
	} else if (strcmp(attr->name, "media_capabilities") == 0) {
		return scnprintf(page, PAGE_SIZE, "0x%08x\n", grp->mccap);
	} else if (strcmp(attr->name, "max_phys_secs") == 0) {
		return scnprintf(page, PAGE_SIZE, "%u\n",
				ndev->ops->max_phys_sect);
	} else {
		return scnprintf(page,
				 PAGE_SIZE,
				 "Unhandled attr(%s) in `nvm_dev_attr_show`\n",
				 attr->name);
	}
}

#define NVM_DEV_ATTR_RO(_name)						\
	DEVICE_ATTR(_name, S_IRUGO, nvm_dev_attr_show, NULL)

static NVM_DEV_ATTR_RO(version);
static NVM_DEV_ATTR_RO(vendor_opcode);
static NVM_DEV_ATTR_RO(capabilities);
static NVM_DEV_ATTR_RO(device_mode);
static NVM_DEV_ATTR_RO(ppa_format);
static NVM_DEV_ATTR_RO(media_manager);

static NVM_DEV_ATTR_RO(media_type);
static NVM_DEV_ATTR_RO(flash_media_type);
static NVM_DEV_ATTR_RO(num_channels);
static NVM_DEV_ATTR_RO(num_luns);
static NVM_DEV_ATTR_RO(num_planes);
static NVM_DEV_ATTR_RO(num_blocks);
static NVM_DEV_ATTR_RO(num_pages);
static NVM_DEV_ATTR_RO(page_size);
static NVM_DEV_ATTR_RO(hw_sector_size);
static NVM_DEV_ATTR_RO(oob_sector_size);
static NVM_DEV_ATTR_RO(read_typ);
static NVM_DEV_ATTR_RO(read_max);
static NVM_DEV_ATTR_RO(prog_typ);
static NVM_DEV_ATTR_RO(prog_max);
static NVM_DEV_ATTR_RO(erase_typ);
static NVM_DEV_ATTR_RO(erase_max);
static NVM_DEV_ATTR_RO(multiplane_modes);
static NVM_DEV_ATTR_RO(media_capabilities);
static NVM_DEV_ATTR_RO(max_phys_secs);

static struct attribute *nvm_dev_attrs[] = {
	&dev_attr_version.attr,
	&dev_attr_vendor_opcode.attr,
	&dev_attr_capabilities.attr,
	&dev_attr_device_mode.attr,
	&dev_attr_media_manager.attr,

	&dev_attr_ppa_format.attr,
	&dev_attr_media_type.attr,
	&dev_attr_flash_media_type.attr,
	&dev_attr_num_channels.attr,
	&dev_attr_num_luns.attr,
	&dev_attr_num_planes.attr,
	&dev_attr_num_blocks.attr,
	&dev_attr_num_pages.attr,
	&dev_attr_page_size.attr,
	&dev_attr_hw_sector_size.attr,
	&dev_attr_oob_sector_size.attr,
	&dev_attr_read_typ.attr,
	&dev_attr_read_max.attr,
	&dev_attr_prog_typ.attr,
	&dev_attr_prog_max.attr,
	&dev_attr_erase_typ.attr,
	&dev_attr_erase_max.attr,
	&dev_attr_multiplane_modes.attr,
	&dev_attr_media_capabilities.attr,
	&dev_attr_max_phys_secs.attr,
	NULL,
};

static const struct attribute_group nvm_dev_attr_group = {
	.name		= "lightnvm",
	.attrs		= nvm_dev_attrs,
};

int nvme_nvm_register_sysfs(struct nvme_ns *ns)
{
	return sysfs_create_group(&disk_to_dev(ns->disk)->kobj,
					&nvm_dev_attr_group);
}

void nvme_nvm_unregister_sysfs(struct nvme_ns *ns)
{
	sysfs_remove_group(&disk_to_dev(ns->disk)->kobj,
					&nvm_dev_attr_group);
}

/* move to shared place when used in multiple places. */
#define PCI_VENDOR_ID_CNEX 0x1d1d
#define PCI_DEVICE_ID_CNEX_WL 0x2807
#define PCI_DEVICE_ID_CNEX_QEMU 0x1f1f

int nvme_nvm_ns_supported(struct nvme_ns *ns, struct nvme_id_ns *id)
{
	struct nvme_ctrl *ctrl = ns->ctrl;
	/* XXX: this is poking into PCI structures from generic code! */
	struct pci_dev *pdev = to_pci_dev(ctrl->dev);

	/* QEMU NVMe simulator - PCI ID + Vendor specific bit */
	if (pdev->vendor == PCI_VENDOR_ID_CNEX &&
				pdev->device == PCI_DEVICE_ID_CNEX_QEMU &&
							id->vs[0] == 0x1)
		return 1;

	/* CNEX Labs - PCI ID + Vendor specific bit */
	if (pdev->vendor == PCI_VENDOR_ID_CNEX &&
				pdev->device == PCI_DEVICE_ID_CNEX_WL &&
							id->vs[0] == 0x1)
		return 1;

	return 0;
}<|MERGE_RESOLUTION|>--- conflicted
+++ resolved
@@ -483,11 +483,7 @@
 {
 	struct nvm_rq *rqd = rq->end_io_data;
 
-<<<<<<< HEAD
-	rqd->ppa_status = nvme_req(rq)->result.u64;
-=======
 	rqd->ppa_status = le64_to_cpu(nvme_req(rq)->result.u64);
->>>>>>> b06e13c3
 	rqd->error = nvme_req(rq)->status;
 	nvm_end_io(rqd);
 
