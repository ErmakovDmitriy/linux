# SPDX-License-Identifier: GPL-2.0 WITH Linux-syscall-note
#
# system call numbers and entry vectors for powerpc
#
# The format is:
# <number> <abi> <name> <entry point> <compat entry point>
#
# The <abi> can be common, spu, nospu, 64, or 32 for this file.
#
0	nospu	restart_syscall			sys_restart_syscall
1	nospu	exit				sys_exit
2	nospu	fork				sys_fork
3	common	read				sys_read
4	common	write				sys_write
5	common	open				sys_open			compat_sys_open
6	common	close				sys_close
7	common	waitpid				sys_waitpid
8	common	creat				sys_creat
9	common	link				sys_link
10	common	unlink				sys_unlink
11	nospu	execve				sys_execve			compat_sys_execve
12	common	chdir				sys_chdir
13	32	time				sys_time32
13	64	time				sys_time
13	spu	time				sys_time
14	common	mknod				sys_mknod
15	common	chmod				sys_chmod
16	common	lchown				sys_lchown
17	common	break				sys_ni_syscall
18	32	oldstat				sys_stat			sys_ni_syscall
18	64	oldstat				sys_ni_syscall
18	spu	oldstat				sys_ni_syscall
19	common	lseek				sys_lseek			compat_sys_lseek
20	common	getpid				sys_getpid
21	nospu	mount				sys_mount
22	32	umount				sys_oldumount
22	64	umount				sys_ni_syscall
22	spu	umount				sys_ni_syscall
23	common	setuid				sys_setuid
24	common	getuid				sys_getuid
25	32	stime				sys_stime32
25	64	stime				sys_stime
25	spu	stime				sys_stime
26	nospu	ptrace				sys_ptrace			compat_sys_ptrace
27	common	alarm				sys_alarm
28	32	oldfstat			sys_fstat			sys_ni_syscall
28	64	oldfstat			sys_ni_syscall
28	spu	oldfstat			sys_ni_syscall
29	nospu	pause				sys_pause
30	32	utime				sys_utime32
30	64	utime				sys_utime
31	common	stty				sys_ni_syscall
32	common	gtty				sys_ni_syscall
33	common	access				sys_access
34	common	nice				sys_nice
35	common	ftime				sys_ni_syscall
36	common	sync				sys_sync
37	common	kill				sys_kill
38	common	rename				sys_rename
39	common	mkdir				sys_mkdir
40	common	rmdir				sys_rmdir
41	common	dup				sys_dup
42	common	pipe				sys_pipe
43	common	times				sys_times			compat_sys_times
44	common	prof				sys_ni_syscall
45	common	brk				sys_brk
46	common	setgid				sys_setgid
47	common	getgid				sys_getgid
48	nospu	signal				sys_signal
49	common	geteuid				sys_geteuid
50	common	getegid				sys_getegid
51	nospu	acct				sys_acct
52	nospu	umount2				sys_umount
53	common	lock				sys_ni_syscall
54	common	ioctl				sys_ioctl			compat_sys_ioctl
55	common	fcntl				sys_fcntl			compat_sys_fcntl
56	common	mpx				sys_ni_syscall
57	common	setpgid				sys_setpgid
58	common	ulimit				sys_ni_syscall
59	32	oldolduname			sys_olduname
59	64	oldolduname			sys_ni_syscall
59	spu	oldolduname			sys_ni_syscall
60	common	umask				sys_umask
61	common	chroot				sys_chroot
62	nospu	ustat				sys_ustat			compat_sys_ustat
63	common	dup2				sys_dup2
64	common	getppid				sys_getppid
65	common	getpgrp				sys_getpgrp
66	common	setsid				sys_setsid
67	32	sigaction			sys_sigaction			compat_sys_sigaction
67	64	sigaction			sys_ni_syscall
67	spu	sigaction			sys_ni_syscall
68	common	sgetmask			sys_sgetmask
69	common	ssetmask			sys_ssetmask
70	common	setreuid			sys_setreuid
71	common	setregid			sys_setregid
72	32	sigsuspend			sys_sigsuspend
72	64	sigsuspend			sys_ni_syscall
72	spu	sigsuspend			sys_ni_syscall
73	32	sigpending			sys_sigpending			compat_sys_sigpending
73	64	sigpending			sys_ni_syscall
73	spu	sigpending			sys_ni_syscall
74	common	sethostname			sys_sethostname
75	common	setrlimit			sys_setrlimit			compat_sys_setrlimit
76	32	getrlimit			sys_old_getrlimit		compat_sys_old_getrlimit
76	64	getrlimit			sys_ni_syscall
76	spu	getrlimit			sys_ni_syscall
77	common	getrusage			sys_getrusage			compat_sys_getrusage
78	common	gettimeofday			sys_gettimeofday		compat_sys_gettimeofday
79	common	settimeofday			sys_settimeofday		compat_sys_settimeofday
80	common	getgroups			sys_getgroups
81	common	setgroups			sys_setgroups
82	32	select				sys_old_select			compat_sys_old_select
82	64	select				sys_ni_syscall
82	spu	select				sys_ni_syscall
83	common	symlink				sys_symlink
84	32	oldlstat			sys_lstat			sys_ni_syscall
84	64	oldlstat			sys_ni_syscall
84	spu	oldlstat			sys_ni_syscall
85	common	readlink			sys_readlink
86	nospu	uselib				sys_uselib
87	nospu	swapon				sys_swapon
88	nospu	reboot				sys_reboot
89	32	readdir				sys_old_readdir			compat_sys_old_readdir
89	64	readdir				sys_ni_syscall
89	spu	readdir				sys_ni_syscall
90	common	mmap				sys_mmap
91	common	munmap				sys_munmap
92	common	truncate			sys_truncate			compat_sys_truncate
93	common	ftruncate			sys_ftruncate			compat_sys_ftruncate
94	common	fchmod				sys_fchmod
95	common	fchown				sys_fchown
96	common	getpriority			sys_getpriority
97	common	setpriority			sys_setpriority
98	common	profil				sys_ni_syscall
99	nospu	statfs				sys_statfs			compat_sys_statfs
100	nospu	fstatfs				sys_fstatfs			compat_sys_fstatfs
101	common	ioperm				sys_ni_syscall
102	common	socketcall			sys_socketcall			compat_sys_socketcall
103	common	syslog				sys_syslog
104	common	setitimer			sys_setitimer			compat_sys_setitimer
105	common	getitimer			sys_getitimer			compat_sys_getitimer
106	common	stat				sys_newstat			compat_sys_newstat
107	common	lstat				sys_newlstat			compat_sys_newlstat
108	common	fstat				sys_newfstat			compat_sys_newfstat
109	32	olduname			sys_uname
109	64	olduname			sys_ni_syscall
109	spu	olduname			sys_ni_syscall
110	common	iopl				sys_ni_syscall
111	common	vhangup				sys_vhangup
112	common	idle				sys_ni_syscall
113	common	vm86				sys_ni_syscall
114	common	wait4				sys_wait4			compat_sys_wait4
115	nospu	swapoff				sys_swapoff
116	common	sysinfo				sys_sysinfo			compat_sys_sysinfo
117	nospu	ipc				sys_ipc				compat_sys_ipc
118	common	fsync				sys_fsync
119	32	sigreturn			sys_sigreturn			compat_sys_sigreturn
119	64	sigreturn			sys_ni_syscall
119	spu	sigreturn			sys_ni_syscall
120	nospu	clone				sys_clone
121	common	setdomainname			sys_setdomainname
122	common	uname				sys_newuname
123	common	modify_ldt			sys_ni_syscall
124	32	adjtimex			sys_adjtimex_time32
124	64	adjtimex			sys_adjtimex
124	spu	adjtimex			sys_adjtimex
125	common	mprotect			sys_mprotect
126	32	sigprocmask			sys_sigprocmask			compat_sys_sigprocmask
126	64	sigprocmask			sys_ni_syscall
126	spu	sigprocmask			sys_ni_syscall
127	common	create_module			sys_ni_syscall
128	nospu	init_module			sys_init_module
129	nospu	delete_module			sys_delete_module
130	common	get_kernel_syms			sys_ni_syscall
131	nospu	quotactl			sys_quotactl
132	common	getpgid				sys_getpgid
133	common	fchdir				sys_fchdir
134	common	bdflush				sys_ni_syscall
135	common	sysfs				sys_sysfs
136	32	personality			sys_personality			compat_sys_ppc64_personality
136	64	personality			sys_ppc64_personality
136	spu	personality			sys_ppc64_personality
137	common	afs_syscall			sys_ni_syscall
138	common	setfsuid			sys_setfsuid
139	common	setfsgid			sys_setfsgid
140	common	_llseek				sys_llseek
141	common	getdents			sys_getdents			compat_sys_getdents
142	common	_newselect			sys_select			compat_sys_select
143	common	flock				sys_flock
144	common	msync				sys_msync
145	common	readv				sys_readv
146	common	writev				sys_writev
147	common	getsid				sys_getsid
148	common	fdatasync			sys_fdatasync
149	nospu	_sysctl				sys_ni_syscall
150	common	mlock				sys_mlock
151	common	munlock				sys_munlock
152	common	mlockall			sys_mlockall
153	common	munlockall			sys_munlockall
154	common	sched_setparam			sys_sched_setparam
155	common	sched_getparam			sys_sched_getparam
156	common	sched_setscheduler		sys_sched_setscheduler
157	common	sched_getscheduler		sys_sched_getscheduler
158	common	sched_yield			sys_sched_yield
159	common	sched_get_priority_max		sys_sched_get_priority_max
160	common	sched_get_priority_min		sys_sched_get_priority_min
161	32	sched_rr_get_interval		sys_sched_rr_get_interval_time32
161	64	sched_rr_get_interval		sys_sched_rr_get_interval
161	spu	sched_rr_get_interval		sys_sched_rr_get_interval
162	32	nanosleep			sys_nanosleep_time32
162	64	nanosleep			sys_nanosleep
162	spu	nanosleep			sys_nanosleep
163	common	mremap				sys_mremap
164	common	setresuid			sys_setresuid
165	common	getresuid			sys_getresuid
166	common	query_module			sys_ni_syscall
167	common	poll				sys_poll
168	common	nfsservctl			sys_ni_syscall
169	common	setresgid			sys_setresgid
170	common	getresgid			sys_getresgid
171	common	prctl				sys_prctl
172	nospu	rt_sigreturn			sys_rt_sigreturn		compat_sys_rt_sigreturn
173	nospu	rt_sigaction			sys_rt_sigaction		compat_sys_rt_sigaction
174	nospu	rt_sigprocmask			sys_rt_sigprocmask		compat_sys_rt_sigprocmask
175	nospu	rt_sigpending			sys_rt_sigpending		compat_sys_rt_sigpending
176	32	rt_sigtimedwait			sys_rt_sigtimedwait_time32	compat_sys_rt_sigtimedwait_time32
176	64	rt_sigtimedwait			sys_rt_sigtimedwait
177	nospu 	rt_sigqueueinfo			sys_rt_sigqueueinfo		compat_sys_rt_sigqueueinfo
178	nospu 	rt_sigsuspend			sys_rt_sigsuspend		compat_sys_rt_sigsuspend
179	32	pread64				sys_ppc_pread64			compat_sys_ppc_pread64
179	64	pread64				sys_pread64
180	32	pwrite64			sys_ppc_pwrite64		compat_sys_ppc_pwrite64
180	64	pwrite64			sys_pwrite64
181	common	chown				sys_chown
182	common	getcwd				sys_getcwd
183	common	capget				sys_capget
184	common	capset				sys_capset
185	nospu	sigaltstack			sys_sigaltstack			compat_sys_sigaltstack
186	32	sendfile			sys_sendfile			compat_sys_sendfile
186	64	sendfile			sys_sendfile64
186	spu	sendfile			sys_sendfile64
187	common	getpmsg				sys_ni_syscall
188	common 	putpmsg				sys_ni_syscall
189	nospu	vfork				sys_vfork
190	common	ugetrlimit			sys_getrlimit			compat_sys_getrlimit
191	32	readahead			sys_ppc_readahead		compat_sys_ppc_readahead
191	64	readahead			sys_readahead
192	32	mmap2				sys_mmap2			compat_sys_mmap2
193	32	truncate64			sys_ppc_truncate64		compat_sys_ppc_truncate64
194	32	ftruncate64			sys_ppc_ftruncate64		compat_sys_ppc_ftruncate64
195	32	stat64				sys_stat64
196	32	lstat64				sys_lstat64
197	32	fstat64				sys_fstat64
198	nospu 	pciconfig_read			sys_pciconfig_read
199	nospu 	pciconfig_write			sys_pciconfig_write
200	nospu 	pciconfig_iobase		sys_pciconfig_iobase
201	common 	multiplexer			sys_ni_syscall
202	common	getdents64			sys_getdents64
203	common	pivot_root			sys_pivot_root
204	32	fcntl64				sys_fcntl64			compat_sys_fcntl64
205	common	madvise				sys_madvise
206	common	mincore				sys_mincore
207	common	gettid				sys_gettid
208	common	tkill				sys_tkill
209	common	setxattr			sys_setxattr
210	common	lsetxattr			sys_lsetxattr
211	common	fsetxattr			sys_fsetxattr
212	common	getxattr			sys_getxattr
213	common	lgetxattr			sys_lgetxattr
214	common	fgetxattr			sys_fgetxattr
215	common	listxattr			sys_listxattr
216	common	llistxattr			sys_llistxattr
217	common	flistxattr			sys_flistxattr
218	common	removexattr			sys_removexattr
219	common	lremovexattr			sys_lremovexattr
220	common	fremovexattr			sys_fremovexattr
221	32	futex				sys_futex_time32
221	64	futex				sys_futex
221	spu	futex				sys_futex
222	common	sched_setaffinity		sys_sched_setaffinity		compat_sys_sched_setaffinity
223	common	sched_getaffinity		sys_sched_getaffinity		compat_sys_sched_getaffinity
# 224 unused
225	common	tuxcall				sys_ni_syscall
226	32	sendfile64			sys_sendfile64			compat_sys_sendfile64
227	common	io_setup			sys_io_setup			compat_sys_io_setup
228	common	io_destroy			sys_io_destroy
229	32	io_getevents			sys_io_getevents_time32
229	64	io_getevents			sys_io_getevents
229	spu	io_getevents			sys_io_getevents
230	common	io_submit			sys_io_submit			compat_sys_io_submit
231	common	io_cancel			sys_io_cancel
232	nospu	set_tid_address			sys_set_tid_address
233	32	fadvise64			sys_ppc32_fadvise64		compat_sys_ppc32_fadvise64
233	64	fadvise64			sys_fadvise64
234	nospu	exit_group			sys_exit_group
235	nospu	lookup_dcookie			sys_lookup_dcookie		compat_sys_lookup_dcookie
236	common	epoll_create			sys_epoll_create
237	common	epoll_ctl			sys_epoll_ctl
238	common	epoll_wait			sys_epoll_wait
239	common	remap_file_pages		sys_remap_file_pages
240	common	timer_create			sys_timer_create		compat_sys_timer_create
241	32	timer_settime			sys_timer_settime32
241	64	timer_settime			sys_timer_settime
241	spu	timer_settime			sys_timer_settime
242	32	timer_gettime			sys_timer_gettime32
242	64	timer_gettime			sys_timer_gettime
242	spu	timer_gettime			sys_timer_gettime
243	common	timer_getoverrun		sys_timer_getoverrun
244	common	timer_delete			sys_timer_delete
245	32	clock_settime			sys_clock_settime32
245	64	clock_settime			sys_clock_settime
245	spu	clock_settime			sys_clock_settime
246	32	clock_gettime			sys_clock_gettime32
246	64	clock_gettime			sys_clock_gettime
246	spu	clock_gettime			sys_clock_gettime
247	32	clock_getres			sys_clock_getres_time32
247	64	clock_getres			sys_clock_getres
247	spu	clock_getres			sys_clock_getres
248	32	clock_nanosleep			sys_clock_nanosleep_time32
248	64	clock_nanosleep			sys_clock_nanosleep
248	spu	clock_nanosleep			sys_clock_nanosleep
249	nospu	swapcontext			sys_swapcontext			compat_sys_swapcontext
250	common	tgkill				sys_tgkill
251	32	utimes				sys_utimes_time32
251	64	utimes				sys_utimes
251	spu	utimes				sys_utimes
252	common	statfs64			sys_statfs64			compat_sys_statfs64
253	common	fstatfs64			sys_fstatfs64			compat_sys_fstatfs64
254	32	fadvise64_64			sys_ppc_fadvise64_64
254	spu	fadvise64_64			sys_ni_syscall
255	common	rtas				sys_rtas
256	32	sys_debug_setcontext		sys_debug_setcontext		sys_ni_syscall
256	64	sys_debug_setcontext		sys_ni_syscall
256	spu	sys_debug_setcontext		sys_ni_syscall
# 257 reserved for vserver
258	nospu	migrate_pages			sys_migrate_pages
259	nospu	mbind				sys_mbind
260	nospu	get_mempolicy			sys_get_mempolicy
261	nospu	set_mempolicy			sys_set_mempolicy
262	nospu	mq_open				sys_mq_open			compat_sys_mq_open
263	nospu	mq_unlink			sys_mq_unlink
264	32	mq_timedsend			sys_mq_timedsend_time32
264	64	mq_timedsend			sys_mq_timedsend
265	32	mq_timedreceive			sys_mq_timedreceive_time32
265	64	mq_timedreceive			sys_mq_timedreceive
266	nospu	mq_notify			sys_mq_notify			compat_sys_mq_notify
267	nospu	mq_getsetattr			sys_mq_getsetattr		compat_sys_mq_getsetattr
268	nospu	kexec_load			sys_kexec_load			compat_sys_kexec_load
269	nospu	add_key				sys_add_key
270	nospu	request_key			sys_request_key
271	nospu	keyctl				sys_keyctl			compat_sys_keyctl
272	nospu	waitid				sys_waitid			compat_sys_waitid
273	nospu	ioprio_set			sys_ioprio_set
274	nospu	ioprio_get			sys_ioprio_get
275	nospu	inotify_init			sys_inotify_init
276	nospu	inotify_add_watch		sys_inotify_add_watch
277	nospu	inotify_rm_watch		sys_inotify_rm_watch
278	nospu	spu_run				sys_spu_run
279	nospu	spu_create			sys_spu_create
280	32	pselect6			sys_pselect6_time32		compat_sys_pselect6_time32
280	64	pselect6			sys_pselect6
281	32	ppoll				sys_ppoll_time32		compat_sys_ppoll_time32
281	64	ppoll				sys_ppoll
282	common	unshare				sys_unshare
283	common	splice				sys_splice
284	common	tee				sys_tee
285	common	vmsplice			sys_vmsplice
286	common	openat				sys_openat			compat_sys_openat
287	common	mkdirat				sys_mkdirat
288	common	mknodat				sys_mknodat
289	common	fchownat			sys_fchownat
290	32	futimesat			sys_futimesat_time32
290	64	futimesat			sys_futimesat
290	spu	utimesat			sys_futimesat
291	32	fstatat64			sys_fstatat64
291	64	newfstatat			sys_newfstatat
291	spu	newfstatat			sys_newfstatat
292	common	unlinkat			sys_unlinkat
293	common	renameat			sys_renameat
294	common	linkat				sys_linkat
295	common	symlinkat			sys_symlinkat
296	common	readlinkat			sys_readlinkat
297	common	fchmodat			sys_fchmodat
298	common	faccessat			sys_faccessat
299	common	get_robust_list			sys_get_robust_list		compat_sys_get_robust_list
300	common	set_robust_list			sys_set_robust_list		compat_sys_set_robust_list
301	common	move_pages			sys_move_pages
302	common	getcpu				sys_getcpu
303	nospu	epoll_pwait			sys_epoll_pwait			compat_sys_epoll_pwait
304	32	utimensat			sys_utimensat_time32
304	64	utimensat			sys_utimensat
304	spu	utimensat			sys_utimensat
305	common	signalfd			sys_signalfd			compat_sys_signalfd
306	common	timerfd_create			sys_timerfd_create
307	common	eventfd				sys_eventfd
<<<<<<< HEAD
308	common	sync_file_range2		sys_sync_file_range2		compat_sys_ppc_sync_file_range2
309	nospu	fallocate			sys_fallocate			compat_sys_fallocate
=======
308	32	sync_file_range2		sys_ppc_sync_file_range2	compat_sys_ppc_sync_file_range2
308	64	sync_file_range2		sys_sync_file_range2
308	spu	sync_file_range2		sys_sync_file_range2
309	32	fallocate			sys_ppc_fallocate		compat_sys_fallocate
309	64	fallocate			sys_fallocate
>>>>>>> 163a7fbf
310	nospu	subpage_prot			sys_subpage_prot
311	32	timerfd_settime			sys_timerfd_settime32
311	64	timerfd_settime			sys_timerfd_settime
311	spu	timerfd_settime			sys_timerfd_settime
312	32	timerfd_gettime			sys_timerfd_gettime32
312	64	timerfd_gettime			sys_timerfd_gettime
312	spu	timerfd_gettime			sys_timerfd_gettime
313	common	signalfd4			sys_signalfd4			compat_sys_signalfd4
314	common	eventfd2			sys_eventfd2
315	common	epoll_create1			sys_epoll_create1
316	common	dup3				sys_dup3
317	common	pipe2				sys_pipe2
318	nospu	inotify_init1			sys_inotify_init1
319	common	perf_event_open			sys_perf_event_open
320	common	preadv				sys_preadv			compat_sys_preadv
321	common	pwritev				sys_pwritev			compat_sys_pwritev
322	nospu	rt_tgsigqueueinfo		sys_rt_tgsigqueueinfo		compat_sys_rt_tgsigqueueinfo
323	nospu	fanotify_init			sys_fanotify_init
324	nospu	fanotify_mark			sys_fanotify_mark		compat_sys_fanotify_mark
325	common	prlimit64			sys_prlimit64
326	common	socket				sys_socket
327	common	bind				sys_bind
328	common	connect				sys_connect
329	common	listen				sys_listen
330	common	accept				sys_accept
331	common	getsockname			sys_getsockname
332	common	getpeername			sys_getpeername
333	common	socketpair			sys_socketpair
334	common	send				sys_send
335	common	sendto				sys_sendto
336	common	recv				sys_recv			compat_sys_recv
337	common	recvfrom			sys_recvfrom			compat_sys_recvfrom
338	common	shutdown			sys_shutdown
339	common	setsockopt			sys_setsockopt			sys_setsockopt
340	common	getsockopt			sys_getsockopt			sys_getsockopt
341	common	sendmsg				sys_sendmsg			compat_sys_sendmsg
342	common	recvmsg				sys_recvmsg			compat_sys_recvmsg
343	32	recvmmsg			sys_recvmmsg_time32		compat_sys_recvmmsg_time32
343	64	recvmmsg			sys_recvmmsg
343	spu	recvmmsg			sys_recvmmsg
344	common	accept4				sys_accept4
345	common	name_to_handle_at		sys_name_to_handle_at
346	common	open_by_handle_at		sys_open_by_handle_at		compat_sys_open_by_handle_at
347	32	clock_adjtime			sys_clock_adjtime32
347	64	clock_adjtime			sys_clock_adjtime
347	spu	clock_adjtime			sys_clock_adjtime
348	common	syncfs				sys_syncfs
349	common	sendmmsg			sys_sendmmsg			compat_sys_sendmmsg
350	common	setns				sys_setns
351	nospu	process_vm_readv		sys_process_vm_readv
352	nospu	process_vm_writev		sys_process_vm_writev
353	nospu	finit_module			sys_finit_module
354	nospu	kcmp				sys_kcmp
355	common	sched_setattr			sys_sched_setattr
356	common	sched_getattr			sys_sched_getattr
357	common	renameat2			sys_renameat2
358	common	seccomp				sys_seccomp
359	common	getrandom			sys_getrandom
360	common	memfd_create			sys_memfd_create
361	common	bpf				sys_bpf
362	nospu	execveat			sys_execveat			compat_sys_execveat
363	32	switch_endian			sys_ni_syscall
363	64	switch_endian			sys_switch_endian
363	spu	switch_endian			sys_ni_syscall
364	common	userfaultfd			sys_userfaultfd
365	common	membarrier			sys_membarrier
# 366-377 originally left for IPC, now unused
378	nospu	mlock2				sys_mlock2
379	nospu	copy_file_range			sys_copy_file_range
380	common	preadv2				sys_preadv2			compat_sys_preadv2
381	common	pwritev2			sys_pwritev2			compat_sys_pwritev2
382	nospu	kexec_file_load			sys_kexec_file_load
383	nospu	statx				sys_statx
384	nospu	pkey_alloc			sys_pkey_alloc
385	nospu	pkey_free			sys_pkey_free
386	nospu	pkey_mprotect			sys_pkey_mprotect
387	nospu	rseq				sys_rseq
388	32	io_pgetevents			sys_io_pgetevents_time32	compat_sys_io_pgetevents
388	64	io_pgetevents			sys_io_pgetevents
# room for arch specific syscalls
392	64	semtimedop			sys_semtimedop
393	common	semget				sys_semget
394	common	semctl				sys_semctl			compat_sys_semctl
395	common	shmget				sys_shmget
396	common	shmctl				sys_shmctl			compat_sys_shmctl
397	common	shmat				sys_shmat			compat_sys_shmat
398	common	shmdt				sys_shmdt
399	common	msgget				sys_msgget
400	common	msgsnd				sys_msgsnd			compat_sys_msgsnd
401	common	msgrcv				sys_msgrcv			compat_sys_msgrcv
402	common	msgctl				sys_msgctl			compat_sys_msgctl
403	32	clock_gettime64			sys_clock_gettime		sys_clock_gettime
404	32	clock_settime64			sys_clock_settime		sys_clock_settime
405	32	clock_adjtime64			sys_clock_adjtime		sys_clock_adjtime
406	32	clock_getres_time64		sys_clock_getres		sys_clock_getres
407	32	clock_nanosleep_time64		sys_clock_nanosleep		sys_clock_nanosleep
408	32	timer_gettime64			sys_timer_gettime		sys_timer_gettime
409	32	timer_settime64			sys_timer_settime		sys_timer_settime
410	32	timerfd_gettime64		sys_timerfd_gettime		sys_timerfd_gettime
411	32	timerfd_settime64		sys_timerfd_settime		sys_timerfd_settime
412	32	utimensat_time64		sys_utimensat			sys_utimensat
413	32	pselect6_time64			sys_pselect6			compat_sys_pselect6_time64
414	32	ppoll_time64			sys_ppoll			compat_sys_ppoll_time64
416	32	io_pgetevents_time64		sys_io_pgetevents		sys_io_pgetevents
417	32	recvmmsg_time64			sys_recvmmsg			compat_sys_recvmmsg_time64
418	32	mq_timedsend_time64		sys_mq_timedsend		sys_mq_timedsend
419	32	mq_timedreceive_time64		sys_mq_timedreceive		sys_mq_timedreceive
420	32	semtimedop_time64		sys_semtimedop			sys_semtimedop
421	32	rt_sigtimedwait_time64		sys_rt_sigtimedwait		compat_sys_rt_sigtimedwait_time64
422	32	futex_time64			sys_futex			sys_futex
423	32	sched_rr_get_interval_time64	sys_sched_rr_get_interval	sys_sched_rr_get_interval
424	common	pidfd_send_signal		sys_pidfd_send_signal
425	common	io_uring_setup			sys_io_uring_setup
426	common	io_uring_enter			sys_io_uring_enter
427	common	io_uring_register		sys_io_uring_register
428	common	open_tree			sys_open_tree
429	common	move_mount			sys_move_mount
430	common	fsopen				sys_fsopen
431	common	fsconfig			sys_fsconfig
432	common	fsmount				sys_fsmount
433	common	fspick				sys_fspick
434	common	pidfd_open			sys_pidfd_open
435	nospu	clone3				sys_clone3
436	common	close_range			sys_close_range
437	common	openat2				sys_openat2
438	common	pidfd_getfd			sys_pidfd_getfd
439	common	faccessat2			sys_faccessat2
440	common	process_madvise			sys_process_madvise
441	common	epoll_pwait2			sys_epoll_pwait2		compat_sys_epoll_pwait2
442	common	mount_setattr			sys_mount_setattr
443	common	quotactl_fd			sys_quotactl_fd
444	common	landlock_create_ruleset		sys_landlock_create_ruleset
445	common	landlock_add_rule		sys_landlock_add_rule
446	common	landlock_restrict_self		sys_landlock_restrict_self
# 447 reserved for memfd_secret
448	common	process_mrelease		sys_process_mrelease
449	common  futex_waitv                     sys_futex_waitv
450 	nospu	set_mempolicy_home_node		sys_set_mempolicy_home_node<|MERGE_RESOLUTION|>--- conflicted
+++ resolved
@@ -394,16 +394,11 @@
 305	common	signalfd			sys_signalfd			compat_sys_signalfd
 306	common	timerfd_create			sys_timerfd_create
 307	common	eventfd				sys_eventfd
-<<<<<<< HEAD
-308	common	sync_file_range2		sys_sync_file_range2		compat_sys_ppc_sync_file_range2
-309	nospu	fallocate			sys_fallocate			compat_sys_fallocate
-=======
 308	32	sync_file_range2		sys_ppc_sync_file_range2	compat_sys_ppc_sync_file_range2
 308	64	sync_file_range2		sys_sync_file_range2
 308	spu	sync_file_range2		sys_sync_file_range2
 309	32	fallocate			sys_ppc_fallocate		compat_sys_fallocate
 309	64	fallocate			sys_fallocate
->>>>>>> 163a7fbf
 310	nospu	subpage_prot			sys_subpage_prot
 311	32	timerfd_settime			sys_timerfd_settime32
 311	64	timerfd_settime			sys_timerfd_settime
