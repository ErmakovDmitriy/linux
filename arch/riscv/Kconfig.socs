--- conflicted
+++ resolved
@@ -1,15 +1,10 @@
 menu "SoC selection"
 
-<<<<<<< HEAD
 config SOC_BOUFFALOLAB
 	bool "Bouffalolab SoCs"
 	select SIFIVE_PLIC
 	help
 	  This enables support for Bouffalolab SoC platforms.
-=======
-config ARCH_MICROCHIP_POLARFIRE
-	def_bool SOC_MICROCHIP_POLARFIRE
->>>>>>> 995b406c
 
 config SOC_MICROCHIP_POLARFIRE
 	bool "Microchip PolarFire SoCs"
