# SPDX-License-Identifier: GPL-2.0
<<<<<<< HEAD
subdir-y += bouffalolab
subdir-y += sifive
subdir-y += starfive
subdir-$(CONFIG_SOC_CANAAN_K210_DTB_BUILTIN) += canaan
=======
subdir-y += allwinner
subdir-y += canaan
>>>>>>> 995b406c
subdir-y += microchip
subdir-y += renesas
subdir-y += sifive
subdir-y += starfive
subdir-y += thead

obj-$(CONFIG_BUILTIN_DTB) := $(addsuffix /, $(subdir-y))<|MERGE_RESOLUTION|>--- conflicted
+++ resolved
@@ -1,13 +1,7 @@
 # SPDX-License-Identifier: GPL-2.0
-<<<<<<< HEAD
 subdir-y += bouffalolab
-subdir-y += sifive
-subdir-y += starfive
-subdir-$(CONFIG_SOC_CANAAN_K210_DTB_BUILTIN) += canaan
-=======
 subdir-y += allwinner
 subdir-y += canaan
->>>>>>> 995b406c
 subdir-y += microchip
 subdir-y += renesas
 subdir-y += sifive
