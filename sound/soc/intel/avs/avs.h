--- conflicted
+++ resolved
@@ -46,12 +46,7 @@
 	int (* const power)(struct avs_dev *, u32, bool);
 	int (* const reset)(struct avs_dev *, u32, bool);
 	int (* const stall)(struct avs_dev *, u32, bool);
-<<<<<<< HEAD
-	irqreturn_t (* const irq_handler)(struct avs_dev *);
-	irqreturn_t (* const irq_thread)(struct avs_dev *);
-=======
 	irqreturn_t (* const dsp_interrupt)(struct avs_dev *);
->>>>>>> 0c383648
 	void (* const int_control)(struct avs_dev *, bool);
 	int (* const load_basefw)(struct avs_dev *, struct firmware *);
 	int (* const load_lib)(struct avs_dev *, struct firmware *, u32);
@@ -248,10 +243,6 @@
 #define AVS_IPC_RET(ret) \
 	(((ret) <= 0) ? (ret) : -AVS_EIPC)
 
-<<<<<<< HEAD
-irqreturn_t avs_irq_handler(struct avs_dev *adev);
-=======
->>>>>>> 0c383648
 void avs_dsp_process_response(struct avs_dev *adev, u64 header);
 int avs_dsp_send_msg_timeout(struct avs_dev *adev, struct avs_ipc_msg *request,
 			     struct avs_ipc_msg *reply, int timeout, const char *name);
@@ -273,13 +264,8 @@
 int avs_dsp_disable_d0ix(struct avs_dev *adev);
 int avs_dsp_enable_d0ix(struct avs_dev *adev);
 
-<<<<<<< HEAD
-irqreturn_t avs_skl_irq_thread(struct avs_dev *adev);
-irqreturn_t avs_cnl_irq_thread(struct avs_dev *adev);
-=======
 void avs_skl_ipc_interrupt(struct avs_dev *adev);
 irqreturn_t avs_cnl_dsp_interrupt(struct avs_dev *adev);
->>>>>>> 0c383648
 int avs_apl_enable_logs(struct avs_dev *adev, enum avs_log_enable enable, u32 aging_period,
 			u32 fifo_full_period, unsigned long resource_mask, u32 *priorities);
 int avs_icl_enable_logs(struct avs_dev *adev, enum avs_log_enable enable, u32 aging_period,
