/*
 * Copyright (C) 2005,2006,2007,2008 IBM Corporation
 *
 * Authors:
 * Reiner Sailer <sailer@watson.ibm.com>
 * Serge Hallyn <serue@us.ibm.com>
 * Kylene Hall <kylene@us.ibm.com>
 * Mimi Zohar <zohar@us.ibm.com>
 *
 * This program is free software; you can redistribute it and/or
 * modify it under the terms of the GNU General Public License as
 * published by the Free Software Foundation, version 2 of the
 * License.
 *
 * File: ima_main.c
 *             implements the IMA hooks: ima_bprm_check, ima_file_mmap,
 *             and ima_path_check.
 */
#include <linux/module.h>
#include <linux/file.h>
#include <linux/binfmts.h>
#include <linux/mount.h>
#include <linux/mman.h>

#include "ima.h"

int ima_initialized;

char *ima_hash = "sha1";
static int __init hash_setup(char *str)
{
	if (strncmp(str, "md5", 3) == 0)
		ima_hash = "md5";
	return 1;
}
__setup("ima_hash=", hash_setup);

/**
 * ima_file_free - called on __fput()
 * @file: pointer to file structure being freed
 *
 * Flag files that changed, based on i_version;
 * and decrement the iint readcount/writecount.
 */
void ima_file_free(struct file *file)
{
	struct inode *inode = file->f_dentry->d_inode;
	struct ima_iint_cache *iint;

	if (!ima_initialized || !S_ISREG(inode->i_mode))
		return;
	iint = ima_iint_find_get(inode);
	if (!iint)
		return;

	mutex_lock(&iint->mutex);
	if (iint->opencount <= 0) {
		printk(KERN_INFO
		       "%s: %s open/free imbalance (r:%ld w:%ld o:%ld f:%ld)\n",
		       __FUNCTION__, file->f_dentry->d_name.name,
		       iint->readcount, iint->writecount,
		       iint->opencount, atomic_long_read(&file->f_count));
		if (!(iint->flags & IMA_IINT_DUMP_STACK)) {
			dump_stack();
			iint->flags |= IMA_IINT_DUMP_STACK;
		}
	}
	iint->opencount--;

	if ((file->f_mode & (FMODE_READ | FMODE_WRITE)) == FMODE_READ)
		iint->readcount--;

	if (file->f_mode & FMODE_WRITE) {
		iint->writecount--;
		if (iint->writecount == 0) {
			if (iint->version != inode->i_version)
				iint->flags &= ~IMA_MEASURED;
		}
	}
	mutex_unlock(&iint->mutex);
	kref_put(&iint->refcount, iint_free);
}

/* ima_read_write_check - reflect possible reading/writing errors in the PCR.
 *
 * When opening a file for read, if the file is already open for write,
 * the file could change, resulting in a file measurement error.
 *
 * Opening a file for write, if the file is already open for read, results
 * in a time of measure, time of use (ToMToU) error.
 *
 * In either case invalidate the PCR.
 */
enum iint_pcr_error { TOMTOU, OPEN_WRITERS };
static void ima_read_write_check(enum iint_pcr_error error,
				 struct ima_iint_cache *iint,
				 struct inode *inode,
				 const unsigned char *filename)
{
	switch (error) {
	case TOMTOU:
		if (iint->readcount > 0)
			ima_add_violation(inode, filename, "invalid_pcr",
					  "ToMToU");
		break;
	case OPEN_WRITERS:
		if (iint->writecount > 0)
			ima_add_violation(inode, filename, "invalid_pcr",
					  "open_writers");
		break;
	}
}

static int get_path_measurement(struct ima_iint_cache *iint, struct file *file,
				const unsigned char *filename)
{
	int rc = 0;

	iint->opencount++;
	iint->readcount++;

	rc = ima_collect_measurement(iint, file);
	if (!rc)
		ima_store_measurement(iint, file, filename);
	return rc;
}

static void ima_update_counts(struct ima_iint_cache *iint, int mask)
{
	iint->opencount++;
	if ((mask & MAY_WRITE) || (mask == 0))
		iint->writecount++;
	else if (mask & (MAY_READ | MAY_EXEC))
		iint->readcount++;
}

/**
 * ima_path_check - based on policy, collect/store measurement.
 * @path: contains a pointer to the path to be measured
 * @mask: contains MAY_READ, MAY_WRITE or MAY_EXECUTE
 *
 * Measure the file being open for readonly, based on the
 * ima_must_measure() policy decision.
 *
 * Keep read/write counters for all files, but only
 * invalidate the PCR for measured files:
 * 	- Opening a file for write when already open for read,
 *	  results in a time of measure, time of use (ToMToU) error.
 *	- Opening a file for read when already open for write,
 * 	  could result in a file measurement error.
 *
 * Always return 0 and audit dentry_open failures.
 * (Return code will be based upon measurement appraisal.)
 */
int ima_path_check(struct path *path, int mask, int update_counts)
{
	struct inode *inode = path->dentry->d_inode;
	struct ima_iint_cache *iint;
	struct file *file = NULL;
	int rc;

	if (!ima_initialized || !S_ISREG(inode->i_mode))
		return 0;
	iint = ima_iint_find_insert_get(inode);
	if (!iint)
		return 0;

	mutex_lock(&iint->mutex);
	if (update_counts)
		ima_update_counts(iint, mask);

	rc = ima_must_measure(iint, inode, MAY_READ, PATH_CHECK);
	if (rc < 0)
		goto out;

	if ((mask & MAY_WRITE) || (mask == 0))
		ima_read_write_check(TOMTOU, iint, inode,
				     path->dentry->d_name.name);

	if ((mask & (MAY_WRITE | MAY_READ | MAY_EXEC)) != MAY_READ)
		goto out;

	ima_read_write_check(OPEN_WRITERS, iint, inode,
			     path->dentry->d_name.name);
	if (!(iint->flags & IMA_MEASURED)) {
		struct dentry *dentry = dget(path->dentry);
		struct vfsmount *mnt = mntget(path->mnt);

		file = dentry_open(dentry, mnt, O_RDONLY | O_LARGEFILE,
				   current_cred());
		if (IS_ERR(file)) {
			int audit_info = 0;

			integrity_audit_msg(AUDIT_INTEGRITY_PCR, inode,
					    dentry->d_name.name,
					    "add_measurement",
					    "dentry_open failed",
					    1, audit_info);
			file = NULL;
			goto out;
		}
		rc = get_path_measurement(iint, file, dentry->d_name.name);
	}
out:
	mutex_unlock(&iint->mutex);
	if (file)
		fput(file);
	kref_put(&iint->refcount, iint_free);
	return 0;
}
EXPORT_SYMBOL_GPL(ima_path_check);

static int process_measurement(struct file *file, const unsigned char *filename,
			       int mask, int function)
{
	struct inode *inode = file->f_dentry->d_inode;
	struct ima_iint_cache *iint;
	int rc;

	if (!ima_initialized || !S_ISREG(inode->i_mode))
		return 0;
	iint = ima_iint_find_insert_get(inode);
	if (!iint)
		return -ENOMEM;

	mutex_lock(&iint->mutex);
	rc = ima_must_measure(iint, inode, mask, function);
	if (rc != 0)
		goto out;

	rc = ima_collect_measurement(iint, file);
	if (!rc)
		ima_store_measurement(iint, file, filename);
out:
	mutex_unlock(&iint->mutex);
	kref_put(&iint->refcount, iint_free);
	return rc;
}

/*
<<<<<<< HEAD
 * ima_opens_get - increment file counts
=======
 * ima_counts_put - decrement file counts
 *
 * File counts are incremented in ima_path_check. On file open
 * error, such as ETXTBSY, decrement the counts to prevent
 * unnecessary imbalance messages.
 */
void ima_counts_put(struct path *path, int mask)
{
	struct inode *inode = path->dentry->d_inode;
	struct ima_iint_cache *iint;

	if (!ima_initialized || !S_ISREG(inode->i_mode))
		return;
	iint = ima_iint_find_insert_get(inode);
	if (!iint)
		return;

	mutex_lock(&iint->mutex);
	iint->opencount--;
	if ((mask & MAY_WRITE) || (mask == 0))
		iint->writecount--;
	else if (mask & (MAY_READ | MAY_EXEC))
		iint->readcount--;
	mutex_unlock(&iint->mutex);
}

/*
 * ima_counts_get - increment file counts
>>>>>>> 80ffb3cc
 *
 * - for IPC shm and shmat file.
 * - for nfsd exported files.
 *
 * Increment the counts for these files to prevent unnecessary
 * imbalance messages.
 */
void ima_counts_get(struct file *file)
{
	struct inode *inode = file->f_dentry->d_inode;
	struct ima_iint_cache *iint;

	if (!ima_initialized || !S_ISREG(inode->i_mode))
		return;
	iint = ima_iint_find_insert_get(inode);
	if (!iint)
		return;
	mutex_lock(&iint->mutex);
	iint->opencount++;
	if ((file->f_mode & (FMODE_READ | FMODE_WRITE)) == FMODE_READ)
		iint->readcount++;

	if (file->f_mode & FMODE_WRITE)
		iint->writecount++;
	mutex_unlock(&iint->mutex);
}
EXPORT_SYMBOL_GPL(ima_counts_get);

/**
 * ima_file_mmap - based on policy, collect/store measurement.
 * @file: pointer to the file to be measured (May be NULL)
 * @prot: contains the protection that will be applied by the kernel.
 *
 * Measure files being mmapped executable based on the ima_must_measure()
 * policy decision.
 *
 * Return 0 on success, an error code on failure.
 * (Based on the results of appraise_measurement().)
 */
int ima_file_mmap(struct file *file, unsigned long prot)
{
	int rc;

	if (!file)
		return 0;
	if (prot & PROT_EXEC)
		rc = process_measurement(file, file->f_dentry->d_name.name,
					 MAY_EXEC, FILE_MMAP);
	return 0;
}

/**
 * ima_bprm_check - based on policy, collect/store measurement.
 * @bprm: contains the linux_binprm structure
 *
 * The OS protects against an executable file, already open for write,
 * from being executed in deny_write_access() and an executable file,
 * already open for execute, from being modified in get_write_access().
 * So we can be certain that what we verify and measure here is actually
 * what is being executed.
 *
 * Return 0 on success, an error code on failure.
 * (Based on the results of appraise_measurement().)
 */
int ima_bprm_check(struct linux_binprm *bprm)
{
	int rc;

	rc = process_measurement(bprm->file, bprm->filename,
				 MAY_EXEC, BPRM_CHECK);
	return 0;
}

static int __init init_ima(void)
{
	int error;

	ima_iintcache_init();
	error = ima_init();
	ima_initialized = 1;
	return error;
}

static void __exit cleanup_ima(void)
{
	ima_cleanup();
}

late_initcall(init_ima);	/* Start IMA after the TPM is available */

MODULE_DESCRIPTION("Integrity Measurement Architecture");
MODULE_LICENSE("GPL");<|MERGE_RESOLUTION|>--- conflicted
+++ resolved
@@ -238,9 +238,6 @@
 }
 
 /*
-<<<<<<< HEAD
- * ima_opens_get - increment file counts
-=======
  * ima_counts_put - decrement file counts
  *
  * File counts are incremented in ima_path_check. On file open
@@ -269,7 +266,6 @@
 
 /*
  * ima_counts_get - increment file counts
->>>>>>> 80ffb3cc
  *
  * - for IPC shm and shmat file.
  * - for nfsd exported files.
